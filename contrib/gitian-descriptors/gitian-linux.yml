--- conflicted
+++ resolved
@@ -1,9 +1,5 @@
 ---
-<<<<<<< HEAD
 name: "peercoin-linux-0.20"
-=======
-name: "bitcoin-core-linux-0.20"
->>>>>>> 56311988
 enable_cache: true
 distro: "ubuntu"
 suites:
@@ -126,11 +122,7 @@
   chmod +x ${WRAP_DIR}/${prog}
   done
 
-<<<<<<< HEAD
   cd peercoin
-=======
-  cd bitcoin
->>>>>>> 56311988
   BASEPREFIX="${PWD}/depends"
   # Build dependencies for each host
   for i in $HOSTS; do
@@ -152,11 +144,7 @@
   ./autogen.sh
   CONFIG_SITE=${BASEPREFIX}/$(echo "${HOSTS}" | awk '{print $1;}')/share/config.site ./configure --prefix=/
   make dist
-<<<<<<< HEAD
   SOURCEDIST=$(echo peercoin-*.tar.gz)
-=======
-  SOURCEDIST=$(echo bitcoin-*.tar.gz)
->>>>>>> 56311988
   DISTNAME=${SOURCEDIST/%.tar.gz}
 
   # Workaround for tarball not building with the bare tag version (prep)
