--- conflicted
+++ resolved
@@ -16,10 +16,6 @@
 #include <limitedmap.h>
 #include <netaddress.h>
 #include <net_permissions.h>
-<<<<<<< HEAD
-=======
-#include <policy/feerate.h>
->>>>>>> 56311988
 #include <protocol.h>
 #include <random.h>
 #include <streams.h>
@@ -93,14 +89,10 @@
 static const size_t DEFAULT_MAXRECEIVEBUFFER = 5 * 1000;
 static const size_t DEFAULT_MAXSENDBUFFER    = 1 * 1000;
 
-<<<<<<< HEAD
 /** peercoin: Number of consecutive PoS headers are allowed from a single peer. Used to prevent out of memory attack. */
 static const int32_t MAX_CONSECUTIVE_POS_HEADERS = 1000;
 
 // const unsigned int POW_HEADER_COOLING = 70;  - defined in protocol.cpp, so that it is visible to other files
-
-=======
->>>>>>> 56311988
 typedef int64_t NodeId;
 
 struct AddedNodeInfo
@@ -341,10 +333,7 @@
 
     void SetAsmap(std::vector<bool> asmap) { addrman.m_asmap = std::move(asmap); }
 
-<<<<<<< HEAD
     CThreadInterrupt interruptNet;
-=======
->>>>>>> 56311988
 private:
     struct ListenSocket {
     public:
@@ -477,10 +466,7 @@
     std::condition_variable condMsgProc;
     Mutex mutexMsgProc;
     std::atomic<bool> flagInterruptMsgProc{false};
-<<<<<<< HEAD
-
-=======
->>>>>>> 56311988
+
 
 
     std::thread threadDNSAddressSeed;
@@ -586,10 +572,7 @@
 
 extern RecursiveMutex cs_mapLocalHost;
 extern std::map<CNetAddr, LocalServiceInfo> mapLocalHost GUARDED_BY(cs_mapLocalHost);
-<<<<<<< HEAD
 extern std::map<CNetAddr, int32_t> mapPoSTemperature;
-=======
->>>>>>> 56311988
 
 extern const std::string NET_MESSAGE_COMMAND_OTHER;
 typedef std::map<std::string, uint64_t> mapMsgCmdSize; //command, total bytes
@@ -819,11 +802,8 @@
     std::vector<CAddress> vAddrToSend;
     const std::unique_ptr<CRollingBloomFilter> m_addr_known;
     bool fGetAddr{false};
-<<<<<<< HEAD
     std::set<uint256> setKnown;
     uint256 hashCheckpointKnown; // peercoin: known sent sync-checkpoint
-=======
->>>>>>> 56311988
     std::chrono::microseconds m_next_addr_send GUARDED_BY(cs_sendProcessing){0};
     std::chrono::microseconds m_next_local_addr_send GUARDED_BY(cs_sendProcessing){0};
 
@@ -884,11 +864,8 @@
     std::atomic<int64_t> nMinPingUsecTime{std::numeric_limits<int64_t>::max()};
     // Whether a ping is requested.
     std::atomic<bool> fPingQueued{false};
-<<<<<<< HEAD
     // peercoin: used to detect branch switches
     uint256 lastAcceptedHeader;
-=======
->>>>>>> 56311988
 
     std::set<uint256> orphan_work_set;
 
