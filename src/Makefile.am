--- conflicted
+++ resolved
@@ -86,7 +86,6 @@
 endif
 
 if BUILD_BITCOIN_CLI
-<<<<<<< HEAD
   bin_PROGRAMS += peercoin-cli
 endif
 if BUILD_BITCOIN_TX
@@ -95,16 +94,6 @@
 if ENABLE_WALLET
 if BUILD_BITCOIN_WALLET
   bin_PROGRAMS += peercoin-wallet
-=======
-  bin_PROGRAMS += bitcoin-cli
-endif
-if BUILD_BITCOIN_TX
-  bin_PROGRAMS += bitcoin-tx
-endif
-if ENABLE_WALLET
-if BUILD_BITCOIN_WALLET
-  bin_PROGRAMS += bitcoin-wallet
->>>>>>> 56311988
 endif
 endif
 
@@ -113,10 +102,7 @@
 BITCOIN_CORE_H = \
   addrdb.h \
   addrman.h \
-<<<<<<< HEAD
   alert.h \
-=======
->>>>>>> 56311988
   attributes.h \
   banman.h \
   base58.h \
@@ -183,14 +169,8 @@
   noui.h \
   optional.h \
   outputtype.h \
-<<<<<<< HEAD
   policy/policy.h \
-=======
-  policy/feerate.h \
-  policy/fees.h \
-  policy/policy.h \
-  policy/rbf.h \
->>>>>>> 56311988
+  policy/settings.h \
   policy/settings.h \
   pow.h \
   protocol.h \
@@ -234,20 +214,12 @@
   util/bytevectorhash.h \
   util/check.h \
   util/error.h \
-<<<<<<< HEAD
-=======
-  util/fees.h \
->>>>>>> 56311988
   util/spanparsing.h \
   util/system.h \
   util/macros.h \
   util/memory.h \
   util/message.h \
   util/moneystr.h \
-<<<<<<< HEAD
-=======
-  util/rbf.h \
->>>>>>> 56311988
   util/settings.h \
   util/string.h \
   util/threadnames.h \
@@ -257,20 +229,11 @@
   util/vector.h \
   validation.h \
   validationinterface.h \
-<<<<<<< HEAD
-=======
-  versionbits.h \
->>>>>>> 56311988
   versionbitsinfo.h \
   walletinitinterface.h \
   wallet/coincontrol.h \
   wallet/crypter.h \
   wallet/db.h \
-<<<<<<< HEAD
-=======
-  wallet/feebumper.h \
-  wallet/fees.h \
->>>>>>> 56311988
   wallet/ismine.h \
   wallet/load.h \
   wallet/rpcwallet.h \
@@ -285,18 +248,14 @@
   zmq/zmqconfig.h\
   zmq/zmqnotificationinterface.h \
   zmq/zmqpublishnotifier.h \
-<<<<<<< HEAD
   zmq/zmqrpc.h \
-## --- ppcoin headers start from this line --- ##
+## --- peercoin headers start from this line --- ##
   kernel.h \
   kernelrecord.h
 
 #if ENABLE_CHECKPOINTS
 #  BITCOIN_CORE_H += checkpointsync.h
 #endif
-=======
-  zmq/zmqrpc.h
->>>>>>> 56311988
 
 
 obj/build.h: FORCE
@@ -314,10 +273,7 @@
 libbitcoin_server_a_SOURCES = \
   addrdb.cpp \
   addrman.cpp \
-<<<<<<< HEAD
   alert.cpp \
-=======
->>>>>>> 56311988
   banman.cpp \
   blockencodings.cpp \
   blockfilter.cpp \
@@ -342,11 +298,6 @@
   node/psbt.cpp \
   node/transaction.cpp \
   noui.cpp \
-<<<<<<< HEAD
-=======
-  policy/fees.cpp \
-  policy/rbf.cpp \
->>>>>>> 56311988
   policy/settings.cpp \
   pow.cpp \
   rest.cpp \
@@ -368,12 +319,9 @@
   kernel.cpp \
   $(BITCOIN_CORE_H)
 
-<<<<<<< HEAD
 #if ENABLE_CHECKPOINTS
 #libbitcoin_server_a_SOURCES += checkpointsync.cpp
 #endif
-=======
->>>>>>> 56311988
 if ENABLE_WALLET
 libbitcoin_server_a_SOURCES += wallet/init.cpp
 endif
@@ -401,11 +349,6 @@
   wallet/coincontrol.cpp \
   wallet/crypter.cpp \
   wallet/db.cpp \
-<<<<<<< HEAD
-=======
-  wallet/feebumper.cpp \
-  wallet/fees.cpp \
->>>>>>> 56311988
   wallet/load.cpp \
   wallet/rpcdump.cpp \
   wallet/rpcwallet.cpp \
@@ -414,10 +357,7 @@
   wallet/walletdb.cpp \
   wallet/walletutil.cpp \
   wallet/coinselection.cpp \
-<<<<<<< HEAD
   kernelrecord.cpp \
-=======
->>>>>>> 56311988
   $(BITCOIN_CORE_H)
 
 libbitcoin_wallet_tool_a_CPPFLAGS = $(AM_CPPFLAGS) $(BITCOIN_INCLUDES)
@@ -535,10 +475,6 @@
   netbase.cpp \
   net_permissions.cpp \
   outputtype.cpp \
-<<<<<<< HEAD
-=======
-  policy/feerate.cpp \
->>>>>>> 56311988
   policy/policy.cpp \
   protocol.cpp \
   psbt.cpp \
@@ -579,17 +515,9 @@
   util/bip32.cpp \
   util/bytevectorhash.cpp \
   util/error.cpp \
-<<<<<<< HEAD
   util/system.cpp \
   util/message.cpp \
   util/moneystr.cpp \
-=======
-  util/fees.cpp \
-  util/system.cpp \
-  util/message.cpp \
-  util/moneystr.cpp \
-  util/rbf.cpp \
->>>>>>> 56311988
   util/settings.cpp \
   util/threadnames.cpp \
   util/spanparsing.cpp \
@@ -640,11 +568,7 @@
   $(LIBMEMENV) \
   $(LIBSECP256K1)
 
-<<<<<<< HEAD
 peercoind_LDADD += $(BOOST_LIBS) $(BDB_LIBS) $(CRYPTO_LIBS) $(MINIUPNPC_LIBS) $(EVENT_PTHREADS_LIBS) $(EVENT_LIBS) $(ZMQ_LIBS)
-=======
-bitcoind_LDADD += $(BOOST_LIBS) $(BDB_LIBS) $(MINIUPNPC_LIBS) $(EVENT_PTHREADS_LIBS) $(EVENT_LIBS) $(ZMQ_LIBS)
->>>>>>> 56311988
 
 # peercoin-cli binary #
 peercoin_cli_SOURCES = bitcoin-cli.cpp
@@ -662,11 +586,7 @@
   $(LIBBITCOIN_UTIL) \
   $(LIBBITCOIN_CRYPTO)
 
-<<<<<<< HEAD
 peercoin_cli_LDADD += $(BOOST_LIBS) $(CRYPTO_LIBS) $(EVENT_LIBS)
-=======
-bitcoin_cli_LDADD += $(BOOST_LIBS) $(EVENT_LIBS)
->>>>>>> 56311988
 #
 
 # peercoin-tx binary #
@@ -689,7 +609,6 @@
   $(LIBBITCOIN_CRYPTO) \
   $(LIBSECP256K1)
 
-<<<<<<< HEAD
 peercoin_tx_LDADD += $(BOOST_LIBS) $(CRYPTO_LIBS)
 #
 
@@ -709,25 +628,6 @@
   $(LIBBITCOIN_SERVER) \
   $(LIBBITCOIN_COMMON) \
   $(LIBBITCOIN_SERVER) \
-=======
-bitcoin_tx_LDADD += $(BOOST_LIBS)
-#
-
-# bitcoin-wallet binary #
-bitcoin_wallet_SOURCES = bitcoin-wallet.cpp
-bitcoin_wallet_CPPFLAGS = $(AM_CPPFLAGS) $(BITCOIN_INCLUDES)
-bitcoin_wallet_CXXFLAGS = $(AM_CXXFLAGS) $(PIE_FLAGS)
-bitcoin_wallet_LDFLAGS = $(RELDFLAGS) $(AM_LDFLAGS) $(LIBTOOL_APP_LDFLAGS)
-
-if TARGET_WINDOWS
-bitcoin_wallet_SOURCES += bitcoin-wallet-res.rc
-endif
-
-bitcoin_wallet_LDADD = \
-  $(LIBBITCOIN_WALLET_TOOL) \
-  $(LIBBITCOIN_WALLET) \
-  $(LIBBITCOIN_COMMON) \
->>>>>>> 56311988
   $(LIBBITCOIN_CONSENSUS) \
   $(LIBBITCOIN_UTIL) \
   $(LIBBITCOIN_CRYPTO) \
@@ -738,21 +638,13 @@
   $(LIBSECP256K1) \
   $(LIBUNIVALUE)
 
-<<<<<<< HEAD
 peercoin_wallet_LDADD += $(BOOST_LIBS) $(BDB_LIBS) $(CRYPTO_LIBS) $(EVENT_PTHREADS_LIBS) $(EVENT_LIBS) $(MINIUPNPC_LIBS) $(ZMQ_LIBS)
-=======
-bitcoin_wallet_LDADD += $(BOOST_LIBS) $(BDB_LIBS) $(EVENT_PTHREADS_LIBS) $(EVENT_LIBS) $(MINIUPNPC_LIBS) $(ZMQ_LIBS)
->>>>>>> 56311988
 #
 
 # peercoinconsensus library #
 if BUILD_BITCOIN_LIBS
 include_HEADERS = script/bitcoinconsensus.h
-<<<<<<< HEAD
 libpeercoinconsensus_la_SOURCES = support/cleanse.cpp $(crypto_libbitcoin_crypto_base_a_SOURCES) $(libbitcoin_consensus_a_SOURCES)
-=======
-libbitcoinconsensus_la_SOURCES = support/cleanse.cpp $(crypto_libbitcoin_crypto_base_a_SOURCES) $(libbitcoin_consensus_a_SOURCES)
->>>>>>> 56311988
 
 if GLIBC_BACK_COMPAT
   libpeercoinconsensus_la_SOURCES += compat/glibc_compat.cpp
