--- conflicted
+++ resolved
@@ -90,12 +90,8 @@
 static bool vfLimited[NET_MAX] GUARDED_BY(cs_mapLocalHost) = {};
 std::string strSubVersion;
 
-<<<<<<< HEAD
 // peercoin: temperature to measure how many PoS headers have been sent by this client
 std::map<CNetAddr, int32_t> mapPoSTemperature;
-
-=======
->>>>>>> 56311988
 void CConnman::AddOneShot(const std::string& strDest)
 {
     LOCK(cs_vOneShots);
@@ -727,19 +723,11 @@
 void V1TransportSerializer::prepareForTransport(CSerializedNetMsg& msg, std::vector<unsigned char>& header) {
     // create dbl-sha256 checksum
     uint256 hash = Hash(msg.data.begin(), msg.data.end());
-<<<<<<< HEAD
 
     // create header
     CMessageHeader hdr(Params().MessageStart(), msg.command.c_str(), msg.data.size());
     memcpy(hdr.pchChecksum, hash.begin(), CMessageHeader::CHECKSUM_SIZE);
 
-=======
-
-    // create header
-    CMessageHeader hdr(Params().MessageStart(), msg.command.c_str(), msg.data.size());
-    memcpy(hdr.pchChecksum, hash.begin(), CMessageHeader::CHECKSUM_SIZE);
-
->>>>>>> 56311988
     // serialize header
     header.reserve(CMessageHeader::HEADER_SIZE);
     CVectorWriter{SER_NETWORK, INIT_PROTO_VERSION, header, 0, hdr};
@@ -1160,7 +1148,6 @@
         {
             LogPrintf("socket receive timeout: %is\n", nTime - pnode->nLastRecv);
             pnode->fDisconnect = true;
-<<<<<<< HEAD
         }
         else if (pnode->nPingNonceSent && pnode->nPingUsecStart + TIMEOUT_INTERVAL * 1000000 < GetTimeMicros())
         {
@@ -1172,19 +1159,6 @@
             LogPrint(BCLog::NET, "version handshake timeout from %d\n", pnode->GetId());
             pnode->fDisconnect = true;
         }
-=======
-        }
-        else if (pnode->nPingNonceSent && pnode->nPingUsecStart + TIMEOUT_INTERVAL * 1000000 < GetTimeMicros())
-        {
-            LogPrintf("ping timeout: %fs\n", 0.000001 * (GetTimeMicros() - pnode->nPingUsecStart));
-            pnode->fDisconnect = true;
-        }
-        else if (!pnode->fSuccessfullyConnected)
-        {
-            LogPrint(BCLog::NET, "version handshake timeout from %d\n", pnode->GetId());
-            pnode->fDisconnect = true;
-        }
->>>>>>> 56311988
     }
 }
 
@@ -2741,10 +2715,7 @@
     hSocket = hSocketIn;
     addrName = addrNameIn == "" ? addr.ToStringIPPort() : addrNameIn;
     hashContinue = uint256();
-<<<<<<< HEAD
     lastAcceptedHeader = uint256();
-=======
->>>>>>> 56311988
     if (!block_relay_only) {
         m_tx_relay = MakeUnique<TxRelay>();
     }
