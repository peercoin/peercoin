--- conflicted
+++ resolved
@@ -8,9 +8,6 @@
 # :=- --> No UPnP support - miniupnp not required
 USE_UPNP:=0
 
-<<<<<<< HEAD
-DEFS=-DBOOST_SPIRIT_THREADSAFE
-=======
 # :=1 --> Enable IPv6 support
 # :=0 --> Disable IPv6 support
 USE_IPV6:=1
@@ -18,7 +15,6 @@
 LINK:=$(CXX)
 
 DEFS=-DBOOST_SPIRIT_THREADSAFE -D_FILE_OFFSET_BITS=64
->>>>>>> 40809aed
 
 DEFS += $(addprefix -I,$(CURDIR) $(CURDIR)/obj $(BOOST_INCLUDE_PATH) $(BDB_INCLUDE_PATH) $(OPENSSL_INCLUDE_PATH))
 LIBS = $(addprefix -L,$(BOOST_LIB_PATH) $(BDB_LIB_PATH) $(OPENSSL_LIB_PATH))
@@ -142,16 +138,12 @@
     obj/util.o \
     obj/wallet.o \
     obj/walletdb.o \
-<<<<<<< HEAD
-    obj/noui.o \
-    obj/kernel.o
-=======
+    obj/kernel.o \
     obj/hash.o \
     obj/bloom.o \
     obj/noui.o \
     obj/leveldb.o \
     obj/txdb.o
->>>>>>> 40809aed
 
 
 all: ppcoind
@@ -185,13 +177,8 @@
 	      -e '/^$$/ d' -e 's/$$/ :/' < $(@:%.o=%.d) >> $(@:%.o=%.P); \
 	  rm -f $(@:%.o=%.d)
 
-<<<<<<< HEAD
 ppcoind: $(OBJS:obj/%=obj/%)
-	$(CXX) $(xCXXFLAGS) -rdynamic -o $@ $^ $(LDFLAGS) $(LIBS)
-=======
-bitcoind: $(OBJS:obj/%=obj/%)
 	$(LINK) $(xCXXFLAGS) -o $@ $^ $(xLDFLAGS) $(LIBS)
->>>>>>> 40809aed
 
 TESTOBJS := $(patsubst test/%.cpp,obj-test/%.o,$(wildcard test/*.cpp))
 
@@ -202,13 +189,8 @@
 	      -e '/^$$/ d' -e 's/$$/ :/' < $(@:%.o=%.d) >> $(@:%.o=%.P); \
 	  rm -f $(@:%.o=%.d)
 
-<<<<<<< HEAD
 test_ppcoin: $(TESTOBJS) $(filter-out obj/init.o,$(OBJS:obj/%=obj/%))
-	$(CXX) $(xCXXFLAGS) -o $@ $(LIBPATHS) $^ -Wl,-B$(LMODE) -lboost_unit_test_framework $(LDFLAGS) $(LIBS)
-=======
-test_bitcoin: $(TESTOBJS) $(filter-out obj/init.o,$(OBJS:obj/%=obj/%))
 	$(LINK) $(xCXXFLAGS) -o $@ $(LIBPATHS) $^ $(TESTLIBS) $(xLDFLAGS) $(LIBS)
->>>>>>> 40809aed
 
 clean:
 	-rm -f ppcoind test_ppcoin
