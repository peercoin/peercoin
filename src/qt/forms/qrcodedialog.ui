<?xml version="1.0" encoding="UTF-8"?>
<ui version="4.0">
 <class>QRCodeDialog</class>
 <widget class="QDialog" name="QRCodeDialog">
  <property name="geometry">
   <rect>
    <x>0</x>
    <y>0</y>
    <width>340</width>
    <height>530</height>
   </rect>
  </property>
  <property name="windowTitle">
   <string>QR Code Dialog</string>
  </property>
  <layout class="QVBoxLayout" name="verticalLayout_3">
   <item>
    <widget class="QLabel" name="lblQRCode">
     <property name="sizePolicy">
      <sizepolicy hsizetype="Expanding" vsizetype="Expanding">
       <horstretch>0</horstretch>
       <verstretch>0</verstretch>
      </sizepolicy>
     </property>
     <property name="minimumSize">
      <size>
       <width>300</width>
       <height>300</height>
      </size>
     </property>
     <property name="textFormat">
      <enum>Qt::PlainText</enum>
     </property>
     <property name="alignment">
      <set>Qt::AlignCenter</set>
     </property>
     <property name="wordWrap">
      <bool>true</bool>
     </property>
    </widget>
   </item>
   <item>
    <widget class="QPlainTextEdit" name="outUri">
     <property name="sizePolicy">
      <sizepolicy hsizetype="Expanding" vsizetype="Minimum">
       <horstretch>0</horstretch>
       <verstretch>0</verstretch>
      </sizepolicy>
     </property>
     <property name="minimumSize">
      <size>
       <width>0</width>
       <height>50</height>
      </size>
     </property>
     <property name="tabChangesFocus">
      <bool>true</bool>
     </property>
     <property name="textInteractionFlags">
      <set>Qt::TextSelectableByKeyboard|Qt::TextSelectableByMouse</set>
     </property>
    </widget>
   </item>
   <item>
    <widget class="QWidget" name="widget" native="true">
     <layout class="QVBoxLayout" name="verticalLayout_2">
      <item>
<<<<<<< HEAD
       <layout class="QHBoxLayout" name="horizontalLayout_2">
        <item>
         <layout class="QVBoxLayout" name="verticalLayout">
          <item>
           <widget class="QCheckBox" name="chkReqPayment">
            <property name="enabled">
             <bool>true</bool>
            </property>
            <property name="text">
             <string>Request Payment</string>
            </property>
           </widget>
          </item>
          <item>
           <layout class="QHBoxLayout" name="horizontalLayout">
            <item>
             <widget class="QLabel" name="lblAmount">
              <property name="sizePolicy">
               <sizepolicy hsizetype="Preferred" vsizetype="Maximum">
                <horstretch>0</horstretch>
                <verstretch>0</verstretch>
               </sizepolicy>
              </property>
              <property name="text">
               <string>Amount:</string>
              </property>
              <property name="alignment">
               <set>Qt::AlignRight|Qt::AlignTrailing|Qt::AlignVCenter</set>
              </property>
              <property name="buddy">
               <cstring>lnReqAmount</cstring>
              </property>
             </widget>
            </item>
            <item>
             <widget class="QLineEdit" name="lnReqAmount">
              <property name="enabled">
               <bool>false</bool>
              </property>
              <property name="minimumSize">
               <size>
                <width>60</width>
                <height>0</height>
               </size>
              </property>
              <property name="alignment">
               <set>Qt::AlignRight|Qt::AlignTrailing|Qt::AlignVCenter</set>
              </property>
             </widget>
            </item>
            <item>
             <widget class="QLabel" name="lblBTC">
              <property name="sizePolicy">
               <sizepolicy hsizetype="Preferred" vsizetype="Maximum">
                <horstretch>0</horstretch>
                <verstretch>0</verstretch>
               </sizepolicy>
              </property>
              <property name="text">
               <string>PPC</string>
              </property>
              <property name="buddy">
               <cstring>lnReqAmount</cstring>
              </property>
             </widget>
            </item>
           </layout>
          </item>
         </layout>
=======
       <widget class="QCheckBox" name="chkReqPayment">
        <property name="enabled">
         <bool>true</bool>
        </property>
        <property name="text">
         <string>Request Payment</string>
        </property>
       </widget>
      </item>
      <item>
       <layout class="QFormLayout" name="formLayout">
        <property name="fieldGrowthPolicy">
         <enum>QFormLayout::AllNonFixedFieldsGrow</enum>
        </property>
        <item row="1" column="0">
         <widget class="QLabel" name="lblLabel">
          <property name="text">
           <string>Label:</string>
          </property>
          <property name="textFormat">
           <enum>Qt::PlainText</enum>
          </property>
          <property name="alignment">
           <set>Qt::AlignRight|Qt::AlignTrailing|Qt::AlignVCenter</set>
          </property>
          <property name="buddy">
           <cstring>lnLabel</cstring>
          </property>
         </widget>
>>>>>>> 40809aed
        </item>
        <item row="1" column="1">
         <widget class="QLineEdit" name="lnLabel"/>
        </item>
        <item row="2" column="0">
         <widget class="QLabel" name="lblMessage">
          <property name="text">
           <string>Message:</string>
          </property>
          <property name="textFormat">
           <enum>Qt::PlainText</enum>
          </property>
          <property name="alignment">
           <set>Qt::AlignRight|Qt::AlignTrailing|Qt::AlignVCenter</set>
          </property>
          <property name="buddy">
           <cstring>lnMessage</cstring>
          </property>
         </widget>
        </item>
        <item row="2" column="1">
         <widget class="QLineEdit" name="lnMessage"/>
        </item>
        <item row="0" column="0">
         <widget class="QLabel" name="lblAmount">
          <property name="sizePolicy">
           <sizepolicy hsizetype="Preferred" vsizetype="Maximum">
            <horstretch>0</horstretch>
            <verstretch>0</verstretch>
           </sizepolicy>
          </property>
          <property name="text">
           <string>Amount:</string>
          </property>
          <property name="textFormat">
           <enum>Qt::PlainText</enum>
          </property>
          <property name="alignment">
           <set>Qt::AlignRight|Qt::AlignTrailing|Qt::AlignVCenter</set>
          </property>
          <property name="buddy">
           <cstring>lnReqAmount</cstring>
          </property>
         </widget>
        </item>
        <item row="0" column="1">
         <widget class="BitcoinAmountField" name="lnReqAmount">
          <property name="enabled">
           <bool>false</bool>
          </property>
          <property name="minimumSize">
           <size>
            <width>80</width>
            <height>0</height>
           </size>
          </property>
         </widget>
        </item>
       </layout>
      </item>
      <item>
       <layout class="QHBoxLayout" name="horizontalLayout">
        <item>
         <spacer name="horizontalSpacer">
          <property name="orientation">
           <enum>Qt::Horizontal</enum>
          </property>
          <property name="sizeHint" stdset="0">
           <size>
            <width>40</width>
            <height>20</height>
           </size>
          </property>
         </spacer>
        </item>
        <item>
         <widget class="QPushButton" name="btnSaveAs">
          <property name="text">
           <string>&amp;Save As...</string>
          </property>
         </widget>
        </item>
       </layout>
      </item>
     </layout>
    </widget>
   </item>
  </layout>
 </widget>
 <customwidgets>
  <customwidget>
   <class>BitcoinAmountField</class>
   <extends>QSpinBox</extends>
   <header>bitcoinamountfield.h</header>
  </customwidget>
 </customwidgets>
 <resources/>
 <connections>
  <connection>
   <sender>chkReqPayment</sender>
   <signal>clicked(bool)</signal>
   <receiver>lnReqAmount</receiver>
   <slot>setEnabled(bool)</slot>
   <hints>
    <hint type="sourcelabel">
     <x>92</x>
     <y>285</y>
    </hint>
    <hint type="destinationlabel">
     <x>98</x>
     <y>311</y>
    </hint>
   </hints>
  </connection>
 </connections>
</ui><|MERGE_RESOLUTION|>--- conflicted
+++ resolved
@@ -65,77 +65,6 @@
     <widget class="QWidget" name="widget" native="true">
      <layout class="QVBoxLayout" name="verticalLayout_2">
       <item>
-<<<<<<< HEAD
-       <layout class="QHBoxLayout" name="horizontalLayout_2">
-        <item>
-         <layout class="QVBoxLayout" name="verticalLayout">
-          <item>
-           <widget class="QCheckBox" name="chkReqPayment">
-            <property name="enabled">
-             <bool>true</bool>
-            </property>
-            <property name="text">
-             <string>Request Payment</string>
-            </property>
-           </widget>
-          </item>
-          <item>
-           <layout class="QHBoxLayout" name="horizontalLayout">
-            <item>
-             <widget class="QLabel" name="lblAmount">
-              <property name="sizePolicy">
-               <sizepolicy hsizetype="Preferred" vsizetype="Maximum">
-                <horstretch>0</horstretch>
-                <verstretch>0</verstretch>
-               </sizepolicy>
-              </property>
-              <property name="text">
-               <string>Amount:</string>
-              </property>
-              <property name="alignment">
-               <set>Qt::AlignRight|Qt::AlignTrailing|Qt::AlignVCenter</set>
-              </property>
-              <property name="buddy">
-               <cstring>lnReqAmount</cstring>
-              </property>
-             </widget>
-            </item>
-            <item>
-             <widget class="QLineEdit" name="lnReqAmount">
-              <property name="enabled">
-               <bool>false</bool>
-              </property>
-              <property name="minimumSize">
-               <size>
-                <width>60</width>
-                <height>0</height>
-               </size>
-              </property>
-              <property name="alignment">
-               <set>Qt::AlignRight|Qt::AlignTrailing|Qt::AlignVCenter</set>
-              </property>
-             </widget>
-            </item>
-            <item>
-             <widget class="QLabel" name="lblBTC">
-              <property name="sizePolicy">
-               <sizepolicy hsizetype="Preferred" vsizetype="Maximum">
-                <horstretch>0</horstretch>
-                <verstretch>0</verstretch>
-               </sizepolicy>
-              </property>
-              <property name="text">
-               <string>PPC</string>
-              </property>
-              <property name="buddy">
-               <cstring>lnReqAmount</cstring>
-              </property>
-             </widget>
-            </item>
-           </layout>
-          </item>
-         </layout>
-=======
        <widget class="QCheckBox" name="chkReqPayment">
         <property name="enabled">
          <bool>true</bool>
@@ -165,7 +94,6 @@
            <cstring>lnLabel</cstring>
           </property>
          </widget>
->>>>>>> 40809aed
         </item>
         <item row="1" column="1">
          <widget class="QLineEdit" name="lnLabel"/>
