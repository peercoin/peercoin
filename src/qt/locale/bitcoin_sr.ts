<<<<<<< HEAD
<?xml version="1.0" ?><!DOCTYPE TS><TS language="sr" version="2.0">
<defaultcodec>UTF-8</defaultcodec>
<context>
    <name>AboutDialog</name>
    <message>
        <location filename="../forms/aboutdialog.ui" line="+14"/>
        <source>About Peercoin</source>
        <translation>О Peercoin-у</translation>
    </message>
    <message>
        <location line="+39"/>
        <source>&lt;b&gt;Peercoin&lt;/b&gt; version</source>
        <translation>&lt;b&gt;Peercoin&lt;/b&gt; верзија</translation>
    </message>
    <message>
        <location line="+57"/>
        <source>
This is experimental software.

Distributed under the MIT/X11 software license, see the accompanying file COPYING or http://www.opensource.org/licenses/mit-license.php.

This product includes software developed by the OpenSSL Project for use in the OpenSSL Toolkit (http://www.openssl.org/) and cryptographic software written by Eric Young (eay@cryptsoft.com) and UPnP software written by Thomas Bernard.</source>
        <translation type="unfinished"/>
    </message>
    <message>
        <location filename="../aboutdialog.cpp" line="+14"/>
        <source>Copyright</source>
        <translation type="unfinished"/>
    </message>
    <message>
        <location line="+0"/>
        <source>The Peercoin developers</source>
        <translation type="unfinished"/>
    </message>
</context>
=======
<TS language="sr" version="2.1">
>>>>>>> dac5d68f
<context>
    <name>AddressBookPage</name>
    <message>
        <source>Right-click to edit address or label</source>
        <translation>Десни клик за измену адресе или ознаке</translation>
    </message>
    <message>
        <source>Create a new address</source>
        <translation>Направите нову адресу</translation>
    </message>
    <message>
        <source>&amp;New</source>
        <translation>&amp;Ново</translation>
    </message>
    <message>
        <source>Copy the currently selected address to the system clipboard</source>
        <translation>Копирај тренутно одабрану адресу</translation>
    </message>
    <message>
        <source>&amp;Copy</source>
        <translation>&amp;Копирај</translation>
    </message>
    <message>
<<<<<<< HEAD
        <location filename="../addressbookpage.cpp" line="+63"/>
        <source>These are your Peercoin addresses for receiving payments. You may want to give a different one to each sender so you can keep track of who is paying you.</source>
        <translation>Ово су Ваше Peercoin адресе за примање уплата. Можете да сваком пошиљаоцу дате другачију адресу да би пратили ко је вршио уплате.</translation>
=======
        <source>C&amp;lose</source>
        <translation>&amp;Затвори</translation>
>>>>>>> dac5d68f
    </message>
    <message>
        <source>Delete the currently selected address from the list</source>
        <translation>Обришите тренутно одабрану адресу са листе</translation>
    </message>
    <message>
        <source>Export the data in the current tab to a file</source>
        <translation>Извези податке из одабране картице у фајлj</translation>
    </message>
    <message>
<<<<<<< HEAD
        <location line="+11"/>
        <source>Sign a message to prove you own a Peercoin address</source>
        <translation type="unfinished"/>
=======
        <source>&amp;Export</source>
        <translation>&amp;Извези</translation>
>>>>>>> dac5d68f
    </message>
    <message>
        <source>&amp;Delete</source>
        <translation>&amp;Обриши</translation>
    </message>
    <message>
        <source>Choose the address to send coins to</source>
        <translation>Изаберите адресу за слање</translation>
    </message>
    <message>
        <source>Choose the address to receive coins with</source>
        <translation>Изаберите адресу за примање</translation>
    </message>
    <message>
        <source>C&amp;hoose</source>
        <translation>&amp;Изабери</translation>
    </message>
    <message>
<<<<<<< HEAD
        <location line="-44"/>
        <source>Verify a message to ensure it was signed with a specified Peercoin address</source>
        <translation type="unfinished"/>
=======
        <source>Sending addresses</source>
        <translation>Адресе за слање</translation>
>>>>>>> dac5d68f
    </message>
    <message>
        <source>Receiving addresses</source>
        <translation>Адресе за примање</translation>
    </message>
    <message>
        <source>These are your Bitcoin addresses for sending payments. Always check the amount and the receiving address before sending coins.</source>
        <translation>Ово су ваше Биткоин адресе за слање уплата. Увек добро проверите износ и адресу на коју шаљете пре него што пошаљете уплату.</translation>
    </message>
    <message>
<<<<<<< HEAD
        <location filename="../addressbookpage.cpp" line="-5"/>
        <source>These are your Peercoin addresses for sending payments. Always check the amount and the receiving address before sending coins.</source>
        <translation type="unfinished"/>
=======
        <source>These are your Bitcoin addresses for receiving payments. It is recommended to use a new receiving address for each transaction.</source>
        <translation>Ово су ваше Биткоин адресе за примање уплате. Препоручује се да се за сваку трансакцију користи нова адреса.</translation>
>>>>>>> dac5d68f
    </message>
    <message>
        <source>&amp;Copy Address</source>
        <translation>&amp;Копирај Адресу</translation>
    </message>
    <message>
        <source>Copy &amp;Label</source>
        <translation>Копирај &amp; Обележи</translation>
    </message>
    <message>
        <source>&amp;Edit</source>
        <translation>&amp;Измени</translation>
    </message>
    <message>
        <source>Export Address List</source>
        <translation>Извези Листу Адреса</translation>
    </message>
    <message>
        <source>Comma separated file (*.csv)</source>
        <translation>Зарезом одвојене вредности (*.csv)</translation>
    </message>
    <message>
        <source>Exporting Failed</source>
        <translation>Извоз Неуспешан</translation>
    </message>
    <message>
        <source>There was an error trying to save the address list to %1. Please try again.</source>
        <translation>Десила се грешка приликом покушаја да се листа адреса упамти на  %1. Молимо покушајте поново.</translation>
    </message>
</context>
<context>
    <name>AddressTableModel</name>
    <message>
        <source>Label</source>
        <translation>Етикета</translation>
    </message>
    <message>
        <source>Address</source>
        <translation>Адреса</translation>
    </message>
    <message>
        <source>(no label)</source>
        <translation>(без етикете)</translation>
    </message>
</context>
<context>
    <name>AskPassphraseDialog</name>
    <message>
        <source>Passphrase Dialog</source>
        <translation>Прозор за унос лозинке</translation>
    </message>
    <message>
        <source>Enter passphrase</source>
        <translation>Унесите лозинку</translation>
    </message>
    <message>
        <source>New passphrase</source>
        <translation>Нова лозинка</translation>
    </message>
    <message>
        <source>Repeat new passphrase</source>
        <translation>Поновите нову лозинку</translation>
    </message>
    <message>
        <source>Show password</source>
        <translation>Прикажи лозинку</translation>
    </message>
    <message>
        <source>Enter the new passphrase to the wallet.&lt;br/&gt;Please use a passphrase of &lt;b&gt;ten or more random characters&lt;/b&gt;, or &lt;b&gt;eight or more words&lt;/b&gt;.</source>
        <translation>Унесите нову лозинку за приступ новчанику. &lt;br/&gt;Молимо да користите лозинку од &lt;b&gt;десет или више насумично одабраних карактера, или &lt;b&gt;осам или више речи&lt;/b&gt;.</translation>
    </message>
    <message>
        <source>Encrypt wallet</source>
        <translation>Шифрирај новчаник</translation>
    </message>
    <message>
        <source>This operation needs your wallet passphrase to unlock the wallet.</source>
        <translation>Ова операција захтева да унесете лозинку новчаника како би откључали новчаник.</translation>
    </message>
    <message>
        <source>Unlock wallet</source>
        <translation>Откључај новчаник</translation>
    </message>
    <message>
        <source>This operation needs your wallet passphrase to decrypt the wallet.</source>
        <translation>Ова операција захтева да унесете лозинку новчаника како би дешифровали новчаник.</translation>
    </message>
    <message>
        <source>Decrypt wallet</source>
        <translation>Дешифруј новчаник</translation>
    </message>
    <message>
        <source>Change passphrase</source>
        <translation>Измену лозинку</translation>
    </message>
    <message>
        <source>Enter the old passphrase and new passphrase to the wallet.</source>
        <translation>Унеси стару лозинку и нову лозинку новчаника.</translation>
    </message>
    <message>
        <source>Confirm wallet encryption</source>
        <translation>Потврди шифрирање новчаника</translation>
    </message>
    <message>
<<<<<<< HEAD
        <location line="+1"/>
        <source>Warning: If you encrypt your wallet and lose your passphrase, you will &lt;b&gt;LOSE ALL OF YOUR PEERCOINS&lt;/b&gt;!</source>
        <translation>Упозорење: Ако се ваш новчаник шифрује а потом изгубите лозинкзу, ви ћете &lt;b&gt;ИЗГУБИТИ СВЕ PEERCOIN-Е&lt;/b&gt;!</translation>
=======
        <source>Warning: If you encrypt your wallet and lose your passphrase, you will &lt;b&gt;LOSE ALL OF YOUR BITCOINS&lt;/b&gt;!</source>
        <translation>Упозорење: Уколико шифрирате новчаник и изгубите своју лозинку, &lt;b&gt;ИЗГУБИЋЕТЕ СВЕ СВОЈЕ БИТКОИНЕ&lt;/b&gt;!</translation>
>>>>>>> dac5d68f
    </message>
    <message>
        <source>Are you sure you wish to encrypt your wallet?</source>
        <translation>Да ли сте сигурни да желите да шифрирате свој новчаник?</translation>
    </message>
    <message>
        <source>Wallet encrypted</source>
        <translation>Новчаник шифриран</translation>
    </message>
    <message>
        <source>%1 will close now to finish the encryption process. Remember that encrypting your wallet cannot fully protect your bitcoins from being stolen by malware infecting your computer.</source>
        <translation>%1 ће се сада затворити како би се завршио процес шифрирања.  Запамтите да шифрирањем свог новчаника не можете у потпуности заштити своје биткоине од крађе од стране злоћудних програма и компјутерских инфекција.</translation>
    </message>
    <message>
<<<<<<< HEAD
        <location line="-56"/>
        <source>Peercoin will close now to finish the encryption process. Remember that encrypting your wallet cannot fully protect your peercoins from being stolen by malware infecting your computer.</source>
        <translation>Peercoin će se sad zatvoriti da bi završio  proces enkripcije. Zapamti da enkripcija tvog novčanika ne može u potpunosti da zaštiti tvoje peercoine da ne budu ukradeni od malawarea koji bi inficirao tvoj kompjuter.</translation>
=======
        <source>IMPORTANT: Any previous backups you have made of your wallet file should be replaced with the newly generated, encrypted wallet file. For security reasons, previous backups of the unencrypted wallet file will become useless as soon as you start using the new, encrypted wallet.</source>
        <translation>ВАЖНО: Свакa претходнa резерва новчаника коју сте имали треба да се замени новим, шифрираним фајлом новчаника. Из сигурносних разлога, свака претходна резерва нешифрираног фајла новчаника постаће сувишна, чим почнете да користите нови, шифрирани новчаник.</translation>
>>>>>>> dac5d68f
    </message>
    <message>
        <source>Wallet encryption failed</source>
        <translation>Шифрирање новчаника неуспешно.</translation>
    </message>
    <message>
        <source>Wallet encryption failed due to an internal error. Your wallet was not encrypted.</source>
        <translation>Шифрирање новчаника није успело због интерне грешке. Ваш новчаник није шифриран.</translation>
    </message>
    <message>
        <source>The supplied passphrases do not match.</source>
        <translation>Лозинке које сте унели нису исте.</translation>
    </message>
    <message>
        <source>Wallet unlock failed</source>
        <translation>Отључавање новчаника није успело.</translation>
    </message>
    <message>
        <source>The passphrase entered for the wallet decryption was incorrect.</source>
        <translation>Лозинка коју сте унели за дешифровање новчаника је погрешна.</translation>
    </message>
    <message>
        <source>Wallet decryption failed</source>
        <translation>Дешифровање новчаника неуспешно.</translation>
    </message>
    <message>
        <source>Wallet passphrase was successfully changed.</source>
        <translation>Лозинка новчаника успешно је промењена.</translation>
    </message>
    <message>
        <source>Warning: The Caps Lock key is on!</source>
        <translation>Упозорање Caps Lock дугме укључено.</translation>
    </message>
</context>
<context>
    <name>BanTableModel</name>
    <message>
        <source>IP/Netmask</source>
        <translation>ИП/Нетмаск</translation>
    </message>
    <message>
        <source>Banned Until</source>
        <translation>Забрањен до</translation>
    </message>
</context>
<context>
    <name>BitcoinGUI</name>
    <message>
        <source>Sign &amp;message...</source>
        <translation>Потпиши &amp;поруку...</translation>
    </message>
    <message>
        <source>Synchronizing with network...</source>
        <translation>Синхронизација са мрежом у току...</translation>
    </message>
    <message>
        <source>&amp;Overview</source>
        <translation>&amp;Општи преглед</translation>
    </message>
    <message>
        <source>Node</source>
        <translation>Ноде</translation>
    </message>
    <message>
        <source>Show general overview of wallet</source>
        <translation>Погледајте општи преглед новчаника</translation>
    </message>
    <message>
        <source>&amp;Transactions</source>
        <translation>&amp;Трансакције</translation>
    </message>
    <message>
        <source>Browse transaction history</source>
        <translation>Претражите историјат трансакција</translation>
    </message>
    <message>
        <source>E&amp;xit</source>
        <translation>И&amp;злаз</translation>
    </message>
    <message>
        <source>Quit application</source>
        <translation>Напустите програм</translation>
    </message>
    <message>
<<<<<<< HEAD
        <location line="+4"/>
        <source>Show information about Peercoin</source>
        <translation>Прегледајте информације о Peercoin-у</translation>
=======
        <source>&amp;About %1</source>
        <translation>&amp;О %1</translation>
    </message>
    <message>
        <source>Show information about %1</source>
        <translation>Прикажи информације о %1</translation>
>>>>>>> dac5d68f
    </message>
    <message>
        <source>About &amp;Qt</source>
        <translation>О &amp;Qt-у</translation>
    </message>
    <message>
        <source>Show information about Qt</source>
        <translation>Прегледајте информације о Qt-у</translation>
    </message>
    <message>
        <source>&amp;Options...</source>
        <translation>П&amp;оставке...</translation>
    </message>
    <message>
        <source>Modify configuration options for %1</source>
        <translation>Измени конфигурацију поставки за %1</translation>
    </message>
    <message>
        <source>&amp;Encrypt Wallet...</source>
        <translation>&amp;Шифровање новчаника...</translation>
    </message>
    <message>
        <source>&amp;Backup Wallet...</source>
        <translation>&amp;Резерна копија новчаника</translation>
    </message>
    <message>
        <source>&amp;Change Passphrase...</source>
        <translation>Промени &amp;лозинку...</translation>
    </message>
    <message>
        <source>&amp;Sending addresses...</source>
        <translation>&amp;Адресе за слање...</translation>
    </message>
    <message>
        <source>&amp;Receiving addresses...</source>
        <translation>&amp;Адресе за пријем</translation>
    </message>
    <message>
<<<<<<< HEAD
        <location line="-347"/>
        <source>Send coins to a Peercoin address</source>
        <translation>Пошаљите новац на peercoin адресу</translation>
    </message>
    <message>
        <location line="+49"/>
        <source>Modify configuration options for Peercoin</source>
        <translation>Изаберите могућности peercoin-а</translation>
=======
        <source>Open &amp;URI...</source>
        <translation>Отвори &amp;УРИ...</translation>
    </message>
    <message>
        <source>Click to disable network activity.</source>
        <translation>Кликни да искључиш активност на мрежи.</translation>
    </message>
    <message>
        <source>Network activity disabled.</source>
        <translation>Активност на мрежи искључена.</translation>
    </message>
    <message>
        <source>Click to enable network activity again.</source>
        <translation>Кликни да поново омогућиш активност на мрежи.</translation>
    </message>
    <message>
        <source>Syncing Headers (%1%)...</source>
        <translation>Синхронизовање Заглавља (%1%)...</translation>
    </message>
    <message>
        <source>Reindexing blocks on disk...</source>
        <translation>Поново идексирање блокова на диску.</translation>
    </message>
    <message>
        <source>Send coins to a Bitcoin address</source>
        <translation>Пошаљите новац на Биткоин адресу</translation>
>>>>>>> dac5d68f
    </message>
    <message>
        <source>Backup wallet to another location</source>
        <translation>Направите резервну копију новчаника на другој локацији</translation>
    </message>
    <message>
        <source>Change the passphrase used for wallet encryption</source>
        <translation>Мењање лозинке којом се шифрује новчаник</translation>
    </message>
    <message>
        <source>&amp;Debug window</source>
        <translation>&amp;Прозор за отклањање грешке</translation>
    </message>
    <message>
        <source>Open debugging and diagnostic console</source>
        <translation>Отвори конзолу за отклањање грешака и дијагностику</translation>
    </message>
    <message>
        <source>&amp;Verify message...</source>
        <translation>&amp;Верификовање поруке...</translation>
    </message>
    <message>
<<<<<<< HEAD
        <location line="-165"/>
        <location line="+530"/>
        <source>Peercoin</source>
        <translation type="unfinished"/>
=======
        <source>Bitcoin</source>
        <translation>Биткоин</translation>
>>>>>>> dac5d68f
    </message>
    <message>
        <source>Wallet</source>
        <translation>Новчаник</translation>
    </message>
    <message>
        <source>&amp;Send</source>
        <translation>&amp;Пошаљи</translation>
    </message>
    <message>
        <source>&amp;Receive</source>
        <translation>&amp;Прими</translation>
    </message>
    <message>
<<<<<<< HEAD
        <location line="+22"/>
        <source>&amp;About Peercoin</source>
        <translation>&amp;О Peercoin-у</translation>
    </message>
    <message>
        <location line="+9"/>
=======
>>>>>>> dac5d68f
        <source>&amp;Show / Hide</source>
        <translation>&amp;Прикажи / Сакриј</translation>
    </message>
    <message>
        <source>Show or hide the main Window</source>
        <translation>Прикажи или сакрији главни прозор</translation>
    </message>
    <message>
        <source>Encrypt the private keys that belong to your wallet</source>
        <translation>Шифрирај приватни клуљ који припада новчанику.</translation>
    </message>
    <message>
<<<<<<< HEAD
        <location line="+1"/>
        <source>Decrypt wallet only for minting. Sending coins will still require the password.</source>
        <translation type="unfinished"></translation>
    </message>
    <message>
        <location line="+7"/>
        <source>Sign messages with your Peercoin addresses to prove you own them</source>
        <translation type="unfinished"/>
    </message>
    <message>
        <location line="+2"/>
        <source>Verify messages to ensure they were signed with specified Peercoin addresses</source>
        <translation type="unfinished"/>
    </message>
    <message>
        <location line="+3"/>
        <source>UI to create multisig addresses</source>
        <translation type="unfinished"></translation>
    </message>
    <message>
        <location line="+28"/>
=======
        <source>Sign messages with your Bitcoin addresses to prove you own them</source>
        <translation>Потписуј поруку са своје Биткоин адресе као доказ да си њихов власник</translation>
    </message>
    <message>
        <source>Verify messages to ensure they were signed with specified Bitcoin addresses</source>
        <translation>Верификуј поруке и утврди да ли су потписане од стране спецификованих Биткоин адреса</translation>
    </message>
    <message>
>>>>>>> dac5d68f
        <source>&amp;File</source>
        <translation>&amp;Фајл</translation>
    </message>
    <message>
        <source>&amp;Settings</source>
        <translation>&amp;Подешавања</translation>
    </message>
    <message>
        <source>&amp;Help</source>
        <translation>&amp;Помоћ</translation>
    </message>
    <message>
        <source>Tabs toolbar</source>
        <translation>Трака са картицама</translation>
    </message>
    <message>
        <source>Request payments (generates QR codes and bitcoin: URIs)</source>
        <translation>Затражи плаћање (генерише QR кодове и биткоин: URI-е)</translation>
    </message>
    <message>
<<<<<<< HEAD
        <location line="+47"/>
        <source>Peercoin client</source>
        <translation type="unfinished"/>
    </message>
    <message numerus="yes">
        <location line="+141"/>
        <source>%n active connection(s) to Peercoin network</source>
        <translation><numerusform>%n активна веза са Peercoin мрежом</numerusform><numerusform>%n активне везе са Peercoin мрежом</numerusform><numerusform>%n активних веза са Peercoin мрежом</numerusform></translation>
=======
        <source>Show the list of used sending addresses and labels</source>
        <translation>Прегледајте листу коришћених адреса и етикета за слање уплата</translation>
>>>>>>> dac5d68f
    </message>
    <message>
        <source>Show the list of used receiving addresses and labels</source>
        <translation>Прегледајте листу коришћених адреса и етикета за пријем уплата</translation>
    </message>
    <message>
        <source>Open a bitcoin: URI or payment request</source>
        <translation>Отворите биткоин: URI или захтев за плаћање</translation>
    </message>
    <message>
        <source>&amp;Command-line options</source>
        <translation>&amp;Опције командне линије</translation>
    </message>
    <message>
        <source>Indexing blocks on disk...</source>
        <translation>Идексирање блокова на диску...</translation>
    </message>
    <message>
        <source>Processing blocks on disk...</source>
        <translation>Обрада блокова на диску...</translation>
    </message>
    <message numerus="yes">
        <source>Processed %n block(s) of transaction history.</source>
        <translation><numerusform>Обрађенo %n блокова историјата трансакција.</numerusform><numerusform>Обрађенo %n блокова историјата трансакција.</numerusform><numerusform>Обрађенo је %n блокова историјата трансакција.</numerusform></translation>
    </message>
    <message>
        <source>%1 behind</source>
        <translation>%1 уназад</translation>
    </message>
    <message>
        <source>Last received block was generated %1 ago.</source>
        <translation>Последњи примљени блок је направљен пре %1.</translation>
    </message>
    <message>
        <source>Transactions after this will not yet be visible.</source>
        <translation>Трансакције након овога још неће бити видљиве.</translation>
    </message>
    <message>
        <source>Error</source>
        <translation>Greška</translation>
    </message>
    <message>
        <source>Warning</source>
        <translation>Упозорење</translation>
    </message>
    <message>
        <source>Information</source>
<<<<<<< HEAD
        <translation type="unfinished"/>
    </message>
    <message>
        <location line="+70"/>
        <source>You can send this transaction for a fee of %1, which is burned and prevents spamming of the network. Do you want to pay the fee?</source>
        <translation type="unfinished"/>
=======
        <translation>Информације</translation>
>>>>>>> dac5d68f
    </message>
    <message>
        <source>Up to date</source>
        <translation>Ажурно</translation>
    </message>
    <message>
        <source>%1 client</source>
        <translation>%1 клијент</translation>
    </message>
    <message>
        <source>Catching up...</source>
        <translation>Ажурирање у току...</translation>
    </message>
    <message>
        <source>Date: %1
</source>
        <translation>Датум: %1
</translation>
    </message>
    <message>
        <source>Amount: %1
</source>
        <translation>Износ: %1
</translation>
    </message>
    <message>
        <source>Type: %1
</source>
        <translation>Тип: %1
</translation>
    </message>
    <message>
        <source>Label: %1
</source>
        <translation>Етикета: %1
</translation>
    </message>
    <message>
        <source>Address: %1
</source>
        <translation>Адреса: %1
</translation>
    </message>
    <message>
        <source>Sent transaction</source>
        <translation>Послана трансакција</translation>
    </message>
    <message>
        <source>Incoming transaction</source>
        <translation>Придошла трансакција</translation>
    </message>
    <message>
        <source>HD key generation is &lt;b&gt;enabled&lt;/b&gt;</source>
        <translation>Генерисање ХД кључа је &lt;b&gt;омогућено&lt;/b&gt;</translation>
    </message>
    <message>
<<<<<<< HEAD
        <location line="-23"/>
        <location line="+23"/>
        <source>URI can not be parsed! This can be caused by an invalid Peercoin address or malformed URI parameters.</source>
        <translation type="unfinished"/>
=======
        <source>HD key generation is &lt;b&gt;disabled&lt;/b&gt;</source>
        <translation>Генерисање ХД кључа је &lt;b&gt;онеомогућено&lt;/b&gt;</translation>
>>>>>>> dac5d68f
    </message>
    <message>
        <source>Wallet is &lt;b&gt;encrypted&lt;/b&gt; and currently &lt;b&gt;unlocked&lt;/b&gt;</source>
        <translation>Новчаник јс &lt;b&gt;шифрован&lt;/b&gt; и тренутно &lt;b&gt;откључан&lt;/b&gt;</translation>
    </message>
    <message>
        <source>Wallet is &lt;b&gt;encrypted&lt;/b&gt; and currently &lt;b&gt;locked&lt;/b&gt;</source>
        <translation>Новчаник јс &lt;b&gt;шифрован&lt;/b&gt; и тренутно &lt;b&gt;закључан&lt;/b&gt;</translation>
    </message>
    <message>
<<<<<<< HEAD
        <location filename="../bitcoin.cpp" line="+111"/>
        <source>A fatal error occurred. Peercoin can no longer continue safely and will quit.</source>
        <translation type="unfinished"/>
=======
        <source>A fatal error occurred. Bitcoin can no longer continue safely and will quit.</source>
        <translation>Дошло је до критичне грешке. Биткоин не може безбедно да настави са радом и искључиће се.</translation>
>>>>>>> dac5d68f
    </message>
</context>
<context>
    <name>CoinControlDialog</name>
    <message>
        <source>Coin Selection</source>
        <translation>Избор новчића</translation>
    </message>
    <message>
        <source>Quantity:</source>
        <translation>Количина:</translation>
    </message>
    <message>
        <source>Bytes:</source>
        <translation>Бајта:</translation>
    </message>
    <message>
        <source>Amount:</source>
        <translation>Износ:</translation>
    </message>
    <message>
        <source>Fee:</source>
        <translation>Накнада:</translation>
    </message>
    <message>
        <source>Dust:</source>
        <translation>Прашина:</translation>
    </message>
    <message>
        <source>After Fee:</source>
        <translation>Након накнаде:</translation>
    </message>
    <message>
        <source>Change:</source>
        <translation>Промени:</translation>
    </message>
    <message>
        <source>(un)select all</source>
        <translation>изаберите / поништите све
</translation>
    </message>
    <message>
        <source>Amount</source>
        <translation>Износ</translation>
    </message>
    <message>
        <source>Received with label</source>
        <translation>Примљено са етикетом</translation>
    </message>
    <message>
<<<<<<< HEAD
        <location line="-5"/>
        <source>The entered address &quot;%1&quot; is not a valid Peercoin address.</source>
        <translation type="unfinished"/>
=======
        <source>Received with address</source>
        <translation>Примљено са адресом</translation>
>>>>>>> dac5d68f
    </message>
    <message>
        <source>Date</source>
        <translation>datum</translation>
    </message>
    <message>
        <source>Confirmations</source>
        <translation>Потврде</translation>
    </message>
    <message>
<<<<<<< HEAD
        <location filename="../guiutil.cpp" line="+424"/>
        <location line="+12"/>
        <source>Peercoin-Qt</source>
        <translation type="unfinished"/>
=======
        <source>Confirmed</source>
        <translation>Potvrdjen</translation>
>>>>>>> dac5d68f
    </message>
    <message>
        <source>Copy address</source>
        <translation>Копирај адресу</translation>
    </message>
    <message>
        <source>Copy label</source>
        <translation>Копирај налепницу</translation>
    </message>
    <message>
        <source>Copy amount</source>
        <translation>Копирај износ</translation>
    </message>
    <message>
        <source>Copy transaction ID</source>
        <translation>Копирај идентификациони број трансакције</translation>
    </message>
    <message>
        <source>Lock unspent</source>
        <translation>Закључај непотрошено</translation>
    </message>
    <message>
        <source>Unlock unspent</source>
        <translation>Откључај непотрошено</translation>
    </message>
    <message>
        <source>Copy quantity</source>
        <translation>Копирај количину</translation>
    </message>
    <message>
        <source>Copy fee</source>
        <translation>Копирај провизију</translation>
    </message>
    <message>
        <source>Copy after fee</source>
        <translation>Копирај након провизије</translation>
    </message>
    <message>
        <source>Copy bytes</source>
        <translation>Копирај бајтове</translation>
    </message>
    <message>
        <source>Copy dust</source>
        <translation>Копирај прашину</translation>
    </message>
    <message>
        <source>Copy change</source>
        <translation>Копирај промену</translation>
    </message>
    <message>
<<<<<<< HEAD
        <location line="+6"/>
        <source>Mandatory network transaction fee per kB transferred. Most transactions are 1 kB and incur a 0.01 PPC fee. Note: transfer size may increase depending on the number of input transactions required to be added together to fund the payment.</source>
        <translation type="unfinished"/>
    </message>
    <message>
        <location line="+15"/>
        <source>Additional network &amp;fee</source>
        <translation type="unfinished"/>
    </message>
    <message>
        <location line="+31"/>
        <source>Automatically start Peercoin after logging in to the system.</source>
        <translation type="unfinished"/>
    </message>
    <message>
        <location line="+46"/>
        <source>Check this box to follow the centrally issued checkpoints.</source>
        <translation type="unfinished"/>
    </message>
    <message>
        <location line="+3"/>
        <source>&amp;Start Peercoin on system login</source>
        <translation type="unfinished"/>
    </message>
    <message>
        <location line="+7"/>
        <source>Enforce checkpoints</source>
        <translation type="unfinished"></translation>
    </message>
    <message>
        <location line="+35"/>
        <source>Reset all client options to default.</source>
        <translation type="unfinished"/>
=======
        <source>(%1 locked)</source>
        <translation>(%1 закључан)</translation>
    </message>
    <message>
        <source>yes</source>
        <translation>да</translation>
    </message>
    <message>
        <source>no</source>
        <translation>не</translation>
    </message>
    <message>
        <source>(no label)</source>
        <translation>(без налепнице)</translation>
    </message>
    <message>
        <source>(change)</source>
        <translation>(промени)</translation>
>>>>>>> dac5d68f
    </message>
</context>
<context>
    <name>EditAddressDialog</name>
    <message>
        <source>Edit Address</source>
        <translation>Измени адресу</translation>
    </message>
    <message>
        <source>&amp;Label</source>
        <translation>&amp;Етикета</translation>
    </message>
    <message>
<<<<<<< HEAD
        <location line="+6"/>
        <source>Automatically open the Peercoin client port on the router. This only works when your router supports UPnP and it is enabled.</source>
        <translation type="unfinished"/>
=======
        <source>The label associated with this address list entry</source>
        <translation>Етикета повезана са овом ставком из листе адреса</translation>
>>>>>>> dac5d68f
    </message>
    <message>
        <source>The address associated with this address list entry. This can only be modified for sending addresses.</source>
        <translation>Адреса повезана са овом ставком из листе адреса. Ово можете променити једини у случају адреса за плаћање.</translation>
    </message>
    <message>
<<<<<<< HEAD
        <location line="+7"/>
        <source>Connect to the Peercoin network through a SOCKS proxy (e.g. when connecting through Tor).</source>
        <translation type="unfinished"/>
=======
        <source>&amp;Address</source>
        <translation>&amp;Адреса</translation>
>>>>>>> dac5d68f
    </message>
    <message>
        <source>New receiving address</source>
        <translation>Нова адреса за пријем</translation>
    </message>
    <message>
        <source>New sending address</source>
        <translation>Нова адреса за слање</translation>
    </message>
    <message>
        <source>Edit receiving address</source>
        <translation>Измени адресу за примање</translation>
    </message>
    <message>
        <source>Edit sending address</source>
        <translation>Измени адресу за слање</translation>
    </message>
    <message>
        <source>The entered address "%1" is already in the address book.</source>
        <translation>Унета адреса "%1" се већ налази у адресару.</translation>
    </message>
    <message>
        <source>Could not unlock wallet.</source>
        <translation>Новчаник није могуће откључати.</translation>
    </message>
    <message>
        <source>New key generation failed.</source>
        <translation>Генерисање новог кључа није успело.</translation>
    </message>
</context>
<context>
    <name>FreespaceChecker</name>
    <message>
        <source>A new data directory will be created.</source>
        <translation>Нови директоријум података ће бити креиран.</translation>
    </message>
    <message>
        <source>name</source>
        <translation>име</translation>
    </message>
    <message>
        <source>Directory already exists. Add %1 if you intend to create a new directory here.</source>
        <translation>Директоријум већ постоји. Додајте %1 ако намеравате да креирате нови директоријум овде.</translation>
    </message>
    <message>
        <source>Path already exists, and is not a directory.</source>
        <translation>Путања већ постоји и није директоријум.</translation>
    </message>
    <message>
        <source>Cannot create data directory here.</source>
        <translation>Не можете креирати директоријум података овде.</translation>
    </message>
</context>
<context>
    <name>HelpMessageDialog</name>
    <message>
        <source>version</source>
        <translation>верзија</translation>
    </message>
    <message>
        <source>(%1-bit)</source>
        <translation>(%1-bit)</translation>
    </message>
    <message>
<<<<<<< HEAD
        <location line="+13"/>
        <source>The user interface language can be set here. This setting will take effect after restarting Peercoin.</source>
        <translation type="unfinished"/>
=======
        <source>About %1</source>
        <translation>Приближно %1</translation>
>>>>>>> dac5d68f
    </message>
    <message>
        <source>Command-line options</source>
        <translation>Опције командне линије</translation>
    </message>
    <message>
        <source>Usage:</source>
        <translation>Korišćenje:</translation>
    </message>
    <message>
<<<<<<< HEAD
        <location line="+9"/>
        <source>Whether to show Peercoin addresses in the transaction list or not.</source>
        <translation type="unfinished"/>
=======
        <source>command-line options</source>
        <translation>опције командне линије</translation>
>>>>>>> dac5d68f
    </message>
    <message>
        <source>Choose data directory on startup (default: %u)</source>
        <translation>Изаберите директоријум података при покретању (подразумевано: %u)</translation>
    </message>
    </context>
<context>
    <name>Intro</name>
    <message>
        <source>Welcome</source>
        <translation>Добродошли</translation>
    </message>
    <message>
        <source>Welcome to %1.</source>
        <translation>Добродошли на  %1.</translation>
    </message>
    <message>
        <source>As this is the first time the program is launched, you can choose where %1 will store its data.</source>
        <translation>Пошто је ово први пут да је програм покренут, можете изабрати где ће %1 чувати своје податке.</translation>
    </message>
    <message>
        <source>When you click OK, %1 will begin to download and process the full %4 block chain (%2GB) starting with the earliest transactions in %3 when %4 initially launched.</source>
        <translation>Када кликнете на ОК, %1 ће почети с преузимањем и процесирањем целокупног ланца блокова %4 (%2GB), почевши од најранијих трансакција у %3 када је %4 покренут.</translation>
    </message>
    <message>
        <source>This initial synchronisation is very demanding, and may expose hardware problems with your computer that had previously gone unnoticed. Each time you run %1, it will continue downloading where it left off.</source>
        <translation>Ова иницијална синхронизација је веома захтевна и може изложити ваш рачунар хардверским проблемима који раније нису били примећени. Сваки пут када покренете %1, преузимање ће се наставити тамо где је било прекинуто.</translation>
    </message>
    <message>
        <source>If you have chosen to limit block chain storage (pruning), the historical data must still be downloaded and processed, but will be deleted afterward to keep your disk usage low.</source>
        <translation>Ако сте одлучили да ограничите складиштење ланаца блокова (тримовање), историјски подаци се ипак морају преузети и обрадити, али ће након тога бити избрисани како би се ограничила употреба диска.</translation>
    </message>
    <message>
        <source>Use the default data directory</source>
        <translation>Користите подразумевани директоријум података</translation>
    </message>
    <message>
        <source>Use a custom data directory:</source>
        <translation>Користите прилагођени директоријум података:</translation>
    </message>
    <message>
<<<<<<< HEAD
        <location line="-9"/>
        <location line="+9"/>
        <source>This setting will take effect after restarting Peercoin.</source>
        <translation type="unfinished"/>
=======
        <source>Bitcoin</source>
        <translation>Биткоин</translation>
>>>>>>> dac5d68f
    </message>
    <message>
        <source>Error</source>
        <translation>Greška</translation>
    </message>
    </context>
<context>
    <name>ModalOverlay</name>
    <message>
        <source>Form</source>
        <translation>Форма</translation>
    </message>
    <message>
<<<<<<< HEAD
        <location line="+50"/>
        <location line="+166"/>
        <source>The displayed information may be out of date. Your wallet automatically synchronizes with the Peercoin network after a connection is established, but this process has not completed yet.</source>
        <translation type="unfinished"/>
=======
        <source>Number of blocks left</source>
        <translation>Остала количина блокова</translation>
>>>>>>> dac5d68f
    </message>
    <message>
        <source>Unknown...</source>
        <translation>Непознато...</translation>
    </message>
    <message>
        <source>Last block time</source>
        <translation>Време последњег блока</translation>
    </message>
    <message>
        <source>Progress</source>
        <translation>Напредак</translation>
    </message>
    <message>
        <source>calculating...</source>
        <translation>Рачунање</translation>
    </message>
    <message>
        <source>Hide</source>
        <translation>Сакриј</translation>
    </message>
    </context>
<context>
    <name>OpenURIDialog</name>
    </context>
<context>
    <name>OptionsDialog</name>
    <message>
        <source>Options</source>
        <translation>Поставке</translation>
    </message>
    <message>
        <source>Open Configuration File</source>
        <translation>Отвори Конфигурациону Датотеку</translation>
    </message>
    <message>
        <source>W&amp;allet</source>
        <translation>новчаник</translation>
    </message>
    <message>
        <source>Expert</source>
        <translation>Експерт</translation>
    </message>
    <message>
<<<<<<< HEAD
        <location filename="../paymentserver.cpp" line="+107"/>
        <source>Cannot start peercoin: click-to-pay handler</source>
        <translation type="unfinished"/>
=======
        <source>IPv4</source>
        <translation>IPv4</translation>
>>>>>>> dac5d68f
    </message>
    <message>
        <source>IPv6</source>
        <translation>IPv6</translation>
    </message>
    <message>
        <source>Tor</source>
        <translation>Тор</translation>
    </message>
    <message>
        <source>&amp;Unit to show amounts in:</source>
        <translation>&amp;Јединица за приказивање износа:</translation>
    </message>
    <message>
        <source>&amp;OK</source>
        <translation>&amp;Уреду</translation>
    </message>
    <message>
        <source>&amp;Cancel</source>
        <translation>&amp;Откажи</translation>
    </message>
    <message>
        <source>Error</source>
        <translation>Greška</translation>
    </message>
    </context>
<context>
    <name>OverviewPage</name>
    <message>
        <source>Form</source>
        <translation>Форма</translation>
    </message>
    <message>
        <source>Available:</source>
        <translation>Доступно:</translation>
    </message>
    <message>
        <source>Pending:</source>
        <translation>На чекању:</translation>
    </message>
    <message>
        <source>Total:</source>
        <translation>Укупно:</translation>
    </message>
    </context>
<context>
    <name>PaymentServer</name>
    </context>
<context>
    <name>PeerTableModel</name>
    </context>
<context>
    <name>QObject</name>
    <message>
        <source>Amount</source>
        <translation>iznos</translation>
    </message>
    <message>
        <source>unknown</source>
        <translation>nepoznato</translation>
    </message>
</context>
<context>
    <name>QObject::QObject</name>
    </context>
<context>
    <name>QRImageWidget</name>
    </context>
<context>
    <name>RPCConsole</name>
    <message>
        <source>Last block time</source>
        <translation>Време последњег блока</translation>
    </message>
    <message>
        <source>Yes</source>
        <translation>Da</translation>
    </message>
    <message>
        <source>No</source>
        <translation>Ne</translation>
    </message>
    </context>
<context>
    <name>ReceiveCoinsDialog</name>
    <message>
        <source>&amp;Amount:</source>
        <translation>Iznos:</translation>
    </message>
    <message>
        <source>&amp;Label:</source>
        <translation>&amp;Етикета</translation>
    </message>
    <message>
        <source>&amp;Message:</source>
        <translation>Poruka:</translation>
    </message>
    <message>
        <source>Show</source>
        <translation>Prikaži</translation>
    </message>
    <message>
        <source>Copy label</source>
        <translation>Копирај налепницу
</translation>
    </message>
    <message>
        <source>Copy amount</source>
        <translation>к</translation>
    </message>
</context>
<context>
    <name>ReceiveRequestDialog</name>
    <message>
        <source>Copy &amp;Address</source>
        <translation>Kopirajte adresu</translation>
    </message>
    <message>
        <source>Address</source>
        <translation>Adresa</translation>
    </message>
    <message>
        <source>Amount</source>
        <translation>Износ</translation>
    </message>
    <message>
        <source>Label</source>
        <translation>Налепница</translation>
    </message>
    </context>
<context>
    <name>RecentRequestsTableModel</name>
    <message>
        <source>Label</source>
        <translation>Налепница</translation>
    </message>
    <message>
        <source>(no label)</source>
        <translation>(без налепнице)</translation>
    </message>
    </context>
<context>
    <name>SendCoinsDialog</name>
    <message>
<<<<<<< HEAD
        <location line="+7"/>
        <source>Show the Peercoin-Qt help message to get a list with possible Peercoin command-line options.</source>
        <translation type="unfinished"/>
=======
        <source>Send Coins</source>
        <translation>Слање новца</translation>
>>>>>>> dac5d68f
    </message>
    <message>
        <source>Quantity:</source>
        <translation>Количина:</translation>
    </message>
    <message>
        <source>Bytes:</source>
        <translation>Бајта:</translation>
    </message>
    <message>
<<<<<<< HEAD
        <location line="-260"/>
        <source>Build date</source>
        <translation type="unfinished"/>
    </message>
    <message>
        <location line="-104"/>
        <source>Peercoin - Debug window</source>
        <translation type="unfinished"/>
    </message>
    <message>
        <location line="+25"/>
        <source>Peercoin Core</source>
        <translation type="unfinished"/>
    </message>
    <message>
        <location line="+279"/>
        <source>Debug log file</source>
        <translation type="unfinished"/>
    </message>
    <message>
        <location line="+7"/>
        <source>Open the Peercoin debug log file from the current data directory. This can take a few seconds for large log files.</source>
        <translation type="unfinished"/>
    </message>
    <message>
        <location line="+102"/>
        <source>Clear console</source>
        <translation type="unfinished"/>
    </message>
    <message>
        <location filename="../rpcconsole.cpp" line="-30"/>
        <source>Welcome to the Peercoin RPC console.</source>
        <translation type="unfinished"/>
    </message>
    <message>
        <location line="+1"/>
        <source>Use up and down arrows to navigate history, and &lt;b&gt;Ctrl-L&lt;/b&gt; to clear screen.</source>
        <translation type="unfinished"/>
    </message>
    <message>
        <location line="+1"/>
        <source>Type &lt;b&gt;help&lt;/b&gt; for an overview of available commands.</source>
        <translation type="unfinished"/>
    </message>
</context>
<context>
    <name>SendCoinsDialog</name>
    <message>
        <location filename="../forms/sendcoinsdialog.ui" line="+14"/>
        <location filename="../sendcoinsdialog.cpp" line="+124"/>
        <location line="+5"/>
        <location line="+5"/>
        <location line="+5"/>
        <location line="+6"/>
        <location line="+5"/>
        <location line="+5"/>
        <source>Send Coins</source>
        <translation>Слање новца</translation>
    </message>
    <message>
        <location line="+50"/>
        <source>Send to multiple recipients at once</source>
        <translation type="unfinished"/>
=======
        <source>Amount:</source>
        <translation>Iznos:</translation>
>>>>>>> dac5d68f
    </message>
    <message>
        <source>Fee:</source>
        <translation>Накнада:</translation>
    </message>
    <message>
        <source>After Fee:</source>
        <translation>Након накнаде:</translation>
    </message>
    <message>
        <source>Change:</source>
        <translation>Промени:</translation>
    </message>
    <message>
        <source>Hide</source>
        <translation>Сакриј</translation>
    </message>
    <message>
        <source>Dust:</source>
        <translation>Прашина:</translation>
    </message>
    <message>
        <source>Confirm the send action</source>
        <translation>Потврди акцију слања</translation>
    </message>
    <message>
        <source>S&amp;end</source>
        <translation>&amp;Пошаљи</translation>
    </message>
    <message>
        <source>Copy quantity</source>
        <translation>Копирај количину</translation>
    </message>
    <message>
        <source>Copy amount</source>
        <translation>к</translation>
    </message>
    <message>
        <source>Copy fee</source>
        <translation>Копирај провизију</translation>
    </message>
    <message>
        <source>Copy bytes</source>
        <translation>Копирај бајтове</translation>
    </message>
    <message>
        <source>Copy dust</source>
        <translation>Копирај прашину</translation>
    </message>
    <message>
        <source>Copy change</source>
        <translation>Копирај промену</translation>
    </message>
    <message>
        <source>(no label)</source>
        <translation>(без налепнице)</translation>
    </message>
</context>
<context>
    <name>SendCoinsEntry</name>
    <message>
        <source>A&amp;mount:</source>
        <translation>Iznos:</translation>
    </message>
    <message>
        <source>&amp;Label:</source>
        <translation>&amp;Етикета</translation>
    </message>
    <message>
        <source>Alt+A</source>
        <translation>Alt+</translation>
    </message>
    <message>
        <source>Alt+P</source>
        <translation>Alt+П</translation>
    </message>
    <message>
        <source>Message:</source>
        <translation>Poruka:</translation>
    </message>
    </context>
<context>
    <name>SendConfirmationDialog</name>
    <message>
<<<<<<< HEAD
        <location filename="../sendcoinsentry.cpp" line="+1"/>
        <source>Enter a Peercoin address</source>
        <translation>Unesite Peercoin adresu (n.pr. 1NS17iag9jJgTHD1VXjvLCEnZuQ3rJDE9L)</translation>
=======
        <source>Yes</source>
        <translation>Da</translation>
>>>>>>> dac5d68f
    </message>
</context>
<context>
    <name>ShutdownWindow</name>
    </context>
<context>
    <name>SignVerifyMessageDialog</name>
    <message>
        <source>Alt+A</source>
        <translation>Alt+</translation>
    </message>
    <message>
        <source>Alt+P</source>
<<<<<<< HEAD
        <translation type="unfinished"/>
    </message>
    <message>
        <location line="+12"/>
        <source>Enter the message you want to sign here</source>
        <translation type="unfinished"/>
    </message>
    <message>
        <location line="+7"/>
        <source>Signature</source>
        <translation type="unfinished"/>
    </message>
    <message>
        <location line="+27"/>
        <source>Copy the current signature to the system clipboard</source>
        <translation type="unfinished"/>
    </message>
    <message>
        <location line="+21"/>
        <source>Sign the message to prove you own this Peercoin address</source>
        <translation type="unfinished"/>
    </message>
    <message>
        <location line="+3"/>
        <source>Sign &amp;Message</source>
        <translation type="unfinished"/>
    </message>
    <message>
        <location line="+14"/>
        <source>Reset all sign message fields</source>
        <translation type="unfinished"/>
    </message>
    <message>
        <location line="+3"/>
        <location line="+146"/>
        <source>Clear &amp;All</source>
        <translation type="unfinished"/>
    </message>
    <message>
        <location line="-87"/>
        <source>&amp;Verify Message</source>
        <translation type="unfinished"/>
    </message>
    <message>
        <location line="+6"/>
        <source>Enter the signing address, message (ensure you copy line breaks, spaces, tabs, etc. exactly) and signature below to verify the message. Be careful not to read more into the signature than what is in the signed message itself, to avoid being tricked by a man-in-the-middle attack.</source>
        <translation type="unfinished"/>
    </message>
    <message>
        <location line="+21"/>
        <source>The address the message was signed with (e.g. 1NS17iag9jJgTHD1VXjvLCEnZuQ3rJDE9L)</source>
        <translation type="unfinished"/>
    </message>
    <message>
        <location line="+40"/>
        <source>Verify the message to ensure it was signed with the specified Peercoin address</source>
        <translation type="unfinished"/>
    </message>
    <message>
        <location line="+3"/>
        <source>Verify &amp;Message</source>
        <translation type="unfinished"/>
    </message>
    <message>
        <location line="+14"/>
        <source>Reset all verify message fields</source>
        <translation type="unfinished"/>
    </message>
    <message>
        <location filename="../signverifymessagedialog.cpp" line="+27"/>
        <location line="+3"/>
        <source>Enter a Peercoin address</source>
        <translation>Unesite Peercoin adresu (n.pr. 1NS17iag9jJgTHD1VXjvLCEnZuQ3rJDE9L)</translation>
    </message>
    <message>
        <location line="-2"/>
        <source>Click &quot;Sign Message&quot; to generate signature</source>
        <translation type="unfinished"/>
    </message>
    <message>
        <location line="+3"/>
        <source>Enter Peercoin signature</source>
        <translation type="unfinished"/>
    </message>
    <message>
        <location line="+82"/>
        <location line="+81"/>
        <source>The entered address is invalid.</source>
        <translation type="unfinished"/>
    </message>
    <message>
        <location line="-81"/>
        <location line="+8"/>
        <location line="+73"/>
        <location line="+8"/>
        <source>Please check the address and try again.</source>
        <translation type="unfinished"/>
    </message>
    <message>
        <location line="-81"/>
        <location line="+81"/>
        <source>The entered address does not refer to a key.</source>
        <translation type="unfinished"/>
    </message>
    <message>
        <location line="-73"/>
        <source>Wallet unlock was cancelled.</source>
        <translation type="unfinished"/>
    </message>
    <message>
        <location line="+8"/>
        <source>Private key for the entered address is not available.</source>
        <translation type="unfinished"/>
    </message>
    <message>
        <location line="+12"/>
        <source>Message signing failed.</source>
        <translation type="unfinished"/>
    </message>
    <message>
        <location line="+5"/>
        <source>Message signed.</source>
        <translation type="unfinished"/>
    </message>
    <message>
        <location line="+59"/>
        <source>The signature could not be decoded.</source>
        <translation type="unfinished"/>
    </message>
    <message>
        <location line="+0"/>
        <location line="+13"/>
        <source>Please check the signature and try again.</source>
        <translation type="unfinished"/>
    </message>
    <message>
        <location line="+0"/>
        <source>The signature did not match the message digest.</source>
        <translation type="unfinished"/>
    </message>
    <message>
        <location line="+7"/>
        <source>Message verification failed.</source>
        <translation type="unfinished"/>
    </message>
    <message>
        <location line="+5"/>
        <source>Message verified.</source>
        <translation type="unfinished"/>
    </message>
</context>
<context>
    <name>SplashScreen</name>
    <message>
        <location filename="../splashscreen.cpp" line="+22"/>
        <source>The Peercoin developers</source>
        <translation type="unfinished"/>
    </message>
    <message>
        <location line="+1"/>
=======
        <translation>Alt+П</translation>
    </message>
    </context>
<context>
    <name>SplashScreen</name>
    <message>
>>>>>>> dac5d68f
        <source>[testnet]</source>
        <translation>[testnet]</translation>
    </message>
</context>
<context>
    <name>TrafficGraphWidget</name>
    </context>
<context>
    <name>TransactionDesc</name>
    <message>
        <source>Amount</source>
        <translation>Износ</translation>
    </message>
    </context>
<context>
    <name>TransactionDescDialog</name>
    <message>
        <source>This pane shows a detailed description of the transaction</source>
        <translation>Ovaj odeljak pokazuje detaljan opis transakcije</translation>
    </message>
    </context>
<context>
    <name>TransactionTableModel</name>
    <message>
        <source>Label</source>
        <translation>Налепница</translation>
    </message>
    <message>
        <source>(no label)</source>
        <translation>(без налепнице)</translation>
    </message>
    </context>
<context>
    <name>TransactionView</name>
    <message>
        <source>Copy address</source>
        <translation>Копирај адресу</translation>
    </message>
    <message>
        <source>Copy label</source>
        <translation>Копирај налепницу
</translation>
    </message>
    <message>
        <source>Copy amount</source>
        <translation>к</translation>
    </message>
    <message>
        <source>Copy transaction ID</source>
        <translation>Копирај идентификациони број трансакције</translation>
    </message>
    <message>
        <source>Comma separated file (*.csv)</source>
        <translation>Фајл раздојен тачком (*.csv)</translation>
    </message>
    <message>
        <source>Label</source>
        <translation>Налепница</translation>
    </message>
    <message>
        <source>Address</source>
        <translation>Adresa</translation>
    </message>
    <message>
        <source>Exporting Failed</source>
        <translation>Извоз Неуспешан</translation>
    </message>
    </context>
<context>
    <name>UnitDisplayStatusBarControl</name>
    </context>
<context>
    <name>WalletFrame</name>
    </context>
<context>
    <name>WalletModel</name>
    </context>
<context>
    <name>WalletView</name>
    <message>
        <source>&amp;Export</source>
        <translation>&amp;Izvedi</translation>
    </message>
    <message>
        <source>Export the data in the current tab to a file</source>
        <translation>Извези податке из одабране картице у фајлj</translation>
    </message>
    </context>
<context>
    <name>bitcoin-core</name>
    <message>
        <source>Options:</source>
        <translation>Opcije</translation>
    </message>
    <message>
        <source>Specify data directory</source>
        <translation>Gde je konkretni data direktorijum </translation>
    </message>
    <message>
        <source>Accept command line and JSON-RPC commands</source>
        <translation>Prihvati komandnu liniju i JSON-RPC komande</translation>
    </message>
    <message>
        <source>Run in the background as a daemon and accept commands</source>
        <translation>Radi u pozadini kao daemon servis i prihvati komande</translation>
    </message>
    <message>
        <source>Information</source>
        <translation>Информације</translation>
    </message>
    <message>
        <source>Username for JSON-RPC connections</source>
        <translation>Korisničko ime za JSON-RPC konekcije</translation>
    </message>
    <message>
        <source>Warning</source>
        <translation>Упозорење</translation>
    </message>
    <message>
        <source>Password for JSON-RPC connections</source>
        <translation>Lozinka za JSON-RPC konekcije</translation>
    </message>
    <message>
        <source>Insufficient funds</source>
        <translation>Nedovoljno sredstava</translation>
    </message>
    <message>
        <source>Loading block index...</source>
        <translation>Učitavam blok indeksa...</translation>
    </message>
    <message>
        <source>Loading wallet...</source>
        <translation>Новчаник се учитава...</translation>
    </message>
    <message>
        <source>Rescanning...</source>
        <translation>Ponovo skeniram...</translation>
    </message>
    <message>
<<<<<<< HEAD
        <location line="+1"/>
        <source>This month</source>
        <translation>Ovog meseca</translation>
    </message>
    <message>
        <location line="+1"/>
        <source>Last month</source>
        <translation>Prošlog meseca</translation>
    </message>
    <message>
        <location line="+1"/>
        <source>This year</source>
        <translation>Ove godine</translation>
    </message>
    <message>
        <location line="+1"/>
        <source>Range...</source>
        <translation>Opseg...</translation>
    </message>
    <message>
        <location line="+11"/>
        <source>Received with</source>
        <translation>Primljen sa</translation>
    </message>
    <message>
        <location line="+2"/>
        <source>Sent to</source>
        <translation>Poslat ka</translation>
    </message>
    <message>
        <location line="+2"/>
        <source>To yourself</source>
        <translation>Vama - samom sebi</translation>
    </message>
    <message>
        <location line="+1"/>
        <source>Mined</source>
        <translation>Minirano</translation>
    </message>
    <message>
        <location line="+1"/>
        <source>Other</source>
        <translation>Drugi</translation>
    </message>
    <message>
        <location line="+7"/>
        <source>Enter address or label to search</source>
        <translation>Navedite adresu ili naziv koji bi ste potražili</translation>
    </message>
    <message>
        <location line="+7"/>
        <source>Min amount</source>
        <translation>Min iznos</translation>
    </message>
    <message>
        <location line="+34"/>
        <source>Copy address</source>
        <translation>kopiraj adresu</translation>
    </message>
    <message>
        <location line="+1"/>
        <source>Copy label</source>
        <translation>kopiraj naziv</translation>
    </message>
    <message>
        <location line="+1"/>
        <source>Copy amount</source>
        <translation>kopiraj iznos</translation>
    </message>
    <message>
        <location line="+1"/>
        <source>Copy transaction ID</source>
        <translation type="unfinished"/>
    </message>
    <message>
        <location line="+1"/>
        <source>Edit label</source>
        <translation>promeni naziv</translation>
    </message>
    <message>
        <location line="+1"/>
        <source>Show transaction details</source>
        <translation type="unfinished"/>
    </message>
    <message>
        <location line="+139"/>
        <source>Export Transaction Data</source>
        <translation>Izvezi podatke o transakcijama</translation>
    </message>
    <message>
        <location line="+1"/>
        <source>Comma separated file (*.csv)</source>
        <translation>Зарезом одвојене вредности (*.csv)</translation>
    </message>
    <message>
        <location line="+8"/>
        <source>Confirmed</source>
        <translation>Potvrdjen</translation>
    </message>
    <message>
        <location line="+1"/>
        <source>Date</source>
        <translation>datum</translation>
    </message>
    <message>
        <location line="+1"/>
        <source>Type</source>
        <translation>tip</translation>
    </message>
    <message>
        <location line="+1"/>
        <source>Label</source>
        <translation>Етикета</translation>
    </message>
    <message>
        <location line="+1"/>
        <source>Address</source>
        <translation>Адреса</translation>
    </message>
    <message>
        <location line="+1"/>
        <source>Amount</source>
        <translation>iznos</translation>
    </message>
    <message>
        <location line="+1"/>
        <source>ID</source>
        <translation type="unfinished"/>
    </message>
    <message>
        <location line="+4"/>
        <source>Error exporting</source>
        <translation>Грешка током извоза</translation>
    </message>
    <message>
        <location line="+0"/>
        <source>Could not write to file %1.</source>
        <translation>Није могуће писати у фајл %1.</translation>
    </message>
    <message>
        <location line="+100"/>
        <source>Range:</source>
        <translation>Opseg:</translation>
    </message>
    <message>
        <location line="+8"/>
        <source>to</source>
        <translation>do</translation>
    </message>
</context>
<context>
    <name>WalletModel</name>
    <message>
        <location filename="../walletmodel.cpp" line="+193"/>
        <source>Send Coins</source>
        <translation>Слање новца</translation>
    </message>
</context>
<context>
    <name>WalletView</name>
    <message>
        <location filename="../walletview.cpp" line="+42"/>
        <source>&amp;Export</source>
        <translation type="unfinished"/>
    </message>
    <message>
        <location line="+1"/>
        <source>Export the data in the current tab to a file</source>
        <translation type="unfinished"/>
    </message>
    <message>
        <location line="+193"/>
        <source>Backup Wallet</source>
        <translation type="unfinished"/>
    </message>
    <message>
        <location line="+0"/>
        <source>Wallet Data (*.dat)</source>
        <translation type="unfinished"/>
    </message>
    <message>
        <location line="+3"/>
        <source>Backup Failed</source>
        <translation type="unfinished"/>
    </message>
    <message>
        <location line="+0"/>
        <source>There was an error trying to save the wallet data to the new location.</source>
        <translation type="unfinished"/>
    </message>
    <message>
        <location line="+4"/>
        <source>Backup Successful</source>
        <translation type="unfinished"/>
    </message>
    <message>
        <location line="+0"/>
        <source>The wallet data was successfully saved to the new location.</source>
        <translation type="unfinished"/>
    </message>
</context>
<context>
    <name>bitcoin-core</name>
    <message>
        <location filename="../bitcoinstrings.cpp" line="+94"/>
        <source>Peercoin version</source>
        <translation>Peercoin верзија</translation>
    </message>
    <message>
        <location line="+102"/>
        <source>Usage:</source>
        <translation>Korišćenje:</translation>
    </message>
    <message>
        <location line="-29"/>
        <source>Send command to -server or peercoind</source>
        <translation>Pošalji naredbu na -server ili peercoinid
</translation>
    </message>
    <message>
        <location line="-23"/>
        <source>List commands</source>
        <translation>Listaj komande</translation>
    </message>
    <message>
        <location line="-12"/>
        <source>Get help for a command</source>
        <translation>Zatraži pomoć za komande</translation>
    </message>
    <message>
        <location line="+24"/>
        <source>Options:</source>
        <translation>Opcije</translation>
    </message>
    <message>
        <location line="+24"/>
        <source>Specify configuration file (default: peercoin.conf)</source>
        <translation>Potvrdi željeni konfiguracioni fajl (podrazumevani:peercoin.conf)</translation>
    </message>
    <message>
        <location line="+3"/>
        <source>Specify pid file (default: peercoind.pid)</source>
        <translation>Konkretizuj pid fajl (podrazumevani: peercoind.pid)</translation>
    </message>
    <message>
        <location line="-1"/>
        <source>Specify data directory</source>
        <translation>Gde je konkretni data direktorijum </translation>
    </message>
    <message>
        <location line="-9"/>
        <source>Set database cache size in megabytes (default: 25)</source>
        <translation type="unfinished"/>
    </message>
    <message>
        <location line="-28"/>
        <source>Listen for connections on &lt;port&gt; (default: 8333 or testnet: 18333)</source>
        <translation>Slušaj konekcije na &lt;port&gt; (default: 8333 or testnet: 18333)</translation>
    </message>
    <message>
        <location line="+5"/>
        <source>Maintain at most &lt;n&gt; connections to peers (default: 125)</source>
        <translation>Održavaj najviše &lt;n&gt; konekcija  po priključku (default: 125)
</translation>
    </message>
    <message>
        <location line="-48"/>
        <source>Connect to a node to retrieve peer addresses, and disconnect</source>
        <translation type="unfinished"/>
    </message>
    <message>
        <location line="+82"/>
        <source>Specify your own public address</source>
        <translation type="unfinished"/>
    </message>
    <message>
        <location line="+3"/>
        <source>Threshold for disconnecting misbehaving peers (default: 100)</source>
        <translation type="unfinished"/>
    </message>
    <message>
        <location line="-134"/>
        <source>Number of seconds to keep misbehaving peers from reconnecting (default: 86400)</source>
        <translation type="unfinished"/>
    </message>
    <message>
        <location line="-29"/>
        <source>An error occurred while setting up the RPC port %u for listening on IPv4: %s</source>
        <translation type="unfinished"/>
    </message>
    <message>
        <location line="+27"/>
        <source>Listen for JSON-RPC connections on &lt;port&gt; (default: 8332 or testnet: 18332)</source>
        <translation type="unfinished"/>
    </message>
    <message>
        <location line="+37"/>
        <source>Accept command line and JSON-RPC commands</source>
        <translation>Prihvati komandnu liniju i JSON-RPC komande</translation>
    </message>
    <message>
        <location line="+76"/>
        <source>Run in the background as a daemon and accept commands</source>
        <translation>Radi u pozadini kao daemon servis i prihvati komande</translation>
    </message>
    <message>
        <location line="+37"/>
        <source>Use the test network</source>
        <translation>Koristi testnu mrežu</translation>
    </message>
    <message>
        <location line="-112"/>
        <source>Accept connections from outside (default: 1 if no -proxy or -connect)</source>
        <translation type="unfinished"/>
    </message>
    <message>
        <location line="-80"/>
        <source>%s, you must set a rpcpassword in the configuration file:
%s
It is recommended you use the following random password:
rpcuser=peercoinrpc
rpcpassword=%s
(you do not need to remember this password)
The username and password MUST NOT be the same.
If the file does not exist, create it with owner-readable-only file permissions.
It is also recommended to set alertnotify so you are notified of problems;
for example: alertnotify=echo %%s | mail -s &quot;Peercoin Alert&quot; admin@foo.com
</source>
        <translation type="unfinished"/>
    </message>
    <message>
        <location line="+17"/>
        <source>An error occurred while setting up the RPC port %u for listening on IPv6, falling back to IPv4: %s</source>
        <translation type="unfinished"/>
    </message>
    <message>
        <location line="+3"/>
        <source>Bind to given address and always listen on it. Use [host]:port notation for IPv6</source>
        <translation type="unfinished"/>
    </message>
    <message>
        <location line="+3"/>
        <source>Cannot obtain a lock on data directory %s. Peercoin is probably already running.</source>
        <translation type="unfinished"/>
    </message>
    <message>
        <location line="+3"/>
        <source>Error: The transaction was rejected! This might happen if some of the coins in your wallet were already spent, such as if you used a copy of wallet.dat and coins were spent in the copy but not marked as spent here.</source>
        <translation type="unfinished"/>
    </message>
    <message>
        <location line="+4"/>
        <source>Error: This transaction requires a transaction fee of at least %s because of its amount, complexity, or use of recently received funds!</source>
        <translation type="unfinished"/>
    </message>
    <message>
        <location line="+3"/>
        <source>Execute command when a relevant alert is received (%s in cmd is replaced by message)</source>
        <translation type="unfinished"/>
    </message>
    <message>
        <location line="+3"/>
        <source>Execute command when a wallet transaction changes (%s in cmd is replaced by TxID)</source>
        <translation type="unfinished"/>
    </message>
    <message>
        <location line="+11"/>
        <source>Set maximum size of high-priority/low-fee transactions in bytes (default: 27000)</source>
        <translation type="unfinished"/>
    </message>
    <message>
        <location line="+6"/>
        <source>This is a pre-release test build - use at your own risk - do not use for mining or merchant applications</source>
        <translation type="unfinished"/>
    </message>
    <message>
        <location line="+5"/>
        <source>Warning: -paytxfee is set very high! This is the transaction fee you will pay if you send a transaction.</source>
        <translation type="unfinished"/>
    </message>
    <message>
        <location line="+3"/>
        <source>Warning: Displayed transactions may not be correct! You may need to upgrade, or other nodes may need to upgrade.</source>
        <translation type="unfinished"/>
    </message>
    <message>
        <location line="+3"/>
        <source>Warning: Please check that your computer&apos;s date and time are correct! If your clock is wrong Peercoin will not work properly.</source>
        <translation type="unfinished"/>
    </message>
    <message>
        <location line="+3"/>
        <source>Warning: error reading wallet.dat! All keys read correctly, but transaction data or address book entries might be missing or incorrect.</source>
        <translation type="unfinished"/>
    </message>
    <message>
        <location line="+3"/>
        <source>Warning: wallet.dat corrupt, data salvaged! Original wallet.dat saved as wallet.{timestamp}.bak in %s; if your balance or transactions are incorrect you should restore from a backup.</source>
        <translation type="unfinished"/>
    </message>
    <message>
        <location line="+14"/>
        <source>Attempt to recover private keys from a corrupt wallet.dat</source>
        <translation type="unfinished"/>
    </message>
    <message>
        <location line="+2"/>
        <source>Block creation options:</source>
        <translation type="unfinished"/>
    </message>
    <message>
        <location line="+5"/>
        <source>Connect only to the specified node(s)</source>
        <translation type="unfinished"/>
    </message>
    <message>
        <location line="+3"/>
        <source>Corrupted block database detected</source>
        <translation type="unfinished"/>
    </message>
    <message>
        <location line="+1"/>
        <source>Discover own IP address (default: 1 when listening and no -externalip)</source>
        <translation type="unfinished"/>
    </message>
    <message>
        <location line="+1"/>
        <source>Do you want to rebuild the block database now?</source>
        <translation type="unfinished"/>
    </message>
    <message>
        <location line="+2"/>
        <source>Error initializing block database</source>
        <translation type="unfinished"/>
    </message>
    <message>
        <location line="+1"/>
        <source>Error initializing wallet database environment %s!</source>
        <translation type="unfinished"/>
    </message>
    <message>
        <location line="+1"/>
        <source>Error loading block database</source>
        <translation type="unfinished"/>
    </message>
    <message>
        <location line="+4"/>
        <source>Error opening block database</source>
        <translation type="unfinished"/>
    </message>
    <message>
        <location line="+2"/>
        <source>Error: Disk space is low!</source>
        <translation type="unfinished"/>
    </message>
    <message>
        <location line="+1"/>
        <source>Error: Wallet locked, unable to create transaction!</source>
        <translation type="unfinished"/>
    </message>
    <message>
        <location line="+1"/>
        <source>Error: system error: </source>
        <translation type="unfinished"/>
    </message>
    <message>
        <location line="+1"/>
        <source>Failed to listen on any port. Use -listen=0 if you want this.</source>
        <translation type="unfinished"/>
    </message>
    <message>
        <location line="+1"/>
        <source>Failed to read block info</source>
        <translation type="unfinished"/>
    </message>
    <message>
        <location line="+1"/>
        <source>Failed to read block</source>
        <translation type="unfinished"/>
    </message>
    <message>
        <location line="+1"/>
        <source>Failed to sync block index</source>
        <translation type="unfinished"/>
    </message>
    <message>
        <location line="+1"/>
        <source>Failed to write block index</source>
        <translation type="unfinished"/>
    </message>
    <message>
        <location line="+1"/>
        <source>Failed to write block info</source>
        <translation type="unfinished"/>
    </message>
    <message>
        <location line="+1"/>
        <source>Failed to write block</source>
        <translation type="unfinished"/>
    </message>
    <message>
        <location line="+1"/>
        <source>Failed to write file info</source>
        <translation type="unfinished"/>
    </message>
    <message>
        <location line="+1"/>
        <source>Failed to write to coin database</source>
        <translation type="unfinished"/>
    </message>
    <message>
        <location line="+1"/>
        <source>Failed to write transaction index</source>
        <translation type="unfinished"/>
    </message>
    <message>
        <location line="+1"/>
        <source>Failed to write undo data</source>
        <translation type="unfinished"/>
    </message>
    <message>
        <location line="+2"/>
        <source>Find peers using DNS lookup (default: 1 unless -connect)</source>
        <translation type="unfinished"/>
    </message>
    <message>
        <location line="+1"/>
        <source>Generate coins (default: 0)</source>
        <translation type="unfinished"/>
    </message>
    <message>
        <location line="+2"/>
        <source>How many blocks to check at startup (default: 288, 0 = all)</source>
        <translation type="unfinished"/>
    </message>
    <message>
        <location line="+1"/>
        <source>How thorough the block verification is (0-4, default: 3)</source>
        <translation type="unfinished"/>
    </message>
    <message>
        <location line="+19"/>
        <source>Not enough file descriptors available.</source>
        <translation type="unfinished"/>
    </message>
    <message>
        <location line="+8"/>
        <source>Rebuild block chain index from current blk000??.dat files</source>
        <translation type="unfinished"/>
    </message>
    <message>
        <location line="+16"/>
        <source>Set the number of threads to service RPC calls (default: 4)</source>
        <translation type="unfinished"/>
    </message>
    <message>
        <location line="+26"/>
        <source>Verifying blocks...</source>
        <translation type="unfinished"/>
    </message>
    <message>
        <location line="+1"/>
        <source>Verifying wallet...</source>
        <translation type="unfinished"/>
    </message>
    <message>
        <location line="-69"/>
        <source>Imports blocks from external blk000??.dat file</source>
        <translation type="unfinished"/>
    </message>
    <message>
        <location line="-76"/>
        <source>Set the number of script verification threads (up to 16, 0 = auto, &lt;0 = leave that many cores free, default: 0)</source>
        <translation type="unfinished"/>
    </message>
    <message>
        <location line="+77"/>
        <source>Information</source>
        <translation type="unfinished"/>
    </message>
    <message>
        <location line="+3"/>
        <source>Invalid -tor address: &apos;%s&apos;</source>
        <translation type="unfinished"/>
    </message>
    <message>
        <location line="+1"/>
        <source>Invalid amount for -minrelaytxfee=&lt;amount&gt;: &apos;%s&apos;</source>
        <translation type="unfinished"/>
    </message>
    <message>
        <location line="+1"/>
        <source>Invalid amount for -mintxfee=&lt;amount&gt;: &apos;%s&apos;</source>
        <translation type="unfinished"/>
    </message>
    <message>
        <location line="+8"/>
        <source>Maintain a full transaction index (default: 0)</source>
        <translation type="unfinished"/>
    </message>
    <message>
        <location line="+2"/>
        <source>Maximum per-connection receive buffer, &lt;n&gt;*1000 bytes (default: 5000)</source>
        <translation type="unfinished"/>
    </message>
    <message>
        <location line="+1"/>
        <source>Maximum per-connection send buffer, &lt;n&gt;*1000 bytes (default: 1000)</source>
        <translation type="unfinished"/>
    </message>
    <message>
        <location line="+2"/>
        <source>Only accept block chain matching built-in checkpoints (default: 1)</source>
        <translation type="unfinished"/>
    </message>
    <message>
        <location line="+1"/>
        <source>Only connect to nodes in network &lt;net&gt; (IPv4, IPv6 or Tor)</source>
        <translation type="unfinished"/>
    </message>
    <message>
        <location line="+2"/>
        <source>Output extra debugging information. Implies all other -debug* options</source>
        <translation type="unfinished"/>
    </message>
    <message>
        <location line="+1"/>
        <source>Output extra network debugging information</source>
        <translation type="unfinished"/>
    </message>
    <message>
        <location line="+2"/>
        <source>Prepend debug output with timestamp</source>
        <translation type="unfinished"/>
    </message>
    <message>
        <location line="+5"/>
        <source>SSL options: (see the Bitcoin Wiki for SSL setup instructions)</source>
        <translation type="unfinished"/>
    </message>
    <message>
        <location line="+1"/>
        <source>Select the version of socks proxy to use (4-5, default: 5)</source>
        <translation type="unfinished"/>
    </message>
    <message>
        <location line="+3"/>
        <source>Send trace/debug info to console instead of debug.log file</source>
        <translation type="unfinished"/>
    </message>
    <message>
        <location line="+1"/>
        <source>Send trace/debug info to debugger</source>
        <translation type="unfinished"/>
    </message>
    <message>
        <location line="+5"/>
        <source>Set maximum block size in bytes (default: 250000)</source>
        <translation type="unfinished"/>
    </message>
    <message>
        <location line="+1"/>
        <source>Set minimum block size in bytes (default: 0)</source>
        <translation type="unfinished"/>
    </message>
    <message>
        <location line="+2"/>
        <source>Shrink debug.log file on client startup (default: 1 when no -debug)</source>
        <translation type="unfinished"/>
    </message>
    <message>
        <location line="+1"/>
        <source>Signing transaction failed</source>
        <translation type="unfinished"/>
    </message>
    <message>
        <location line="+2"/>
        <source>Specify connection timeout in milliseconds (default: 5000)</source>
        <translation type="unfinished"/>
    </message>
    <message>
        <location line="+4"/>
        <source>System error: </source>
        <translation type="unfinished"/>
    </message>
    <message>
        <location line="+4"/>
        <source>Transaction amount too small</source>
        <translation type="unfinished"/>
    </message>
    <message>
        <location line="+1"/>
        <source>Transaction amounts must be positive</source>
        <translation type="unfinished"/>
    </message>
    <message>
        <location line="+1"/>
        <source>Transaction too large</source>
        <translation type="unfinished"/>
    </message>
    <message>
        <location line="+7"/>
        <source>Use UPnP to map the listening port (default: 0)</source>
        <translation type="unfinished"/>
    </message>
    <message>
        <location line="+1"/>
        <source>Use UPnP to map the listening port (default: 1 when listening)</source>
        <translation type="unfinished"/>
    </message>
    <message>
        <location line="+1"/>
        <source>Use proxy to reach tor hidden services (default: same as -proxy)</source>
        <translation type="unfinished"/>
    </message>
    <message>
        <location line="+2"/>
        <source>Username for JSON-RPC connections</source>
        <translation>Korisničko ime za JSON-RPC konekcije</translation>
    </message>
    <message>
        <location line="+4"/>
        <source>Warning</source>
        <translation type="unfinished"/>
    </message>
    <message>
        <location line="+1"/>
        <source>Warning: This version is obsolete, upgrade required!</source>
        <translation type="unfinished"/>
    </message>
    <message>
        <location line="+1"/>
        <source>You need to rebuild the databases using -reindex to change -txindex</source>
        <translation type="unfinished"/>
    </message>
    <message>
        <location line="+1"/>
        <source>wallet.dat corrupt, salvage failed</source>
        <translation type="unfinished"/>
    </message>
    <message>
        <location line="-50"/>
        <source>Password for JSON-RPC connections</source>
        <translation>Lozinka za JSON-RPC konekcije</translation>
    </message>
    <message>
        <location line="-67"/>
        <source>Allow JSON-RPC connections from specified IP address</source>
        <translation>Dozvoli JSON-RPC konekcije sa posebne IP adrese</translation>
    </message>
    <message>
        <location line="+76"/>
        <source>Send commands to node running on &lt;ip&gt; (default: 127.0.0.1)</source>
        <translation>Pošalji komande to nodu koji radi na &lt;ip&gt; (default: 127.0.0.1)</translation>
    </message>
    <message>
        <location line="-120"/>
        <source>Execute command when the best block changes (%s in cmd is replaced by block hash)</source>
        <translation type="unfinished"/>
    </message>
    <message>
        <location line="+147"/>
        <source>Upgrade wallet to latest format</source>
        <translation type="unfinished"/>
    </message>
    <message>
        <location line="-21"/>
        <source>Set key pool size to &lt;n&gt; (default: 100)</source>
        <translation>Odredi veličinu zaštićenih ključeva na &lt;n&gt; (default: 100)</translation>
    </message>
    <message>
        <location line="-12"/>
        <source>Rescan the block chain for missing wallet transactions</source>
        <translation>Ponovo skeniraj lanac blokova za nedostajuće transakcije iz novčanika</translation>
    </message>
    <message>
        <location line="+35"/>
        <source>Use OpenSSL (https) for JSON-RPC connections</source>
        <translation>Koristi OpenSSL (https) za  JSON-RPC konekcije</translation>
    </message>
    <message>
        <location line="-26"/>
        <source>Server certificate file (default: server.cert)</source>
        <translation type="unfinished"/>
    </message>
    <message>
        <location line="+1"/>
        <source>Server private key (default: server.pem)</source>
        <translation>privatni ključ za Server (podrazumevan: server.pem)</translation>
    </message>
    <message>
        <location line="-151"/>
        <source>Acceptable ciphers (default: TLSv1+HIGH:!SSLv2:!aNULL:!eNULL:!AH:!3DES:@STRENGTH)</source>
        <translation>Prihvatljive cifre (podrazumevano: TLSv1+HIGH:!SSLv2:!aNULL:!eNULL:!AH:!3DES:@STRENGTH)</translation>
    </message>
    <message>
        <location line="+165"/>
        <source>This help message</source>
        <translation>Ova poruka Pomoći</translation>
    </message>
    <message>
        <location line="+6"/>
        <source>Unable to bind to %s on this computer (bind returned error %d, %s)</source>
        <translation type="unfinished"/>
    </message>
    <message>
        <location line="-91"/>
        <source>Connect through socks proxy</source>
        <translation type="unfinished"/>
    </message>
    <message>
        <location line="-10"/>
        <source>Allow DNS lookups for -addnode, -seednode and -connect</source>
        <translation type="unfinished"/>
    </message>
    <message>
        <location line="+55"/>
        <source>Loading addresses...</source>
        <translation>učitavam adrese....</translation>
    </message>
    <message>
        <location line="-35"/>
        <source>Error loading wallet.dat: Wallet corrupted</source>
        <translation type="unfinished"/>
    </message>
    <message>
        <location line="+1"/>
        <source>Error loading wallet.dat: Wallet requires newer version of Peercoin</source>
        <translation type="unfinished"/>
    </message>
    <message>
        <location line="+93"/>
        <source>Wallet needed to be rewritten: restart Peercoin to complete</source>
        <translation type="unfinished"/>
    </message>
    <message>
        <location line="-95"/>
        <source>Error loading wallet.dat</source>
        <translation type="unfinished"/>
    </message>
    <message>
        <location line="+28"/>
        <source>Invalid -proxy address: &apos;%s&apos;</source>
        <translation type="unfinished"/>
    </message>
    <message>
        <location line="+56"/>
        <source>Unknown network specified in -onlynet: &apos;%s&apos;</source>
        <translation type="unfinished"/>
    </message>
    <message>
        <location line="-1"/>
        <source>Unknown -socks proxy version requested: %i</source>
        <translation type="unfinished"/>
    </message>
    <message>
        <location line="-96"/>
        <source>Cannot resolve -bind address: &apos;%s&apos;</source>
        <translation type="unfinished"/>
    </message>
    <message>
        <location line="+1"/>
        <source>Cannot resolve -externalip address: &apos;%s&apos;</source>
        <translation type="unfinished"/>
    </message>
    <message>
        <location line="+44"/>
        <source>Invalid amount for -paytxfee=&lt;amount&gt;: &apos;%s&apos;</source>
        <translation type="unfinished"/>
    </message>
    <message>
        <location line="+1"/>
        <source>Invalid amount</source>
        <translation type="unfinished"/>
    </message>
    <message>
        <location line="-6"/>
        <source>Insufficient funds</source>
        <translation type="unfinished"/>
    </message>
    <message>
        <location line="+10"/>
        <source>Loading block index...</source>
        <translation>Učitavam blok indeksa...</translation>
    </message>
    <message>
        <location line="-57"/>
        <source>Add a node to connect to and attempt to keep the connection open</source>
        <translation type="unfinished"/>
    </message>
    <message>
        <location line="-25"/>
        <source>Unable to bind to %s on this computer. Peercoin is probably already running.</source>
        <translation type="unfinished"/>
    </message>
    <message>
        <location line="+64"/>
        <source>Fee per KB to add to transactions you send</source>
        <translation type="unfinished"/>
    </message>
    <message>
        <location line="+19"/>
        <source>Loading wallet...</source>
        <translation>Новчаник се учитава...</translation>
    </message>
    <message>
        <location line="-52"/>
        <source>Cannot downgrade wallet</source>
        <translation type="unfinished"/>
    </message>
    <message>
        <location line="+3"/>
        <source>Cannot write default address</source>
        <translation type="unfinished"/>
    </message>
    <message>
        <location line="+64"/>
        <source>Rescanning...</source>
        <translation>Ponovo skeniram...</translation>
    </message>
    <message>
        <location line="-57"/>
=======
>>>>>>> dac5d68f
        <source>Done loading</source>
        <translation>Završeno učitavanje</translation>
    </message>
    <message>
        <source>Error</source>
        <translation>Greška</translation>
    </message>
</context>
</TS><|MERGE_RESOLUTION|>--- conflicted
+++ resolved
@@ -1,42 +1,4 @@
-<<<<<<< HEAD
-<?xml version="1.0" ?><!DOCTYPE TS><TS language="sr" version="2.0">
-<defaultcodec>UTF-8</defaultcodec>
-<context>
-    <name>AboutDialog</name>
-    <message>
-        <location filename="../forms/aboutdialog.ui" line="+14"/>
-        <source>About Peercoin</source>
-        <translation>О Peercoin-у</translation>
-    </message>
-    <message>
-        <location line="+39"/>
-        <source>&lt;b&gt;Peercoin&lt;/b&gt; version</source>
-        <translation>&lt;b&gt;Peercoin&lt;/b&gt; верзија</translation>
-    </message>
-    <message>
-        <location line="+57"/>
-        <source>
-This is experimental software.
-
-Distributed under the MIT/X11 software license, see the accompanying file COPYING or http://www.opensource.org/licenses/mit-license.php.
-
-This product includes software developed by the OpenSSL Project for use in the OpenSSL Toolkit (http://www.openssl.org/) and cryptographic software written by Eric Young (eay@cryptsoft.com) and UPnP software written by Thomas Bernard.</source>
-        <translation type="unfinished"/>
-    </message>
-    <message>
-        <location filename="../aboutdialog.cpp" line="+14"/>
-        <source>Copyright</source>
-        <translation type="unfinished"/>
-    </message>
-    <message>
-        <location line="+0"/>
-        <source>The Peercoin developers</source>
-        <translation type="unfinished"/>
-    </message>
-</context>
-=======
 <TS language="sr" version="2.1">
->>>>>>> dac5d68f
 <context>
     <name>AddressBookPage</name>
     <message>
@@ -60,14 +22,8 @@
         <translation>&amp;Копирај</translation>
     </message>
     <message>
-<<<<<<< HEAD
-        <location filename="../addressbookpage.cpp" line="+63"/>
-        <source>These are your Peercoin addresses for receiving payments. You may want to give a different one to each sender so you can keep track of who is paying you.</source>
-        <translation>Ово су Ваше Peercoin адресе за примање уплата. Можете да сваком пошиљаоцу дате другачију адресу да би пратили ко је вршио уплате.</translation>
-=======
         <source>C&amp;lose</source>
         <translation>&amp;Затвори</translation>
->>>>>>> dac5d68f
     </message>
     <message>
         <source>Delete the currently selected address from the list</source>
@@ -78,14 +34,8 @@
         <translation>Извези податке из одабране картице у фајлj</translation>
     </message>
     <message>
-<<<<<<< HEAD
-        <location line="+11"/>
-        <source>Sign a message to prove you own a Peercoin address</source>
-        <translation type="unfinished"/>
-=======
         <source>&amp;Export</source>
         <translation>&amp;Извези</translation>
->>>>>>> dac5d68f
     </message>
     <message>
         <source>&amp;Delete</source>
@@ -104,14 +54,8 @@
         <translation>&amp;Изабери</translation>
     </message>
     <message>
-<<<<<<< HEAD
-        <location line="-44"/>
-        <source>Verify a message to ensure it was signed with a specified Peercoin address</source>
-        <translation type="unfinished"/>
-=======
         <source>Sending addresses</source>
         <translation>Адресе за слање</translation>
->>>>>>> dac5d68f
     </message>
     <message>
         <source>Receiving addresses</source>
@@ -122,14 +66,8 @@
         <translation>Ово су ваше Биткоин адресе за слање уплата. Увек добро проверите износ и адресу на коју шаљете пре него што пошаљете уплату.</translation>
     </message>
     <message>
-<<<<<<< HEAD
-        <location filename="../addressbookpage.cpp" line="-5"/>
-        <source>These are your Peercoin addresses for sending payments. Always check the amount and the receiving address before sending coins.</source>
-        <translation type="unfinished"/>
-=======
         <source>These are your Bitcoin addresses for receiving payments. It is recommended to use a new receiving address for each transaction.</source>
         <translation>Ово су ваше Биткоин адресе за примање уплате. Препоручује се да се за сваку трансакцију користи нова адреса.</translation>
->>>>>>> dac5d68f
     </message>
     <message>
         <source>&amp;Copy Address</source>
@@ -234,14 +172,8 @@
         <translation>Потврди шифрирање новчаника</translation>
     </message>
     <message>
-<<<<<<< HEAD
-        <location line="+1"/>
-        <source>Warning: If you encrypt your wallet and lose your passphrase, you will &lt;b&gt;LOSE ALL OF YOUR PEERCOINS&lt;/b&gt;!</source>
-        <translation>Упозорење: Ако се ваш новчаник шифрује а потом изгубите лозинкзу, ви ћете &lt;b&gt;ИЗГУБИТИ СВЕ PEERCOIN-Е&lt;/b&gt;!</translation>
-=======
         <source>Warning: If you encrypt your wallet and lose your passphrase, you will &lt;b&gt;LOSE ALL OF YOUR BITCOINS&lt;/b&gt;!</source>
         <translation>Упозорење: Уколико шифрирате новчаник и изгубите своју лозинку, &lt;b&gt;ИЗГУБИЋЕТЕ СВЕ СВОЈЕ БИТКОИНЕ&lt;/b&gt;!</translation>
->>>>>>> dac5d68f
     </message>
     <message>
         <source>Are you sure you wish to encrypt your wallet?</source>
@@ -256,14 +188,8 @@
         <translation>%1 ће се сада затворити како би се завршио процес шифрирања.  Запамтите да шифрирањем свог новчаника не можете у потпуности заштити своје биткоине од крађе од стране злоћудних програма и компјутерских инфекција.</translation>
     </message>
     <message>
-<<<<<<< HEAD
-        <location line="-56"/>
-        <source>Peercoin will close now to finish the encryption process. Remember that encrypting your wallet cannot fully protect your peercoins from being stolen by malware infecting your computer.</source>
-        <translation>Peercoin će se sad zatvoriti da bi završio  proces enkripcije. Zapamti da enkripcija tvog novčanika ne može u potpunosti da zaštiti tvoje peercoine da ne budu ukradeni od malawarea koji bi inficirao tvoj kompjuter.</translation>
-=======
         <source>IMPORTANT: Any previous backups you have made of your wallet file should be replaced with the newly generated, encrypted wallet file. For security reasons, previous backups of the unencrypted wallet file will become useless as soon as you start using the new, encrypted wallet.</source>
         <translation>ВАЖНО: Свакa претходнa резерва новчаника коју сте имали треба да се замени новим, шифрираним фајлом новчаника. Из сигурносних разлога, свака претходна резерва нешифрираног фајла новчаника постаће сувишна, чим почнете да користите нови, шифрирани новчаник.</translation>
->>>>>>> dac5d68f
     </message>
     <message>
         <source>Wallet encryption failed</source>
@@ -348,18 +274,12 @@
         <translation>Напустите програм</translation>
     </message>
     <message>
-<<<<<<< HEAD
-        <location line="+4"/>
-        <source>Show information about Peercoin</source>
-        <translation>Прегледајте информације о Peercoin-у</translation>
-=======
         <source>&amp;About %1</source>
         <translation>&amp;О %1</translation>
     </message>
     <message>
         <source>Show information about %1</source>
         <translation>Прикажи информације о %1</translation>
->>>>>>> dac5d68f
     </message>
     <message>
         <source>About &amp;Qt</source>
@@ -398,16 +318,6 @@
         <translation>&amp;Адресе за пријем</translation>
     </message>
     <message>
-<<<<<<< HEAD
-        <location line="-347"/>
-        <source>Send coins to a Peercoin address</source>
-        <translation>Пошаљите новац на peercoin адресу</translation>
-    </message>
-    <message>
-        <location line="+49"/>
-        <source>Modify configuration options for Peercoin</source>
-        <translation>Изаберите могућности peercoin-а</translation>
-=======
         <source>Open &amp;URI...</source>
         <translation>Отвори &amp;УРИ...</translation>
     </message>
@@ -434,7 +344,6 @@
     <message>
         <source>Send coins to a Bitcoin address</source>
         <translation>Пошаљите новац на Биткоин адресу</translation>
->>>>>>> dac5d68f
     </message>
     <message>
         <source>Backup wallet to another location</source>
@@ -457,15 +366,8 @@
         <translation>&amp;Верификовање поруке...</translation>
     </message>
     <message>
-<<<<<<< HEAD
-        <location line="-165"/>
-        <location line="+530"/>
-        <source>Peercoin</source>
-        <translation type="unfinished"/>
-=======
         <source>Bitcoin</source>
         <translation>Биткоин</translation>
->>>>>>> dac5d68f
     </message>
     <message>
         <source>Wallet</source>
@@ -480,15 +382,6 @@
         <translation>&amp;Прими</translation>
     </message>
     <message>
-<<<<<<< HEAD
-        <location line="+22"/>
-        <source>&amp;About Peercoin</source>
-        <translation>&amp;О Peercoin-у</translation>
-    </message>
-    <message>
-        <location line="+9"/>
-=======
->>>>>>> dac5d68f
         <source>&amp;Show / Hide</source>
         <translation>&amp;Прикажи / Сакриј</translation>
     </message>
@@ -501,29 +394,6 @@
         <translation>Шифрирај приватни клуљ који припада новчанику.</translation>
     </message>
     <message>
-<<<<<<< HEAD
-        <location line="+1"/>
-        <source>Decrypt wallet only for minting. Sending coins will still require the password.</source>
-        <translation type="unfinished"></translation>
-    </message>
-    <message>
-        <location line="+7"/>
-        <source>Sign messages with your Peercoin addresses to prove you own them</source>
-        <translation type="unfinished"/>
-    </message>
-    <message>
-        <location line="+2"/>
-        <source>Verify messages to ensure they were signed with specified Peercoin addresses</source>
-        <translation type="unfinished"/>
-    </message>
-    <message>
-        <location line="+3"/>
-        <source>UI to create multisig addresses</source>
-        <translation type="unfinished"></translation>
-    </message>
-    <message>
-        <location line="+28"/>
-=======
         <source>Sign messages with your Bitcoin addresses to prove you own them</source>
         <translation>Потписуј поруку са своје Биткоин адресе као доказ да си њихов власник</translation>
     </message>
@@ -532,7 +402,6 @@
         <translation>Верификуј поруке и утврди да ли су потписане од стране спецификованих Биткоин адреса</translation>
     </message>
     <message>
->>>>>>> dac5d68f
         <source>&amp;File</source>
         <translation>&amp;Фајл</translation>
     </message>
@@ -553,19 +422,8 @@
         <translation>Затражи плаћање (генерише QR кодове и биткоин: URI-е)</translation>
     </message>
     <message>
-<<<<<<< HEAD
-        <location line="+47"/>
-        <source>Peercoin client</source>
-        <translation type="unfinished"/>
-    </message>
-    <message numerus="yes">
-        <location line="+141"/>
-        <source>%n active connection(s) to Peercoin network</source>
-        <translation><numerusform>%n активна веза са Peercoin мрежом</numerusform><numerusform>%n активне везе са Peercoin мрежом</numerusform><numerusform>%n активних веза са Peercoin мрежом</numerusform></translation>
-=======
         <source>Show the list of used sending addresses and labels</source>
         <translation>Прегледајте листу коришћених адреса и етикета за слање уплата</translation>
->>>>>>> dac5d68f
     </message>
     <message>
         <source>Show the list of used receiving addresses and labels</source>
@@ -613,16 +471,7 @@
     </message>
     <message>
         <source>Information</source>
-<<<<<<< HEAD
-        <translation type="unfinished"/>
-    </message>
-    <message>
-        <location line="+70"/>
-        <source>You can send this transaction for a fee of %1, which is burned and prevents spamming of the network. Do you want to pay the fee?</source>
-        <translation type="unfinished"/>
-=======
         <translation>Информације</translation>
->>>>>>> dac5d68f
     </message>
     <message>
         <source>Up to date</source>
@@ -679,15 +528,8 @@
         <translation>Генерисање ХД кључа је &lt;b&gt;омогућено&lt;/b&gt;</translation>
     </message>
     <message>
-<<<<<<< HEAD
-        <location line="-23"/>
-        <location line="+23"/>
-        <source>URI can not be parsed! This can be caused by an invalid Peercoin address or malformed URI parameters.</source>
-        <translation type="unfinished"/>
-=======
         <source>HD key generation is &lt;b&gt;disabled&lt;/b&gt;</source>
         <translation>Генерисање ХД кључа је &lt;b&gt;онеомогућено&lt;/b&gt;</translation>
->>>>>>> dac5d68f
     </message>
     <message>
         <source>Wallet is &lt;b&gt;encrypted&lt;/b&gt; and currently &lt;b&gt;unlocked&lt;/b&gt;</source>
@@ -698,14 +540,8 @@
         <translation>Новчаник јс &lt;b&gt;шифрован&lt;/b&gt; и тренутно &lt;b&gt;закључан&lt;/b&gt;</translation>
     </message>
     <message>
-<<<<<<< HEAD
-        <location filename="../bitcoin.cpp" line="+111"/>
-        <source>A fatal error occurred. Peercoin can no longer continue safely and will quit.</source>
-        <translation type="unfinished"/>
-=======
         <source>A fatal error occurred. Bitcoin can no longer continue safely and will quit.</source>
         <translation>Дошло је до критичне грешке. Биткоин не може безбедно да настави са радом и искључиће се.</translation>
->>>>>>> dac5d68f
     </message>
 </context>
 <context>
@@ -756,14 +592,8 @@
         <translation>Примљено са етикетом</translation>
     </message>
     <message>
-<<<<<<< HEAD
-        <location line="-5"/>
-        <source>The entered address &quot;%1&quot; is not a valid Peercoin address.</source>
-        <translation type="unfinished"/>
-=======
         <source>Received with address</source>
         <translation>Примљено са адресом</translation>
->>>>>>> dac5d68f
     </message>
     <message>
         <source>Date</source>
@@ -774,15 +604,8 @@
         <translation>Потврде</translation>
     </message>
     <message>
-<<<<<<< HEAD
-        <location filename="../guiutil.cpp" line="+424"/>
-        <location line="+12"/>
-        <source>Peercoin-Qt</source>
-        <translation type="unfinished"/>
-=======
         <source>Confirmed</source>
         <translation>Potvrdjen</translation>
->>>>>>> dac5d68f
     </message>
     <message>
         <source>Copy address</source>
@@ -833,41 +656,6 @@
         <translation>Копирај промену</translation>
     </message>
     <message>
-<<<<<<< HEAD
-        <location line="+6"/>
-        <source>Mandatory network transaction fee per kB transferred. Most transactions are 1 kB and incur a 0.01 PPC fee. Note: transfer size may increase depending on the number of input transactions required to be added together to fund the payment.</source>
-        <translation type="unfinished"/>
-    </message>
-    <message>
-        <location line="+15"/>
-        <source>Additional network &amp;fee</source>
-        <translation type="unfinished"/>
-    </message>
-    <message>
-        <location line="+31"/>
-        <source>Automatically start Peercoin after logging in to the system.</source>
-        <translation type="unfinished"/>
-    </message>
-    <message>
-        <location line="+46"/>
-        <source>Check this box to follow the centrally issued checkpoints.</source>
-        <translation type="unfinished"/>
-    </message>
-    <message>
-        <location line="+3"/>
-        <source>&amp;Start Peercoin on system login</source>
-        <translation type="unfinished"/>
-    </message>
-    <message>
-        <location line="+7"/>
-        <source>Enforce checkpoints</source>
-        <translation type="unfinished"></translation>
-    </message>
-    <message>
-        <location line="+35"/>
-        <source>Reset all client options to default.</source>
-        <translation type="unfinished"/>
-=======
         <source>(%1 locked)</source>
         <translation>(%1 закључан)</translation>
     </message>
@@ -886,7 +674,6 @@
     <message>
         <source>(change)</source>
         <translation>(промени)</translation>
->>>>>>> dac5d68f
     </message>
 </context>
 <context>
@@ -900,28 +687,16 @@
         <translation>&amp;Етикета</translation>
     </message>
     <message>
-<<<<<<< HEAD
-        <location line="+6"/>
-        <source>Automatically open the Peercoin client port on the router. This only works when your router supports UPnP and it is enabled.</source>
-        <translation type="unfinished"/>
-=======
         <source>The label associated with this address list entry</source>
         <translation>Етикета повезана са овом ставком из листе адреса</translation>
->>>>>>> dac5d68f
     </message>
     <message>
         <source>The address associated with this address list entry. This can only be modified for sending addresses.</source>
         <translation>Адреса повезана са овом ставком из листе адреса. Ово можете променити једини у случају адреса за плаћање.</translation>
     </message>
     <message>
-<<<<<<< HEAD
-        <location line="+7"/>
-        <source>Connect to the Peercoin network through a SOCKS proxy (e.g. when connecting through Tor).</source>
-        <translation type="unfinished"/>
-=======
         <source>&amp;Address</source>
         <translation>&amp;Адреса</translation>
->>>>>>> dac5d68f
     </message>
     <message>
         <source>New receiving address</source>
@@ -986,14 +761,8 @@
         <translation>(%1-bit)</translation>
     </message>
     <message>
-<<<<<<< HEAD
-        <location line="+13"/>
-        <source>The user interface language can be set here. This setting will take effect after restarting Peercoin.</source>
-        <translation type="unfinished"/>
-=======
         <source>About %1</source>
         <translation>Приближно %1</translation>
->>>>>>> dac5d68f
     </message>
     <message>
         <source>Command-line options</source>
@@ -1004,14 +773,8 @@
         <translation>Korišćenje:</translation>
     </message>
     <message>
-<<<<<<< HEAD
-        <location line="+9"/>
-        <source>Whether to show Peercoin addresses in the transaction list or not.</source>
-        <translation type="unfinished"/>
-=======
         <source>command-line options</source>
         <translation>опције командне линије</translation>
->>>>>>> dac5d68f
     </message>
     <message>
         <source>Choose data directory on startup (default: %u)</source>
@@ -1053,15 +816,8 @@
         <translation>Користите прилагођени директоријум података:</translation>
     </message>
     <message>
-<<<<<<< HEAD
-        <location line="-9"/>
-        <location line="+9"/>
-        <source>This setting will take effect after restarting Peercoin.</source>
-        <translation type="unfinished"/>
-=======
         <source>Bitcoin</source>
         <translation>Биткоин</translation>
->>>>>>> dac5d68f
     </message>
     <message>
         <source>Error</source>
@@ -1075,15 +831,8 @@
         <translation>Форма</translation>
     </message>
     <message>
-<<<<<<< HEAD
-        <location line="+50"/>
-        <location line="+166"/>
-        <source>The displayed information may be out of date. Your wallet automatically synchronizes with the Peercoin network after a connection is established, but this process has not completed yet.</source>
-        <translation type="unfinished"/>
-=======
         <source>Number of blocks left</source>
         <translation>Остала количина блокова</translation>
->>>>>>> dac5d68f
     </message>
     <message>
         <source>Unknown...</source>
@@ -1128,14 +877,8 @@
         <translation>Експерт</translation>
     </message>
     <message>
-<<<<<<< HEAD
-        <location filename="../paymentserver.cpp" line="+107"/>
-        <source>Cannot start peercoin: click-to-pay handler</source>
-        <translation type="unfinished"/>
-=======
         <source>IPv4</source>
         <translation>IPv4</translation>
->>>>>>> dac5d68f
     </message>
     <message>
         <source>IPv6</source>
@@ -1280,14 +1023,8 @@
 <context>
     <name>SendCoinsDialog</name>
     <message>
-<<<<<<< HEAD
-        <location line="+7"/>
-        <source>Show the Peercoin-Qt help message to get a list with possible Peercoin command-line options.</source>
-        <translation type="unfinished"/>
-=======
         <source>Send Coins</source>
         <translation>Слање новца</translation>
->>>>>>> dac5d68f
     </message>
     <message>
         <source>Quantity:</source>
@@ -1298,74 +1035,8 @@
         <translation>Бајта:</translation>
     </message>
     <message>
-<<<<<<< HEAD
-        <location line="-260"/>
-        <source>Build date</source>
-        <translation type="unfinished"/>
-    </message>
-    <message>
-        <location line="-104"/>
-        <source>Peercoin - Debug window</source>
-        <translation type="unfinished"/>
-    </message>
-    <message>
-        <location line="+25"/>
-        <source>Peercoin Core</source>
-        <translation type="unfinished"/>
-    </message>
-    <message>
-        <location line="+279"/>
-        <source>Debug log file</source>
-        <translation type="unfinished"/>
-    </message>
-    <message>
-        <location line="+7"/>
-        <source>Open the Peercoin debug log file from the current data directory. This can take a few seconds for large log files.</source>
-        <translation type="unfinished"/>
-    </message>
-    <message>
-        <location line="+102"/>
-        <source>Clear console</source>
-        <translation type="unfinished"/>
-    </message>
-    <message>
-        <location filename="../rpcconsole.cpp" line="-30"/>
-        <source>Welcome to the Peercoin RPC console.</source>
-        <translation type="unfinished"/>
-    </message>
-    <message>
-        <location line="+1"/>
-        <source>Use up and down arrows to navigate history, and &lt;b&gt;Ctrl-L&lt;/b&gt; to clear screen.</source>
-        <translation type="unfinished"/>
-    </message>
-    <message>
-        <location line="+1"/>
-        <source>Type &lt;b&gt;help&lt;/b&gt; for an overview of available commands.</source>
-        <translation type="unfinished"/>
-    </message>
-</context>
-<context>
-    <name>SendCoinsDialog</name>
-    <message>
-        <location filename="../forms/sendcoinsdialog.ui" line="+14"/>
-        <location filename="../sendcoinsdialog.cpp" line="+124"/>
-        <location line="+5"/>
-        <location line="+5"/>
-        <location line="+5"/>
-        <location line="+6"/>
-        <location line="+5"/>
-        <location line="+5"/>
-        <source>Send Coins</source>
-        <translation>Слање новца</translation>
-    </message>
-    <message>
-        <location line="+50"/>
-        <source>Send to multiple recipients at once</source>
-        <translation type="unfinished"/>
-=======
         <source>Amount:</source>
         <translation>Iznos:</translation>
->>>>>>> dac5d68f
     </message>
     <message>
         <source>Fee:</source>
@@ -1450,14 +1121,8 @@
 <context>
     <name>SendConfirmationDialog</name>
     <message>
-<<<<<<< HEAD
-        <location filename="../sendcoinsentry.cpp" line="+1"/>
-        <source>Enter a Peercoin address</source>
-        <translation>Unesite Peercoin adresu (n.pr. 1NS17iag9jJgTHD1VXjvLCEnZuQ3rJDE9L)</translation>
-=======
         <source>Yes</source>
         <translation>Da</translation>
->>>>>>> dac5d68f
     </message>
 </context>
 <context>
@@ -1471,175 +1136,12 @@
     </message>
     <message>
         <source>Alt+P</source>
-<<<<<<< HEAD
-        <translation type="unfinished"/>
-    </message>
-    <message>
-        <location line="+12"/>
-        <source>Enter the message you want to sign here</source>
-        <translation type="unfinished"/>
-    </message>
-    <message>
-        <location line="+7"/>
-        <source>Signature</source>
-        <translation type="unfinished"/>
-    </message>
-    <message>
-        <location line="+27"/>
-        <source>Copy the current signature to the system clipboard</source>
-        <translation type="unfinished"/>
-    </message>
-    <message>
-        <location line="+21"/>
-        <source>Sign the message to prove you own this Peercoin address</source>
-        <translation type="unfinished"/>
-    </message>
-    <message>
-        <location line="+3"/>
-        <source>Sign &amp;Message</source>
-        <translation type="unfinished"/>
-    </message>
-    <message>
-        <location line="+14"/>
-        <source>Reset all sign message fields</source>
-        <translation type="unfinished"/>
-    </message>
-    <message>
-        <location line="+3"/>
-        <location line="+146"/>
-        <source>Clear &amp;All</source>
-        <translation type="unfinished"/>
-    </message>
-    <message>
-        <location line="-87"/>
-        <source>&amp;Verify Message</source>
-        <translation type="unfinished"/>
-    </message>
-    <message>
-        <location line="+6"/>
-        <source>Enter the signing address, message (ensure you copy line breaks, spaces, tabs, etc. exactly) and signature below to verify the message. Be careful not to read more into the signature than what is in the signed message itself, to avoid being tricked by a man-in-the-middle attack.</source>
-        <translation type="unfinished"/>
-    </message>
-    <message>
-        <location line="+21"/>
-        <source>The address the message was signed with (e.g. 1NS17iag9jJgTHD1VXjvLCEnZuQ3rJDE9L)</source>
-        <translation type="unfinished"/>
-    </message>
-    <message>
-        <location line="+40"/>
-        <source>Verify the message to ensure it was signed with the specified Peercoin address</source>
-        <translation type="unfinished"/>
-    </message>
-    <message>
-        <location line="+3"/>
-        <source>Verify &amp;Message</source>
-        <translation type="unfinished"/>
-    </message>
-    <message>
-        <location line="+14"/>
-        <source>Reset all verify message fields</source>
-        <translation type="unfinished"/>
-    </message>
-    <message>
-        <location filename="../signverifymessagedialog.cpp" line="+27"/>
-        <location line="+3"/>
-        <source>Enter a Peercoin address</source>
-        <translation>Unesite Peercoin adresu (n.pr. 1NS17iag9jJgTHD1VXjvLCEnZuQ3rJDE9L)</translation>
-    </message>
-    <message>
-        <location line="-2"/>
-        <source>Click &quot;Sign Message&quot; to generate signature</source>
-        <translation type="unfinished"/>
-    </message>
-    <message>
-        <location line="+3"/>
-        <source>Enter Peercoin signature</source>
-        <translation type="unfinished"/>
-    </message>
-    <message>
-        <location line="+82"/>
-        <location line="+81"/>
-        <source>The entered address is invalid.</source>
-        <translation type="unfinished"/>
-    </message>
-    <message>
-        <location line="-81"/>
-        <location line="+8"/>
-        <location line="+73"/>
-        <location line="+8"/>
-        <source>Please check the address and try again.</source>
-        <translation type="unfinished"/>
-    </message>
-    <message>
-        <location line="-81"/>
-        <location line="+81"/>
-        <source>The entered address does not refer to a key.</source>
-        <translation type="unfinished"/>
-    </message>
-    <message>
-        <location line="-73"/>
-        <source>Wallet unlock was cancelled.</source>
-        <translation type="unfinished"/>
-    </message>
-    <message>
-        <location line="+8"/>
-        <source>Private key for the entered address is not available.</source>
-        <translation type="unfinished"/>
-    </message>
-    <message>
-        <location line="+12"/>
-        <source>Message signing failed.</source>
-        <translation type="unfinished"/>
-    </message>
-    <message>
-        <location line="+5"/>
-        <source>Message signed.</source>
-        <translation type="unfinished"/>
-    </message>
-    <message>
-        <location line="+59"/>
-        <source>The signature could not be decoded.</source>
-        <translation type="unfinished"/>
-    </message>
-    <message>
-        <location line="+0"/>
-        <location line="+13"/>
-        <source>Please check the signature and try again.</source>
-        <translation type="unfinished"/>
-    </message>
-    <message>
-        <location line="+0"/>
-        <source>The signature did not match the message digest.</source>
-        <translation type="unfinished"/>
-    </message>
-    <message>
-        <location line="+7"/>
-        <source>Message verification failed.</source>
-        <translation type="unfinished"/>
-    </message>
-    <message>
-        <location line="+5"/>
-        <source>Message verified.</source>
-        <translation type="unfinished"/>
-    </message>
-</context>
+        <translation>Alt+П</translation>
+    </message>
+    </context>
 <context>
     <name>SplashScreen</name>
     <message>
-        <location filename="../splashscreen.cpp" line="+22"/>
-        <source>The Peercoin developers</source>
-        <translation type="unfinished"/>
-    </message>
-    <message>
-        <location line="+1"/>
-=======
-        <translation>Alt+П</translation>
-    </message>
-    </context>
-<context>
-    <name>SplashScreen</name>
-    <message>
->>>>>>> dac5d68f
         <source>[testnet]</source>
         <translation>[testnet]</translation>
     </message>
@@ -1779,931 +1281,6 @@
         <translation>Ponovo skeniram...</translation>
     </message>
     <message>
-<<<<<<< HEAD
-        <location line="+1"/>
-        <source>This month</source>
-        <translation>Ovog meseca</translation>
-    </message>
-    <message>
-        <location line="+1"/>
-        <source>Last month</source>
-        <translation>Prošlog meseca</translation>
-    </message>
-    <message>
-        <location line="+1"/>
-        <source>This year</source>
-        <translation>Ove godine</translation>
-    </message>
-    <message>
-        <location line="+1"/>
-        <source>Range...</source>
-        <translation>Opseg...</translation>
-    </message>
-    <message>
-        <location line="+11"/>
-        <source>Received with</source>
-        <translation>Primljen sa</translation>
-    </message>
-    <message>
-        <location line="+2"/>
-        <source>Sent to</source>
-        <translation>Poslat ka</translation>
-    </message>
-    <message>
-        <location line="+2"/>
-        <source>To yourself</source>
-        <translation>Vama - samom sebi</translation>
-    </message>
-    <message>
-        <location line="+1"/>
-        <source>Mined</source>
-        <translation>Minirano</translation>
-    </message>
-    <message>
-        <location line="+1"/>
-        <source>Other</source>
-        <translation>Drugi</translation>
-    </message>
-    <message>
-        <location line="+7"/>
-        <source>Enter address or label to search</source>
-        <translation>Navedite adresu ili naziv koji bi ste potražili</translation>
-    </message>
-    <message>
-        <location line="+7"/>
-        <source>Min amount</source>
-        <translation>Min iznos</translation>
-    </message>
-    <message>
-        <location line="+34"/>
-        <source>Copy address</source>
-        <translation>kopiraj adresu</translation>
-    </message>
-    <message>
-        <location line="+1"/>
-        <source>Copy label</source>
-        <translation>kopiraj naziv</translation>
-    </message>
-    <message>
-        <location line="+1"/>
-        <source>Copy amount</source>
-        <translation>kopiraj iznos</translation>
-    </message>
-    <message>
-        <location line="+1"/>
-        <source>Copy transaction ID</source>
-        <translation type="unfinished"/>
-    </message>
-    <message>
-        <location line="+1"/>
-        <source>Edit label</source>
-        <translation>promeni naziv</translation>
-    </message>
-    <message>
-        <location line="+1"/>
-        <source>Show transaction details</source>
-        <translation type="unfinished"/>
-    </message>
-    <message>
-        <location line="+139"/>
-        <source>Export Transaction Data</source>
-        <translation>Izvezi podatke o transakcijama</translation>
-    </message>
-    <message>
-        <location line="+1"/>
-        <source>Comma separated file (*.csv)</source>
-        <translation>Зарезом одвојене вредности (*.csv)</translation>
-    </message>
-    <message>
-        <location line="+8"/>
-        <source>Confirmed</source>
-        <translation>Potvrdjen</translation>
-    </message>
-    <message>
-        <location line="+1"/>
-        <source>Date</source>
-        <translation>datum</translation>
-    </message>
-    <message>
-        <location line="+1"/>
-        <source>Type</source>
-        <translation>tip</translation>
-    </message>
-    <message>
-        <location line="+1"/>
-        <source>Label</source>
-        <translation>Етикета</translation>
-    </message>
-    <message>
-        <location line="+1"/>
-        <source>Address</source>
-        <translation>Адреса</translation>
-    </message>
-    <message>
-        <location line="+1"/>
-        <source>Amount</source>
-        <translation>iznos</translation>
-    </message>
-    <message>
-        <location line="+1"/>
-        <source>ID</source>
-        <translation type="unfinished"/>
-    </message>
-    <message>
-        <location line="+4"/>
-        <source>Error exporting</source>
-        <translation>Грешка током извоза</translation>
-    </message>
-    <message>
-        <location line="+0"/>
-        <source>Could not write to file %1.</source>
-        <translation>Није могуће писати у фајл %1.</translation>
-    </message>
-    <message>
-        <location line="+100"/>
-        <source>Range:</source>
-        <translation>Opseg:</translation>
-    </message>
-    <message>
-        <location line="+8"/>
-        <source>to</source>
-        <translation>do</translation>
-    </message>
-</context>
-<context>
-    <name>WalletModel</name>
-    <message>
-        <location filename="../walletmodel.cpp" line="+193"/>
-        <source>Send Coins</source>
-        <translation>Слање новца</translation>
-    </message>
-</context>
-<context>
-    <name>WalletView</name>
-    <message>
-        <location filename="../walletview.cpp" line="+42"/>
-        <source>&amp;Export</source>
-        <translation type="unfinished"/>
-    </message>
-    <message>
-        <location line="+1"/>
-        <source>Export the data in the current tab to a file</source>
-        <translation type="unfinished"/>
-    </message>
-    <message>
-        <location line="+193"/>
-        <source>Backup Wallet</source>
-        <translation type="unfinished"/>
-    </message>
-    <message>
-        <location line="+0"/>
-        <source>Wallet Data (*.dat)</source>
-        <translation type="unfinished"/>
-    </message>
-    <message>
-        <location line="+3"/>
-        <source>Backup Failed</source>
-        <translation type="unfinished"/>
-    </message>
-    <message>
-        <location line="+0"/>
-        <source>There was an error trying to save the wallet data to the new location.</source>
-        <translation type="unfinished"/>
-    </message>
-    <message>
-        <location line="+4"/>
-        <source>Backup Successful</source>
-        <translation type="unfinished"/>
-    </message>
-    <message>
-        <location line="+0"/>
-        <source>The wallet data was successfully saved to the new location.</source>
-        <translation type="unfinished"/>
-    </message>
-</context>
-<context>
-    <name>bitcoin-core</name>
-    <message>
-        <location filename="../bitcoinstrings.cpp" line="+94"/>
-        <source>Peercoin version</source>
-        <translation>Peercoin верзија</translation>
-    </message>
-    <message>
-        <location line="+102"/>
-        <source>Usage:</source>
-        <translation>Korišćenje:</translation>
-    </message>
-    <message>
-        <location line="-29"/>
-        <source>Send command to -server or peercoind</source>
-        <translation>Pošalji naredbu na -server ili peercoinid
-</translation>
-    </message>
-    <message>
-        <location line="-23"/>
-        <source>List commands</source>
-        <translation>Listaj komande</translation>
-    </message>
-    <message>
-        <location line="-12"/>
-        <source>Get help for a command</source>
-        <translation>Zatraži pomoć za komande</translation>
-    </message>
-    <message>
-        <location line="+24"/>
-        <source>Options:</source>
-        <translation>Opcije</translation>
-    </message>
-    <message>
-        <location line="+24"/>
-        <source>Specify configuration file (default: peercoin.conf)</source>
-        <translation>Potvrdi željeni konfiguracioni fajl (podrazumevani:peercoin.conf)</translation>
-    </message>
-    <message>
-        <location line="+3"/>
-        <source>Specify pid file (default: peercoind.pid)</source>
-        <translation>Konkretizuj pid fajl (podrazumevani: peercoind.pid)</translation>
-    </message>
-    <message>
-        <location line="-1"/>
-        <source>Specify data directory</source>
-        <translation>Gde je konkretni data direktorijum </translation>
-    </message>
-    <message>
-        <location line="-9"/>
-        <source>Set database cache size in megabytes (default: 25)</source>
-        <translation type="unfinished"/>
-    </message>
-    <message>
-        <location line="-28"/>
-        <source>Listen for connections on &lt;port&gt; (default: 8333 or testnet: 18333)</source>
-        <translation>Slušaj konekcije na &lt;port&gt; (default: 8333 or testnet: 18333)</translation>
-    </message>
-    <message>
-        <location line="+5"/>
-        <source>Maintain at most &lt;n&gt; connections to peers (default: 125)</source>
-        <translation>Održavaj najviše &lt;n&gt; konekcija  po priključku (default: 125)
-</translation>
-    </message>
-    <message>
-        <location line="-48"/>
-        <source>Connect to a node to retrieve peer addresses, and disconnect</source>
-        <translation type="unfinished"/>
-    </message>
-    <message>
-        <location line="+82"/>
-        <source>Specify your own public address</source>
-        <translation type="unfinished"/>
-    </message>
-    <message>
-        <location line="+3"/>
-        <source>Threshold for disconnecting misbehaving peers (default: 100)</source>
-        <translation type="unfinished"/>
-    </message>
-    <message>
-        <location line="-134"/>
-        <source>Number of seconds to keep misbehaving peers from reconnecting (default: 86400)</source>
-        <translation type="unfinished"/>
-    </message>
-    <message>
-        <location line="-29"/>
-        <source>An error occurred while setting up the RPC port %u for listening on IPv4: %s</source>
-        <translation type="unfinished"/>
-    </message>
-    <message>
-        <location line="+27"/>
-        <source>Listen for JSON-RPC connections on &lt;port&gt; (default: 8332 or testnet: 18332)</source>
-        <translation type="unfinished"/>
-    </message>
-    <message>
-        <location line="+37"/>
-        <source>Accept command line and JSON-RPC commands</source>
-        <translation>Prihvati komandnu liniju i JSON-RPC komande</translation>
-    </message>
-    <message>
-        <location line="+76"/>
-        <source>Run in the background as a daemon and accept commands</source>
-        <translation>Radi u pozadini kao daemon servis i prihvati komande</translation>
-    </message>
-    <message>
-        <location line="+37"/>
-        <source>Use the test network</source>
-        <translation>Koristi testnu mrežu</translation>
-    </message>
-    <message>
-        <location line="-112"/>
-        <source>Accept connections from outside (default: 1 if no -proxy or -connect)</source>
-        <translation type="unfinished"/>
-    </message>
-    <message>
-        <location line="-80"/>
-        <source>%s, you must set a rpcpassword in the configuration file:
-%s
-It is recommended you use the following random password:
-rpcuser=peercoinrpc
-rpcpassword=%s
-(you do not need to remember this password)
-The username and password MUST NOT be the same.
-If the file does not exist, create it with owner-readable-only file permissions.
-It is also recommended to set alertnotify so you are notified of problems;
-for example: alertnotify=echo %%s | mail -s &quot;Peercoin Alert&quot; admin@foo.com
-</source>
-        <translation type="unfinished"/>
-    </message>
-    <message>
-        <location line="+17"/>
-        <source>An error occurred while setting up the RPC port %u for listening on IPv6, falling back to IPv4: %s</source>
-        <translation type="unfinished"/>
-    </message>
-    <message>
-        <location line="+3"/>
-        <source>Bind to given address and always listen on it. Use [host]:port notation for IPv6</source>
-        <translation type="unfinished"/>
-    </message>
-    <message>
-        <location line="+3"/>
-        <source>Cannot obtain a lock on data directory %s. Peercoin is probably already running.</source>
-        <translation type="unfinished"/>
-    </message>
-    <message>
-        <location line="+3"/>
-        <source>Error: The transaction was rejected! This might happen if some of the coins in your wallet were already spent, such as if you used a copy of wallet.dat and coins were spent in the copy but not marked as spent here.</source>
-        <translation type="unfinished"/>
-    </message>
-    <message>
-        <location line="+4"/>
-        <source>Error: This transaction requires a transaction fee of at least %s because of its amount, complexity, or use of recently received funds!</source>
-        <translation type="unfinished"/>
-    </message>
-    <message>
-        <location line="+3"/>
-        <source>Execute command when a relevant alert is received (%s in cmd is replaced by message)</source>
-        <translation type="unfinished"/>
-    </message>
-    <message>
-        <location line="+3"/>
-        <source>Execute command when a wallet transaction changes (%s in cmd is replaced by TxID)</source>
-        <translation type="unfinished"/>
-    </message>
-    <message>
-        <location line="+11"/>
-        <source>Set maximum size of high-priority/low-fee transactions in bytes (default: 27000)</source>
-        <translation type="unfinished"/>
-    </message>
-    <message>
-        <location line="+6"/>
-        <source>This is a pre-release test build - use at your own risk - do not use for mining or merchant applications</source>
-        <translation type="unfinished"/>
-    </message>
-    <message>
-        <location line="+5"/>
-        <source>Warning: -paytxfee is set very high! This is the transaction fee you will pay if you send a transaction.</source>
-        <translation type="unfinished"/>
-    </message>
-    <message>
-        <location line="+3"/>
-        <source>Warning: Displayed transactions may not be correct! You may need to upgrade, or other nodes may need to upgrade.</source>
-        <translation type="unfinished"/>
-    </message>
-    <message>
-        <location line="+3"/>
-        <source>Warning: Please check that your computer&apos;s date and time are correct! If your clock is wrong Peercoin will not work properly.</source>
-        <translation type="unfinished"/>
-    </message>
-    <message>
-        <location line="+3"/>
-        <source>Warning: error reading wallet.dat! All keys read correctly, but transaction data or address book entries might be missing or incorrect.</source>
-        <translation type="unfinished"/>
-    </message>
-    <message>
-        <location line="+3"/>
-        <source>Warning: wallet.dat corrupt, data salvaged! Original wallet.dat saved as wallet.{timestamp}.bak in %s; if your balance or transactions are incorrect you should restore from a backup.</source>
-        <translation type="unfinished"/>
-    </message>
-    <message>
-        <location line="+14"/>
-        <source>Attempt to recover private keys from a corrupt wallet.dat</source>
-        <translation type="unfinished"/>
-    </message>
-    <message>
-        <location line="+2"/>
-        <source>Block creation options:</source>
-        <translation type="unfinished"/>
-    </message>
-    <message>
-        <location line="+5"/>
-        <source>Connect only to the specified node(s)</source>
-        <translation type="unfinished"/>
-    </message>
-    <message>
-        <location line="+3"/>
-        <source>Corrupted block database detected</source>
-        <translation type="unfinished"/>
-    </message>
-    <message>
-        <location line="+1"/>
-        <source>Discover own IP address (default: 1 when listening and no -externalip)</source>
-        <translation type="unfinished"/>
-    </message>
-    <message>
-        <location line="+1"/>
-        <source>Do you want to rebuild the block database now?</source>
-        <translation type="unfinished"/>
-    </message>
-    <message>
-        <location line="+2"/>
-        <source>Error initializing block database</source>
-        <translation type="unfinished"/>
-    </message>
-    <message>
-        <location line="+1"/>
-        <source>Error initializing wallet database environment %s!</source>
-        <translation type="unfinished"/>
-    </message>
-    <message>
-        <location line="+1"/>
-        <source>Error loading block database</source>
-        <translation type="unfinished"/>
-    </message>
-    <message>
-        <location line="+4"/>
-        <source>Error opening block database</source>
-        <translation type="unfinished"/>
-    </message>
-    <message>
-        <location line="+2"/>
-        <source>Error: Disk space is low!</source>
-        <translation type="unfinished"/>
-    </message>
-    <message>
-        <location line="+1"/>
-        <source>Error: Wallet locked, unable to create transaction!</source>
-        <translation type="unfinished"/>
-    </message>
-    <message>
-        <location line="+1"/>
-        <source>Error: system error: </source>
-        <translation type="unfinished"/>
-    </message>
-    <message>
-        <location line="+1"/>
-        <source>Failed to listen on any port. Use -listen=0 if you want this.</source>
-        <translation type="unfinished"/>
-    </message>
-    <message>
-        <location line="+1"/>
-        <source>Failed to read block info</source>
-        <translation type="unfinished"/>
-    </message>
-    <message>
-        <location line="+1"/>
-        <source>Failed to read block</source>
-        <translation type="unfinished"/>
-    </message>
-    <message>
-        <location line="+1"/>
-        <source>Failed to sync block index</source>
-        <translation type="unfinished"/>
-    </message>
-    <message>
-        <location line="+1"/>
-        <source>Failed to write block index</source>
-        <translation type="unfinished"/>
-    </message>
-    <message>
-        <location line="+1"/>
-        <source>Failed to write block info</source>
-        <translation type="unfinished"/>
-    </message>
-    <message>
-        <location line="+1"/>
-        <source>Failed to write block</source>
-        <translation type="unfinished"/>
-    </message>
-    <message>
-        <location line="+1"/>
-        <source>Failed to write file info</source>
-        <translation type="unfinished"/>
-    </message>
-    <message>
-        <location line="+1"/>
-        <source>Failed to write to coin database</source>
-        <translation type="unfinished"/>
-    </message>
-    <message>
-        <location line="+1"/>
-        <source>Failed to write transaction index</source>
-        <translation type="unfinished"/>
-    </message>
-    <message>
-        <location line="+1"/>
-        <source>Failed to write undo data</source>
-        <translation type="unfinished"/>
-    </message>
-    <message>
-        <location line="+2"/>
-        <source>Find peers using DNS lookup (default: 1 unless -connect)</source>
-        <translation type="unfinished"/>
-    </message>
-    <message>
-        <location line="+1"/>
-        <source>Generate coins (default: 0)</source>
-        <translation type="unfinished"/>
-    </message>
-    <message>
-        <location line="+2"/>
-        <source>How many blocks to check at startup (default: 288, 0 = all)</source>
-        <translation type="unfinished"/>
-    </message>
-    <message>
-        <location line="+1"/>
-        <source>How thorough the block verification is (0-4, default: 3)</source>
-        <translation type="unfinished"/>
-    </message>
-    <message>
-        <location line="+19"/>
-        <source>Not enough file descriptors available.</source>
-        <translation type="unfinished"/>
-    </message>
-    <message>
-        <location line="+8"/>
-        <source>Rebuild block chain index from current blk000??.dat files</source>
-        <translation type="unfinished"/>
-    </message>
-    <message>
-        <location line="+16"/>
-        <source>Set the number of threads to service RPC calls (default: 4)</source>
-        <translation type="unfinished"/>
-    </message>
-    <message>
-        <location line="+26"/>
-        <source>Verifying blocks...</source>
-        <translation type="unfinished"/>
-    </message>
-    <message>
-        <location line="+1"/>
-        <source>Verifying wallet...</source>
-        <translation type="unfinished"/>
-    </message>
-    <message>
-        <location line="-69"/>
-        <source>Imports blocks from external blk000??.dat file</source>
-        <translation type="unfinished"/>
-    </message>
-    <message>
-        <location line="-76"/>
-        <source>Set the number of script verification threads (up to 16, 0 = auto, &lt;0 = leave that many cores free, default: 0)</source>
-        <translation type="unfinished"/>
-    </message>
-    <message>
-        <location line="+77"/>
-        <source>Information</source>
-        <translation type="unfinished"/>
-    </message>
-    <message>
-        <location line="+3"/>
-        <source>Invalid -tor address: &apos;%s&apos;</source>
-        <translation type="unfinished"/>
-    </message>
-    <message>
-        <location line="+1"/>
-        <source>Invalid amount for -minrelaytxfee=&lt;amount&gt;: &apos;%s&apos;</source>
-        <translation type="unfinished"/>
-    </message>
-    <message>
-        <location line="+1"/>
-        <source>Invalid amount for -mintxfee=&lt;amount&gt;: &apos;%s&apos;</source>
-        <translation type="unfinished"/>
-    </message>
-    <message>
-        <location line="+8"/>
-        <source>Maintain a full transaction index (default: 0)</source>
-        <translation type="unfinished"/>
-    </message>
-    <message>
-        <location line="+2"/>
-        <source>Maximum per-connection receive buffer, &lt;n&gt;*1000 bytes (default: 5000)</source>
-        <translation type="unfinished"/>
-    </message>
-    <message>
-        <location line="+1"/>
-        <source>Maximum per-connection send buffer, &lt;n&gt;*1000 bytes (default: 1000)</source>
-        <translation type="unfinished"/>
-    </message>
-    <message>
-        <location line="+2"/>
-        <source>Only accept block chain matching built-in checkpoints (default: 1)</source>
-        <translation type="unfinished"/>
-    </message>
-    <message>
-        <location line="+1"/>
-        <source>Only connect to nodes in network &lt;net&gt; (IPv4, IPv6 or Tor)</source>
-        <translation type="unfinished"/>
-    </message>
-    <message>
-        <location line="+2"/>
-        <source>Output extra debugging information. Implies all other -debug* options</source>
-        <translation type="unfinished"/>
-    </message>
-    <message>
-        <location line="+1"/>
-        <source>Output extra network debugging information</source>
-        <translation type="unfinished"/>
-    </message>
-    <message>
-        <location line="+2"/>
-        <source>Prepend debug output with timestamp</source>
-        <translation type="unfinished"/>
-    </message>
-    <message>
-        <location line="+5"/>
-        <source>SSL options: (see the Bitcoin Wiki for SSL setup instructions)</source>
-        <translation type="unfinished"/>
-    </message>
-    <message>
-        <location line="+1"/>
-        <source>Select the version of socks proxy to use (4-5, default: 5)</source>
-        <translation type="unfinished"/>
-    </message>
-    <message>
-        <location line="+3"/>
-        <source>Send trace/debug info to console instead of debug.log file</source>
-        <translation type="unfinished"/>
-    </message>
-    <message>
-        <location line="+1"/>
-        <source>Send trace/debug info to debugger</source>
-        <translation type="unfinished"/>
-    </message>
-    <message>
-        <location line="+5"/>
-        <source>Set maximum block size in bytes (default: 250000)</source>
-        <translation type="unfinished"/>
-    </message>
-    <message>
-        <location line="+1"/>
-        <source>Set minimum block size in bytes (default: 0)</source>
-        <translation type="unfinished"/>
-    </message>
-    <message>
-        <location line="+2"/>
-        <source>Shrink debug.log file on client startup (default: 1 when no -debug)</source>
-        <translation type="unfinished"/>
-    </message>
-    <message>
-        <location line="+1"/>
-        <source>Signing transaction failed</source>
-        <translation type="unfinished"/>
-    </message>
-    <message>
-        <location line="+2"/>
-        <source>Specify connection timeout in milliseconds (default: 5000)</source>
-        <translation type="unfinished"/>
-    </message>
-    <message>
-        <location line="+4"/>
-        <source>System error: </source>
-        <translation type="unfinished"/>
-    </message>
-    <message>
-        <location line="+4"/>
-        <source>Transaction amount too small</source>
-        <translation type="unfinished"/>
-    </message>
-    <message>
-        <location line="+1"/>
-        <source>Transaction amounts must be positive</source>
-        <translation type="unfinished"/>
-    </message>
-    <message>
-        <location line="+1"/>
-        <source>Transaction too large</source>
-        <translation type="unfinished"/>
-    </message>
-    <message>
-        <location line="+7"/>
-        <source>Use UPnP to map the listening port (default: 0)</source>
-        <translation type="unfinished"/>
-    </message>
-    <message>
-        <location line="+1"/>
-        <source>Use UPnP to map the listening port (default: 1 when listening)</source>
-        <translation type="unfinished"/>
-    </message>
-    <message>
-        <location line="+1"/>
-        <source>Use proxy to reach tor hidden services (default: same as -proxy)</source>
-        <translation type="unfinished"/>
-    </message>
-    <message>
-        <location line="+2"/>
-        <source>Username for JSON-RPC connections</source>
-        <translation>Korisničko ime za JSON-RPC konekcije</translation>
-    </message>
-    <message>
-        <location line="+4"/>
-        <source>Warning</source>
-        <translation type="unfinished"/>
-    </message>
-    <message>
-        <location line="+1"/>
-        <source>Warning: This version is obsolete, upgrade required!</source>
-        <translation type="unfinished"/>
-    </message>
-    <message>
-        <location line="+1"/>
-        <source>You need to rebuild the databases using -reindex to change -txindex</source>
-        <translation type="unfinished"/>
-    </message>
-    <message>
-        <location line="+1"/>
-        <source>wallet.dat corrupt, salvage failed</source>
-        <translation type="unfinished"/>
-    </message>
-    <message>
-        <location line="-50"/>
-        <source>Password for JSON-RPC connections</source>
-        <translation>Lozinka za JSON-RPC konekcije</translation>
-    </message>
-    <message>
-        <location line="-67"/>
-        <source>Allow JSON-RPC connections from specified IP address</source>
-        <translation>Dozvoli JSON-RPC konekcije sa posebne IP adrese</translation>
-    </message>
-    <message>
-        <location line="+76"/>
-        <source>Send commands to node running on &lt;ip&gt; (default: 127.0.0.1)</source>
-        <translation>Pošalji komande to nodu koji radi na &lt;ip&gt; (default: 127.0.0.1)</translation>
-    </message>
-    <message>
-        <location line="-120"/>
-        <source>Execute command when the best block changes (%s in cmd is replaced by block hash)</source>
-        <translation type="unfinished"/>
-    </message>
-    <message>
-        <location line="+147"/>
-        <source>Upgrade wallet to latest format</source>
-        <translation type="unfinished"/>
-    </message>
-    <message>
-        <location line="-21"/>
-        <source>Set key pool size to &lt;n&gt; (default: 100)</source>
-        <translation>Odredi veličinu zaštićenih ključeva na &lt;n&gt; (default: 100)</translation>
-    </message>
-    <message>
-        <location line="-12"/>
-        <source>Rescan the block chain for missing wallet transactions</source>
-        <translation>Ponovo skeniraj lanac blokova za nedostajuće transakcije iz novčanika</translation>
-    </message>
-    <message>
-        <location line="+35"/>
-        <source>Use OpenSSL (https) for JSON-RPC connections</source>
-        <translation>Koristi OpenSSL (https) za  JSON-RPC konekcije</translation>
-    </message>
-    <message>
-        <location line="-26"/>
-        <source>Server certificate file (default: server.cert)</source>
-        <translation type="unfinished"/>
-    </message>
-    <message>
-        <location line="+1"/>
-        <source>Server private key (default: server.pem)</source>
-        <translation>privatni ključ za Server (podrazumevan: server.pem)</translation>
-    </message>
-    <message>
-        <location line="-151"/>
-        <source>Acceptable ciphers (default: TLSv1+HIGH:!SSLv2:!aNULL:!eNULL:!AH:!3DES:@STRENGTH)</source>
-        <translation>Prihvatljive cifre (podrazumevano: TLSv1+HIGH:!SSLv2:!aNULL:!eNULL:!AH:!3DES:@STRENGTH)</translation>
-    </message>
-    <message>
-        <location line="+165"/>
-        <source>This help message</source>
-        <translation>Ova poruka Pomoći</translation>
-    </message>
-    <message>
-        <location line="+6"/>
-        <source>Unable to bind to %s on this computer (bind returned error %d, %s)</source>
-        <translation type="unfinished"/>
-    </message>
-    <message>
-        <location line="-91"/>
-        <source>Connect through socks proxy</source>
-        <translation type="unfinished"/>
-    </message>
-    <message>
-        <location line="-10"/>
-        <source>Allow DNS lookups for -addnode, -seednode and -connect</source>
-        <translation type="unfinished"/>
-    </message>
-    <message>
-        <location line="+55"/>
-        <source>Loading addresses...</source>
-        <translation>učitavam adrese....</translation>
-    </message>
-    <message>
-        <location line="-35"/>
-        <source>Error loading wallet.dat: Wallet corrupted</source>
-        <translation type="unfinished"/>
-    </message>
-    <message>
-        <location line="+1"/>
-        <source>Error loading wallet.dat: Wallet requires newer version of Peercoin</source>
-        <translation type="unfinished"/>
-    </message>
-    <message>
-        <location line="+93"/>
-        <source>Wallet needed to be rewritten: restart Peercoin to complete</source>
-        <translation type="unfinished"/>
-    </message>
-    <message>
-        <location line="-95"/>
-        <source>Error loading wallet.dat</source>
-        <translation type="unfinished"/>
-    </message>
-    <message>
-        <location line="+28"/>
-        <source>Invalid -proxy address: &apos;%s&apos;</source>
-        <translation type="unfinished"/>
-    </message>
-    <message>
-        <location line="+56"/>
-        <source>Unknown network specified in -onlynet: &apos;%s&apos;</source>
-        <translation type="unfinished"/>
-    </message>
-    <message>
-        <location line="-1"/>
-        <source>Unknown -socks proxy version requested: %i</source>
-        <translation type="unfinished"/>
-    </message>
-    <message>
-        <location line="-96"/>
-        <source>Cannot resolve -bind address: &apos;%s&apos;</source>
-        <translation type="unfinished"/>
-    </message>
-    <message>
-        <location line="+1"/>
-        <source>Cannot resolve -externalip address: &apos;%s&apos;</source>
-        <translation type="unfinished"/>
-    </message>
-    <message>
-        <location line="+44"/>
-        <source>Invalid amount for -paytxfee=&lt;amount&gt;: &apos;%s&apos;</source>
-        <translation type="unfinished"/>
-    </message>
-    <message>
-        <location line="+1"/>
-        <source>Invalid amount</source>
-        <translation type="unfinished"/>
-    </message>
-    <message>
-        <location line="-6"/>
-        <source>Insufficient funds</source>
-        <translation type="unfinished"/>
-    </message>
-    <message>
-        <location line="+10"/>
-        <source>Loading block index...</source>
-        <translation>Učitavam blok indeksa...</translation>
-    </message>
-    <message>
-        <location line="-57"/>
-        <source>Add a node to connect to and attempt to keep the connection open</source>
-        <translation type="unfinished"/>
-    </message>
-    <message>
-        <location line="-25"/>
-        <source>Unable to bind to %s on this computer. Peercoin is probably already running.</source>
-        <translation type="unfinished"/>
-    </message>
-    <message>
-        <location line="+64"/>
-        <source>Fee per KB to add to transactions you send</source>
-        <translation type="unfinished"/>
-    </message>
-    <message>
-        <location line="+19"/>
-        <source>Loading wallet...</source>
-        <translation>Новчаник се учитава...</translation>
-    </message>
-    <message>
-        <location line="-52"/>
-        <source>Cannot downgrade wallet</source>
-        <translation type="unfinished"/>
-    </message>
-    <message>
-        <location line="+3"/>
-        <source>Cannot write default address</source>
-        <translation type="unfinished"/>
-    </message>
-    <message>
-        <location line="+64"/>
-        <source>Rescanning...</source>
-        <translation>Ponovo skeniram...</translation>
-    </message>
-    <message>
-        <location line="-57"/>
-=======
->>>>>>> dac5d68f
         <source>Done loading</source>
         <translation>Završeno učitavanje</translation>
     </message>
