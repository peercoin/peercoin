--- conflicted
+++ resolved
@@ -63,20 +63,12 @@
     </message>
     <message>
         <source>These are your Bitcoin addresses for sending payments. Always check the amount and the receiving address before sending coins.</source>
-<<<<<<< HEAD
-        <translation>這些是你要付款過去的 點點幣 位址。在付錢之前，務必要檢查金額和收款位址是否正確。</translation>
-    </message>
-    <message>
-        <source>These are your Bitcoin addresses for receiving payments. Use the 'Create new receiving address' button in the receive tab to create new addresses.</source>
-        <translation>這些是您用於接收付款的點點幣位址。 使用接收分頁中的"生成新接收位址"按鈕創建新的位置。</translation>
-=======
         <translation type="unfinished">這些是你要發送過去的 比特幣地址。在發送幣之前，務必要檢查金額和接收地址是否正確。</translation>
     </message>
     <message>
         <source>These are your Bitcoin addresses for receiving payments. Use the 'Create new receiving address' button in the receive tab to create new addresses.
 Signing is only possible with addresses of the type 'legacy'.</source>
         <translation type="unfinished">這些是您的比特幣接收地址。使用“接收”標籤中的“產生新的接收地址”按鈕產生新的地址。只能使用“傳統”類型的地址進行簽名。</translation>
->>>>>>> b33fecfa
     </message>
     <message>
         <source>&amp;Copy Address</source>
@@ -168,11 +160,7 @@
     </message>
     <message>
         <source>Warning: If you encrypt your wallet and lose your passphrase, you will &lt;b&gt;LOSE ALL OF YOUR BITCOINS&lt;/b&gt;!</source>
-<<<<<<< HEAD
-        <translation>警告: 如果把錢包加密後又忘記密碼，你就會從此&lt;b&gt;失去其中所有的 點點幣 了&lt;/b&gt;！</translation>
-=======
         <translation type="unfinished">警告: 如果把錢包加密後又忘記密碼，你就會從此&lt;b&gt;失去其中所有的 Bitcoin 了&lt;/b&gt;！</translation>
->>>>>>> b33fecfa
     </message>
     <message>
         <source>Are you sure you wish to encrypt your wallet?</source>
@@ -479,11 +467,7 @@
     </message>
     <message>
         <source>Send coins to a Bitcoin address</source>
-<<<<<<< HEAD
-        <translation>付錢給一個 點點幣 位址</translation>
-=======
         <translation type="unfinished">發送幣給一個比特幣地址</translation>
->>>>>>> b33fecfa
     </message>
     <message>
         <source>Backup wallet to another location</source>
@@ -527,13 +511,6 @@
     </message>
     <message>
         <source>Sign messages with your Bitcoin addresses to prove you own them</source>
-<<<<<<< HEAD
-        <translation>用 點點幣 位址簽署訊息來證明位址是你的</translation>
-    </message>
-    <message>
-        <source>Verify messages to ensure they were signed with specified Bitcoin addresses</source>
-        <translation>驗證訊息是用來確定訊息是用指定的 點點幣 位址簽署的</translation>
-=======
         <translation type="unfinished">用比特幣地址簽名訊息來證明位址是你的</translation>
     </message>
     <message>
@@ -564,7 +541,6 @@
     <message>
         <source>Close All Wallets…</source>
         <translation type="unfinished">关所有钱包...</translation>
->>>>>>> b33fecfa
     </message>
     <message>
         <source>&amp;File</source>
@@ -583,13 +559,8 @@
         <translation type="unfinished">分頁工具列</translation>
     </message>
     <message>
-<<<<<<< HEAD
-        <source>Request payments (generates QR codes and bitcoin: URIs)</source>
-        <translation>要求付款(產生 QR Code 和 點點幣 付款協議的資源識別碼: URI)</translation>
-=======
         <source>Syncing Headers (%1%)…</source>
         <translation type="unfinished">同步區塊頭 (%1%)…</translation>
->>>>>>> b33fecfa
     </message>
     <message>
         <source>Synchronizing with network…</source>
@@ -603,11 +574,6 @@
         <source>Processing blocks on disk…</source>
         <translation type="unfinished">處理磁碟裡的區塊中...</translation>
     </message>
-<<<<<<< HEAD
-    <message numerus="yes">
-        <source>%n active connection(s) to Bitcoin network</source>
-        <translation><numerusform>%n 個運作中的 點點幣 網路連線</numerusform></translation>
-=======
     <message>
         <source>Connecting to peers…</source>
         <translation type="unfinished">连到同行...</translation>
@@ -619,7 +585,6 @@
     <message>
         <source>Show the list of used sending addresses and labels</source>
         <translation type="unfinished">顯示已使用過的發送地址和標籤清單</translation>
->>>>>>> b33fecfa
     </message>
     <message>
         <source>Show the list of used receiving addresses and labels</source>
@@ -893,13 +858,8 @@
         <translation type="unfinished">錢包&lt;b&gt;已加密&lt;/b&gt;並且&lt;b&gt;上鎖中&lt;/b&gt;</translation>
     </message>
     <message>
-<<<<<<< HEAD
-        <source>A fatal error occurred. Bitcoin can no longer continue safely and will quit.</source>
-        <translation>發生了致命的錯誤。點點幣 軟體沒辦法再繼續安全執行，只好結束。</translation>
-=======
         <source>Original message:</source>
         <translation>原始訊息：</translation>
->>>>>>> b33fecfa
     </message>
     </context>
 <context>
@@ -1147,15 +1107,7 @@
     </message>
     <message>
         <source>The entered address "%1" is not a valid Bitcoin address.</source>
-<<<<<<< HEAD
-        <translation>輸入的位址 %1 並不是有效的 點點幣 位址。</translation>
-    </message>
-    <message>
-        <source>Address "%1" already exists as a receiving address with label "%2" and so cannot be added as a sending address.</source>
-        <translation>%1 已經是標記為 %2 的收款位址了，不可以又是付款位址。</translation>
-=======
         <translation>輸入的地址 %1 並不是有效的比特幣地址。</translation>
->>>>>>> b33fecfa
     </message>
     <message>
         <source>The entered address "%1" is already in the address book with label "%2".</source>
@@ -1407,13 +1359,6 @@
         <translation>如果對這種網路類型，有指定用來跟其他節點聯絡的 SOCKS5 代理伺服器的話，就會顯示在這裡。</translation>
     </message>
     <message>
-<<<<<<< HEAD
-        <source>Use separate SOCKS&amp;5 proxy to reach peers via Tor hidden services:</source>
-        <translation>透過另外的 SOCKS&amp;5 代理伺服器來連線到 點點幣 網路中的 Tor 隱藏服務:</translation>
-    </message>
-    <message>
-=======
->>>>>>> b33fecfa
         <source>Hide the icon from the system tray.</source>
         <translation>隱藏系統通知區圖示</translation>
     </message>
@@ -1546,13 +1491,6 @@
         <translation>Tor</translation>
     </message>
     <message>
-<<<<<<< HEAD
-        <source>Connect to the Bitcoin network through a separate SOCKS5 proxy for Tor hidden services.</source>
-        <translation>透過另外的 SOCKS5 代理伺服器來連線到 點點幣 網路中的 Tor 隱藏服務。</translation>
-    </message>
-    <message>
-=======
->>>>>>> b33fecfa
         <source>&amp;Window</source>
         <translation>視窗(&amp;W)</translation>
     </message>
@@ -1871,11 +1809,7 @@
     </message>
     <message>
         <source>URI cannot be parsed! This can be caused by an invalid Bitcoin address or malformed URI parameters.</source>
-<<<<<<< HEAD
-        <translation>沒辦法解析 URI 位址！可能是因為 點點幣 位址無效，或是 URI 參數格式錯誤。</translation>
-=======
         <translation>沒辦法解析 URI ！可能是因為無效比特幣地址，或是 URI 參數格式錯誤。</translation>
->>>>>>> b33fecfa
     </message>
     <message>
         <source>Payment request file handling</source>
@@ -1917,11 +1851,7 @@
     </message>
     <message>
         <source>Enter a Bitcoin address (e.g. %1)</source>
-<<<<<<< HEAD
-        <translation>輸入 點點幣 位址 (比如說 %1)</translation>
-=======
         <translation>輸入 比特幣地址 (比如說 %1)</translation>
->>>>>>> b33fecfa
     </message>
     <message>
         <source>%1 d</source>
@@ -2831,11 +2761,7 @@
     </message>
     <message>
         <source>Warning: Invalid Bitcoin address</source>
-<<<<<<< HEAD
-        <translation>警告: 點點幣 位址無效</translation>
-=======
         <translation>警告: 比特幣地址無效</translation>
->>>>>>> b33fecfa
     </message>
     <message>
         <source>Warning: Unknown change address</source>
@@ -2874,11 +2800,7 @@
     </message>
     <message>
         <source>The Bitcoin address to send the payment to</source>
-<<<<<<< HEAD
-        <translation>接收付款的 點點幣 位址</translation>
-=======
         <translation>將支付發送到的比特幣地址給</translation>
->>>>>>> b33fecfa
     </message>
     <message>
         <source>Alt+A</source>
@@ -2968,11 +2890,7 @@
     </message>
     <message>
         <source>The Bitcoin address to sign the message with</source>
-<<<<<<< HEAD
-        <translation>用來簽署訊息的 點點幣 位址</translation>
-=======
         <translation>用來簽名訊息的 比特幣地址</translation>
->>>>>>> b33fecfa
     </message>
     <message>
         <source>Choose previously used address</source>
@@ -3004,11 +2922,7 @@
     </message>
     <message>
         <source>Sign the message to prove you own this Bitcoin address</source>
-<<<<<<< HEAD
-        <translation>簽署這個訊息來證明這個 點點幣 位址是你的</translation>
-=======
         <translation>簽名這個訊息來證明這個比特幣地址是你的</translation>
->>>>>>> b33fecfa
     </message>
     <message>
         <source>Sign &amp;Message</source>
@@ -3032,13 +2946,6 @@
     </message>
     <message>
         <source>The Bitcoin address the message was signed with</source>
-<<<<<<< HEAD
-        <translation>簽署這個訊息的 點點幣 位址</translation>
-    </message>
-    <message>
-        <source>Verify the message to ensure it was signed with the specified Bitcoin address</source>
-        <translation>驗證這個訊息來確定是用指定的 點點幣 位址簽署的</translation>
-=======
         <translation>簽名這個訊息的 比特幣地址</translation>
     </message>
     <message>
@@ -3052,7 +2959,6 @@
     <message>
         <source>Verify the message to ensure it was signed with the specified Bitcoin address</source>
         <translation>驗證這個訊息來確定是用指定的比特幣地址簽名的</translation>
->>>>>>> b33fecfa
     </message>
     <message>
         <source>Verify &amp;Message</source>
