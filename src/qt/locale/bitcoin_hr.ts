--- conflicted
+++ resolved
@@ -1,42 +1,4 @@
-<<<<<<< HEAD
-<?xml version="1.0" ?><!DOCTYPE TS><TS language="hr" version="2.0">
-<defaultcodec>UTF-8</defaultcodec>
-<context>
-    <name>AboutDialog</name>
-    <message>
-        <location filename="../forms/aboutdialog.ui" line="+14"/>
-        <source>About Peercoin</source>
-        <translation>O Peercoin-u</translation>
-    </message>
-    <message>
-        <location line="+39"/>
-        <source>&lt;b&gt;Peercoin&lt;/b&gt; version</source>
-        <translation>&lt;b&gt;Peercoin&lt;/b&gt; verzija</translation>
-    </message>
-    <message>
-        <location line="+57"/>
-        <source>
-This is experimental software.
-
-Distributed under the MIT/X11 software license, see the accompanying file COPYING or http://www.opensource.org/licenses/mit-license.php.
-
-This product includes software developed by the OpenSSL Project for use in the OpenSSL Toolkit (http://www.openssl.org/) and cryptographic software written by Eric Young (eay@cryptsoft.com) and UPnP software written by Thomas Bernard.</source>
-        <translation type="unfinished"/>
-    </message>
-    <message>
-        <location filename="../aboutdialog.cpp" line="+14"/>
-        <source>Copyright</source>
-        <translation type="unfinished"/>
-    </message>
-    <message>
-        <location line="+0"/>
-        <source>The Peercoin developers</source>
-        <translation type="unfinished"/>
-    </message>
-</context>
-=======
 <TS language="hr" version="2.1">
->>>>>>> dac5d68f
 <context>
     <name>AddressBookPage</name>
     <message>
@@ -60,14 +22,8 @@
         <translation>&amp;Kopiraj</translation>
     </message>
     <message>
-<<<<<<< HEAD
-        <location filename="../addressbookpage.cpp" line="+63"/>
-        <source>These are your Peercoin addresses for receiving payments. You may want to give a different one to each sender so you can keep track of who is paying you.</source>
-        <translation>Ovo su vaše Peercoin adrese za primanje isplate. Možda želite dati drukčiju adresu svakom primatelju tako da možete pratiti tko je platio.</translation>
-=======
         <source>C&amp;lose</source>
         <translation>&amp;Zatvori</translation>
->>>>>>> dac5d68f
     </message>
     <message>
         <source>Delete the currently selected address from the list</source>
@@ -78,14 +34,8 @@
         <translation>Izvoz podataka iz trenutnog lista u datoteku</translation>
     </message>
     <message>
-<<<<<<< HEAD
-        <location line="+11"/>
-        <source>Sign a message to prove you own a Peercoin address</source>
-        <translation type="unfinished"/>
-=======
         <source>&amp;Export</source>
         <translation>&amp;Izvozi</translation>
->>>>>>> dac5d68f
     </message>
     <message>
         <source>&amp;Delete</source>
@@ -104,14 +54,8 @@
         <translation>&amp;Odaberi</translation>
     </message>
     <message>
-<<<<<<< HEAD
-        <location line="-44"/>
-        <source>Verify a message to ensure it was signed with a specified Peercoin address</source>
-        <translation type="unfinished"/>
-=======
         <source>Sending addresses</source>
         <translation>Adresa pošiljatelja</translation>
->>>>>>> dac5d68f
     </message>
     <message>
         <source>Receiving addresses</source>
@@ -122,14 +66,8 @@
         <translation>Ovo su vaše Bitcoin adrese za slanje novca. Uvijek provjerite iznos i adresu primatelja prije slanja novca.</translation>
     </message>
     <message>
-<<<<<<< HEAD
-        <location filename="../addressbookpage.cpp" line="-5"/>
-        <source>These are your Peercoin addresses for sending payments. Always check the amount and the receiving address before sending coins.</source>
-        <translation type="unfinished"/>
-=======
         <source>These are your Bitcoin addresses for receiving payments. It is recommended to use a new receiving address for each transaction.</source>
         <translation>Ovo su vaše Bitcoin adrese za primanje novca. Preporučamo da koristite novu adresu za primanje za svaku transakciju.</translation>
->>>>>>> dac5d68f
     </message>
     <message>
         <source>&amp;Copy Address</source>
@@ -230,14 +168,8 @@
         <translation>Potvrdi šifriranje novčanika</translation>
     </message>
     <message>
-<<<<<<< HEAD
-        <location line="+1"/>
-        <source>Warning: If you encrypt your wallet and lose your passphrase, you will &lt;b&gt;LOSE ALL OF YOUR PEERCOINS&lt;/b&gt;!</source>
-        <translation>Upozorenje: Ako šifrirate vaš novčanik i izgubite lozinku, &lt;b&gt;IZGUBIT ĆETE SVE SVOJE PEERCOINSE!&lt;/b&gt;</translation>
-=======
         <source>Warning: If you encrypt your wallet and lose your passphrase, you will &lt;b&gt;LOSE ALL OF YOUR BITCOINS&lt;/b&gt;!</source>
         <translation>Upozorenje: Ako šifrirate vaš novčanik i izgubite lozinku, &lt;b&gt;IZGUBIT ĆETE SVE SVOJE BITCOINE!&lt;/b&gt;</translation>
->>>>>>> dac5d68f
     </message>
     <message>
         <source>Are you sure you wish to encrypt your wallet?</source>
@@ -248,14 +180,8 @@
         <translation>Novčanik šifriran</translation>
     </message>
     <message>
-<<<<<<< HEAD
-        <location line="-56"/>
-        <source>Peercoin will close now to finish the encryption process. Remember that encrypting your wallet cannot fully protect your peercoins from being stolen by malware infecting your computer.</source>
-        <translation>Peercoin će se sada zatvoriti kako bi dovršio postupak šifriranja. Zapamtite da šifriranje vašeg novčanika ne može u potpunosti zaštititi vaše peercoine od krađe preko zloćudnog softvera koji bi bio na vašem računalu.</translation>
-=======
         <source>IMPORTANT: Any previous backups you have made of your wallet file should be replaced with the newly generated, encrypted wallet file. For security reasons, previous backups of the unencrypted wallet file will become useless as soon as you start using the new, encrypted wallet.</source>
         <translation>VAŽNO: Sve prethodne pričuve vašeg novčanika trebale bi biti zamijenjene novo stvorenom, šifriranom datotekom novčanika. Zbog sigurnosnih razloga, prethodne pričuve nešifriranog novčanika će postati beskorisne čim počnete koristiti novi, šifrirani novčanik.</translation>
->>>>>>> dac5d68f
     </message>
     <message>
         <source>Wallet encryption failed</source>
@@ -332,14 +258,8 @@
         <translation>Izlazak iz programa</translation>
     </message>
     <message>
-<<<<<<< HEAD
-        <location line="+4"/>
-        <source>Show information about Peercoin</source>
-        <translation>Prikaži informacije o Peercoinu</translation>
-=======
         <source>&amp;About %1</source>
         <translation>&amp;Više o %1</translation>
->>>>>>> dac5d68f
     </message>
     <message>
         <source>About &amp;Qt</source>
@@ -382,24 +302,10 @@
         <translation>Re-indeksiranje blokova na disku...</translation>
     </message>
     <message>
-<<<<<<< HEAD
-        <location line="-347"/>
-        <source>Send coins to a Peercoin address</source>
-        <translation>Slanje novca na peercoin adresu</translation>
-    </message>
-    <message>
-        <location line="+49"/>
-        <source>Modify configuration options for Peercoin</source>
-        <translation>Promijeni postavke konfiguracije za peercoin</translation>
-    </message>
-    <message>
-        <location line="+9"/>
-=======
         <source>Send coins to a Bitcoin address</source>
         <translation>Slanje novca na bitcoin adresu</translation>
     </message>
     <message>
->>>>>>> dac5d68f
         <source>Backup wallet to another location</source>
         <translation>Napravite sigurnosnu kopiju novčanika na drugoj lokaciji</translation>
     </message>
@@ -420,15 +326,8 @@
         <translation>&amp;Potvrdite poruku...</translation>
     </message>
     <message>
-<<<<<<< HEAD
-        <location line="-165"/>
-        <location line="+530"/>
-        <source>Peercoin</source>
-        <translation>Peercoin</translation>
-=======
         <source>Bitcoin</source>
         <translation>Bitcoin</translation>
->>>>>>> dac5d68f
     </message>
     <message>
         <source>Wallet</source>
@@ -440,21 +339,7 @@
     </message>
     <message>
         <source>&amp;Receive</source>
-<<<<<<< HEAD
-        <translation type="unfinished"/>
-    </message>
-    <message>
-        <location line="+14"/>
-        <source>&amp;Addresses</source>
-        <translation type="unfinished"/>
-    </message>
-    <message>
-        <location line="+22"/>
-        <source>&amp;About Peercoin</source>
-        <translation>&amp;O Peercoinu</translation>
-=======
         <translation>Pri&amp;mi</translation>
->>>>>>> dac5d68f
     </message>
     <message>
         <source>&amp;Show / Hide</source>
@@ -469,29 +354,6 @@
         <translation>Šifriranje privatnih ključeva koji u novčaniku</translation>
     </message>
     <message>
-<<<<<<< HEAD
-        <location line="+1"/>
-        <source>Decrypt wallet only for minting. Sending coins will still require the password.</source>
-        <translation type="unfinished"></translation>
-    </message>
-    <message>
-        <location line="+7"/>
-        <source>Sign messages with your Peercoin addresses to prove you own them</source>
-        <translation type="unfinished"/>
-    </message>
-    <message>
-        <location line="+2"/>
-        <source>Verify messages to ensure they were signed with specified Peercoin addresses</source>
-        <translation type="unfinished"/>
-    </message>
-    <message>
-        <location line="+3"/>
-        <source>UI to create multisig addresses</source>
-        <translation type="unfinished"></translation>
-    </message>
-    <message>
-        <location line="+28"/>
-=======
         <source>Sign messages with your Bitcoin addresses to prove you own them</source>
         <translation>Poruku potpišemo s bitcoin adresom, kako bi dokazali vlasništvo nad tom adresom</translation>
     </message>
@@ -500,7 +362,6 @@
         <translation>Provjeravanje poruke, kao dokaz, da je potpisana navedenom bitcoin adresom</translation>
     </message>
     <message>
->>>>>>> dac5d68f
         <source>&amp;File</source>
         <translation>&amp;Datoteka</translation>
     </message>
@@ -521,19 +382,8 @@
         <translation>Zatraži uplatu (stvara QR kod i bitcoin: URI adresu)</translation>
     </message>
     <message>
-<<<<<<< HEAD
-        <location line="+47"/>
-        <source>Peercoin client</source>
-        <translation>Peercoin klijent</translation>
-    </message>
-    <message numerus="yes">
-        <location line="+141"/>
-        <source>%n active connection(s) to Peercoin network</source>
-        <translation><numerusform>%n aktivna veza na Peercoin mrežu</numerusform><numerusform>%n aktivne veze na Peercoin mrežu</numerusform><numerusform>%n aktivnih veza na Peercoin mrežu</numerusform></translation>
-=======
         <source>Show the list of used sending addresses and labels</source>
         <translation>Prikaži popis korištenih adresa i oznaka za slanje novca</translation>
->>>>>>> dac5d68f
     </message>
     <message>
         <source>Show the list of used receiving addresses and labels</source>
@@ -581,16 +431,7 @@
     </message>
     <message>
         <source>Information</source>
-<<<<<<< HEAD
-        <translation type="unfinished"/>
-    </message>
-    <message>
-        <location line="+70"/>
-        <source>You can send this transaction for a fee of %1, which is burned and prevents spamming of the network. Do you want to pay the fee?</source>
-        <translation type="unfinished"/>
-=======
         <translation>Informacija</translation>
->>>>>>> dac5d68f
     </message>
     <message>
         <source>Up to date</source>
@@ -639,15 +480,8 @@
         <translation>Poslana transakcija</translation>
     </message>
     <message>
-<<<<<<< HEAD
-        <location line="-23"/>
-        <location line="+23"/>
-        <source>URI can not be parsed! This can be caused by an invalid Peercoin address or malformed URI parameters.</source>
-        <translation type="unfinished"/>
-=======
         <source>Incoming transaction</source>
         <translation>Dolazna transakcija</translation>
->>>>>>> dac5d68f
     </message>
     <message>
         <source>Wallet is &lt;b&gt;encrypted&lt;/b&gt; and currently &lt;b&gt;unlocked&lt;/b&gt;</source>
@@ -665,14 +499,8 @@
         <translation>Izbor ulaza transakcije</translation>
     </message>
     <message>
-<<<<<<< HEAD
-        <location filename="../bitcoin.cpp" line="+111"/>
-        <source>A fatal error occurred. Peercoin can no longer continue safely and will quit.</source>
-        <translation type="unfinished"/>
-=======
         <source>Quantity:</source>
         <translation>Količina:</translation>
->>>>>>> dac5d68f
     </message>
     <message>
         <source>Bytes:</source>
@@ -794,14 +622,8 @@
         <translation>Upisana adresa "%1" nije valjana bitcoin adresa.</translation>
     </message>
     <message>
-<<<<<<< HEAD
-        <location line="-5"/>
-        <source>The entered address &quot;%1&quot; is not a valid Peercoin address.</source>
-        <translation>Upisana adresa &quot;%1&quot; nije valjana peercoin adresa.</translation>
-=======
         <source>The entered address "%1" is already in the address book.</source>
         <translation>Upisana adresa "%1" je već u adresaru.</translation>
->>>>>>> dac5d68f
     </message>
     <message>
         <source>Could not unlock wallet.</source>
@@ -823,15 +645,8 @@
         <translation>ime</translation>
     </message>
     <message>
-<<<<<<< HEAD
-        <location filename="../guiutil.cpp" line="+424"/>
-        <location line="+12"/>
-        <source>Peercoin-Qt</source>
-        <translation type="unfinished"/>
-=======
         <source>Cannot create data directory here.</source>
         <translation>Nije moguće stvoriti direktorij za podatke na tom mjestu.</translation>
->>>>>>> dac5d68f
     </message>
 </context>
 <context>
@@ -921,36 +736,6 @@
         <translation>&amp;Glavno</translation>
     </message>
     <message>
-<<<<<<< HEAD
-        <location line="+6"/>
-        <source>Mandatory network transaction fee per kB transferred. Most transactions are 1 kB and incur a 0.01 PPC fee. Note: transfer size may increase depending on the number of input transactions required to be added together to fund the payment.</source>
-        <translation type="unfinished"/>
-    </message>
-    <message>
-        <location line="+15"/>
-        <source>Additional network &amp;fee</source>
-        <translation type="unfinished"/>
-    </message>
-    <message>
-        <location line="+31"/>
-        <source>Automatically start Peercoin after logging in to the system.</source>
-        <translation>Automatski pokreni Peercoin kad se uključi računalo</translation>
-    </message>
-    <message>
-        <location line="+46"/>
-        <source>Check this box to follow the centrally issued checkpoints.</source>
-        <translation type="unfinished"/>
-    </message>
-    <message>
-        <location line="+3"/>
-        <source>&amp;Start Peercoin on system login</source>
-        <translation>&amp;Pokreni Peercoin kod pokretanja sustava</translation>
-    </message>
-    <message>
-        <location line="+7"/>
-        <source>Enforce checkpoints</source>
-        <translation type="unfinished"></translation>
-=======
         <source>Size of &amp;database cache</source>
         <translation>Veličina predmemorije baze podataka</translation>
     </message>
@@ -969,7 +754,6 @@
     <message>
         <source>Minimize instead of exit the application when the window is closed. When this option is enabled, the application will be closed only after selecting Exit in the menu.</source>
         <translation>Minimizirati aplikaciju umjesto zatvoriti, kada se zatvori prozor. Kada je ova opcija omogućena, aplikacija će biti zatvorena tek nakon odabira naredbe Izlaz u izborniku.</translation>
->>>>>>> dac5d68f
     </message>
     <message>
         <source>Reset all client options to default.</source>
@@ -984,28 +768,16 @@
         <translation>&amp;Mreža</translation>
     </message>
     <message>
-<<<<<<< HEAD
-        <location line="+6"/>
-        <source>Automatically open the Peercoin client port on the router. This only works when your router supports UPnP and it is enabled.</source>
-        <translation>Automatski otvori port Peercoin klijenta na ruteru. To radi samo ako ruter podržava UPnP i ako je omogućen.</translation>
-=======
         <source>W&amp;allet</source>
         <translation>&amp;Novčanik</translation>
->>>>>>> dac5d68f
     </message>
     <message>
         <source>&amp;Spend unconfirmed change</source>
         <translation>&amp;Trošenje nepotvrđenih vraćenih iznosa</translation>
     </message>
     <message>
-<<<<<<< HEAD
-        <location line="+7"/>
-        <source>Connect to the Peercoin network through a SOCKS proxy (e.g. when connecting through Tor).</source>
-        <translation>Spojite se na Bitcon mrežu putem SOCKS proxy-a (npr. kod povezivanja kroz Tor)</translation>
-=======
         <source>Automatically open the Bitcoin client port on the router. This only works when your router supports UPnP and it is enabled.</source>
         <translation>Automatski otvori port Bitcoin klijenta na ruteru. To radi samo ako ruter podržava UPnP i ako je omogućen.</translation>
->>>>>>> dac5d68f
     </message>
     <message>
         <source>Map port using &amp;UPnP</source>
@@ -1045,16 +817,7 @@
     </message>
     <message>
         <source>User Interface &amp;language:</source>
-<<<<<<< HEAD
-        <translation type="unfinished"/>
-    </message>
-    <message>
-        <location line="+13"/>
-        <source>The user interface language can be set here. This setting will take effect after restarting Peercoin.</source>
-        <translation type="unfinished"/>
-=======
         <translation>Jezi&amp;k sučelja:</translation>
->>>>>>> dac5d68f
     </message>
     <message>
         <source>&amp;Unit to show amounts in:</source>
@@ -1062,23 +825,9 @@
     </message>
     <message>
         <source>Choose the default subdivision unit to show in the interface and when sending coins.</source>
-        <translation>Izaberite željeni najmanji dio peercoina koji će biti prikazan u sučelju i koji će se koristiti za plaćanje.</translation>
-    </message>
-    <message>
-<<<<<<< HEAD
-        <location line="+9"/>
-        <source>Whether to show Peercoin addresses in the transaction list or not.</source>
-        <translation type="unfinished"/>
-    </message>
-    <message>
-        <location line="+3"/>
-        <source>&amp;Display addresses in transaction list</source>
-        <translation>&amp;Prikaži adrese u popisu transakcija</translation>
-    </message>
-    <message>
-        <location line="+71"/>
-=======
->>>>>>> dac5d68f
+        <translation>Izaberite željeni najmanji dio bitcoina koji će biti prikazan u sučelju i koji će se koristiti za plaćanje.</translation>
+    </message>
+    <message>
         <source>&amp;OK</source>
         <translation>&amp;U redu</translation>
     </message>
@@ -1091,15 +840,8 @@
         <translation>standardne vrijednosti</translation>
     </message>
     <message>
-<<<<<<< HEAD
-        <location line="-9"/>
-        <location line="+9"/>
-        <source>This setting will take effect after restarting Peercoin.</source>
-        <translation type="unfinished"/>
-=======
         <source>Error</source>
         <translation>Greška</translation>
->>>>>>> dac5d68f
     </message>
     <message>
         <source>The supplied proxy address is invalid.</source>
@@ -1113,15 +855,8 @@
         <translation>Oblik</translation>
     </message>
     <message>
-<<<<<<< HEAD
-        <location line="+50"/>
-        <location line="+166"/>
-        <source>The displayed information may be out of date. Your wallet automatically synchronizes with the Peercoin network after a connection is established, but this process has not completed yet.</source>
-        <translation type="unfinished"/>
-=======
         <source>The displayed information may be out of date. Your wallet automatically synchronizes with the Bitcoin network after a connection is established, but this process has not completed yet.</source>
         <translation>Prikazani podatci mogu biti zastarjeli. Vaš novčanik se automatski sinkronizira s Bitcoin mrežom kada je veza uspostavljena, ali taj proces još nije završen.</translation>
->>>>>>> dac5d68f
     </message>
     <message>
         <source>Total:</source>
@@ -1171,14 +906,8 @@
 <context>
     <name>QRImageWidget</name>
     <message>
-<<<<<<< HEAD
-        <location filename="../paymentserver.cpp" line="+107"/>
-        <source>Cannot start peercoin: click-to-pay handler</source>
-        <translation type="unfinished"/>
-=======
         <source>&amp;Save Image...</source>
         <translation>&amp;Spremi sliku...</translation>
->>>>>>> dac5d68f
     </message>
     <message>
         <source>Save QR Code</source>
@@ -1291,14 +1020,8 @@
         <translation>Obriši sva polja</translation>
     </message>
     <message>
-<<<<<<< HEAD
-        <location line="+7"/>
-        <source>Show the Peercoin-Qt help message to get a list with possible Peercoin command-line options.</source>
-        <translation type="unfinished"/>
-=======
         <source>&amp;Request payment</source>
         <translation>&amp;Zatraži plaćanje</translation>
->>>>>>> dac5d68f
     </message>
     <message>
         <source>Show</source>
@@ -1320,48 +1043,26 @@
         <translation>QR kôd</translation>
     </message>
     <message>
-<<<<<<< HEAD
-        <location line="-104"/>
-        <source>Peercoin - Debug window</source>
-        <translation type="unfinished"/>
-    </message>
-    <message>
-        <location line="+25"/>
-        <source>Peercoin Core</source>
-        <translation type="unfinished"/>
-=======
         <source>Copy &amp;URI</source>
         <translation>Kopiraj &amp;URI</translation>
     </message>
     <message>
         <source>Copy &amp;Address</source>
         <translation>Kopiraj &amp;adresu</translation>
->>>>>>> dac5d68f
     </message>
     <message>
         <source>&amp;Save Image...</source>
         <translation>&amp;Spremi sliku...</translation>
     </message>
     <message>
-<<<<<<< HEAD
-        <location line="+7"/>
-        <source>Open the Peercoin debug log file from the current data directory. This can take a few seconds for large log files.</source>
-        <translation type="unfinished"/>
-=======
         <source>URI</source>
         <translation>URI</translation>
->>>>>>> dac5d68f
     </message>
     <message>
         <source>Address</source>
         <translation>Adresa</translation>
     </message>
     <message>
-<<<<<<< HEAD
-        <location filename="../rpcconsole.cpp" line="-30"/>
-        <source>Welcome to the Peercoin RPC console.</source>
-        <translation type="unfinished"/>
-=======
         <source>Amount</source>
         <translation>Iznos</translation>
     </message>
@@ -1372,7 +1073,6 @@
     <message>
         <source>Message</source>
         <translation>Poruka</translation>
->>>>>>> dac5d68f
     </message>
     <message>
         <source>Resulting URI too long, try to reduce the text for label / message.</source>
@@ -1536,14 +1236,8 @@
         <translation>Primatelj plaćanja:</translation>
     </message>
     <message>
-<<<<<<< HEAD
-        <location filename="../sendcoinsentry.cpp" line="+1"/>
-        <source>Enter a Peercoin address</source>
-        <translation>Unesite Peercoin adresu (npr. 1NS17iag9jJgTHD1VXjvLCEnZuQ3rJDE9L)</translation>
-=======
         <source>Enter a label for this address to add it to your address book</source>
         <translation>Unesite oznaku za ovu adresu kako bi ju dodali u vaš adresar</translation>
->>>>>>> dac5d68f
     </message>
 </context>
 <context>
@@ -1559,27 +1253,6 @@
         <translation>&amp;Potpišite poruku</translation>
     </message>
     <message>
-<<<<<<< HEAD
-        <location line="+6"/>
-        <source>You can sign messages with your addresses to prove you own them. Be careful not to sign anything vague, as phishing attacks may try to trick you into signing your identity over to them. Only sign fully-detailed statements you agree to.</source>
-        <translation>Možete potpisati poruke sa svojom adresom kako bi dokazali da ih posjedujete. Budite oprezni da ne potpisujete ništa mutno, jer bi vas phishing napadi mogli na prevaru natjerati da prepišete svoj identitet njima. Potpisujte samo detaljno objašnjene izjave sa kojima se slažete.</translation>
-    </message>
-    <message>
-        <location line="+18"/>
-        <source>The address to sign the message with (e.g. 1NS17iag9jJgTHD1VXjvLCEnZuQ3rJDE9L)</source>
-        <translation>Unesite Peercoin adresu (npr. 1NS17iag9jJgTHD1VXjvLCEnZuQ3rJDE9L)</translation>
-    </message>
-    <message>
-        <location line="+10"/>
-        <location line="+213"/>
-        <source>Choose an address from the address book</source>
-        <translation>Odaberite adresu iz adresara</translation>
-    </message>
-    <message>
-        <location line="-203"/>
-        <location line="+213"/>
-=======
->>>>>>> dac5d68f
         <source>Alt+A</source>
         <translation>Alt+A</translation>
     </message>
@@ -1600,15 +1273,6 @@
         <translation>Potpis</translation>
     </message>
     <message>
-<<<<<<< HEAD
-        <location line="+21"/>
-        <source>Sign the message to prove you own this Peercoin address</source>
-        <translation type="unfinished"/>
-    </message>
-    <message>
-        <location line="+3"/>
-=======
->>>>>>> dac5d68f
         <source>Sign &amp;Message</source>
         <translation>&amp;Potpišite poruku</translation>
     </message>
@@ -1618,75 +1282,11 @@
     </message>
     <message>
         <source>&amp;Verify Message</source>
-<<<<<<< HEAD
-        <translation type="unfinished"/>
-    </message>
-    <message>
-        <location line="+6"/>
-        <source>Enter the signing address, message (ensure you copy line breaks, spaces, tabs, etc. exactly) and signature below to verify the message. Be careful not to read more into the signature than what is in the signed message itself, to avoid being tricked by a man-in-the-middle attack.</source>
-        <translation type="unfinished"/>
-    </message>
-    <message>
-        <location line="+21"/>
-        <source>The address the message was signed with (e.g. 1NS17iag9jJgTHD1VXjvLCEnZuQ3rJDE9L)</source>
-        <translation>Unesite Peercoin adresu (npr. 1NS17iag9jJgTHD1VXjvLCEnZuQ3rJDE9L)</translation>
-    </message>
-    <message>
-        <location line="+40"/>
-        <source>Verify the message to ensure it was signed with the specified Peercoin address</source>
-        <translation type="unfinished"/>
-=======
         <translation>&amp;Potvrdite poruku</translation>
->>>>>>> dac5d68f
     </message>
     <message>
         <source>Verify &amp;Message</source>
-<<<<<<< HEAD
-        <translation type="unfinished"/>
-    </message>
-    <message>
-        <location line="+14"/>
-        <source>Reset all verify message fields</source>
-        <translation type="unfinished"/>
-    </message>
-    <message>
-        <location filename="../signverifymessagedialog.cpp" line="+27"/>
-        <location line="+3"/>
-        <source>Enter a Peercoin address</source>
-        <translation>Unesite Peercoin adresu (npr. 1NS17iag9jJgTHD1VXjvLCEnZuQ3rJDE9L)</translation>
-    </message>
-    <message>
-        <location line="-2"/>
-        <source>Click &quot;Sign Message&quot; to generate signature</source>
-        <translation type="unfinished"/>
-    </message>
-    <message>
-        <location line="+3"/>
-        <source>Enter Peercoin signature</source>
-        <translation type="unfinished"/>
-    </message>
-    <message>
-        <location line="+82"/>
-        <location line="+81"/>
-        <source>The entered address is invalid.</source>
-        <translation type="unfinished"/>
-    </message>
-    <message>
-        <location line="-81"/>
-        <location line="+8"/>
-        <location line="+73"/>
-        <location line="+8"/>
-        <source>Please check the address and try again.</source>
-        <translation type="unfinished"/>
-    </message>
-    <message>
-        <location line="-81"/>
-        <location line="+81"/>
-        <source>The entered address does not refer to a key.</source>
-        <translation type="unfinished"/>
-=======
         <translation>&amp;Potvrdite poruku</translation>
->>>>>>> dac5d68f
     </message>
     <message>
         <source>Wallet unlock was cancelled.</source>
@@ -1700,15 +1300,6 @@
 <context>
     <name>SplashScreen</name>
     <message>
-<<<<<<< HEAD
-        <location filename="../splashscreen.cpp" line="+22"/>
-        <source>The Peercoin developers</source>
-        <translation type="unfinished"/>
-    </message>
-    <message>
-        <location line="+1"/>
-=======
->>>>>>> dac5d68f
         <source>[testnet]</source>
         <translation>[testnet]</translation>
     </message>
@@ -2059,53 +1650,10 @@
 <context>
     <name>bitcoin-core</name>
     <message>
-<<<<<<< HEAD
-        <location filename="../bitcoinstrings.cpp" line="+94"/>
-        <source>Peercoin version</source>
-        <translation>Peercoin verzija</translation>
-    </message>
-    <message>
-        <location line="+102"/>
-        <source>Usage:</source>
-        <translation>Upotreba:</translation>
-    </message>
-    <message>
-        <location line="-29"/>
-        <source>Send command to -server or peercoind</source>
-        <translation>Pošalji komandu usluzi -server ili peercoind</translation>
-    </message>
-    <message>
-        <location line="-23"/>
-        <source>List commands</source>
-        <translation>Prikaži komande</translation>
-    </message>
-    <message>
-        <location line="-12"/>
-        <source>Get help for a command</source>
-        <translation>Potraži pomoć za komandu</translation>
-    </message>
-    <message>
-        <location line="+24"/>
-=======
->>>>>>> dac5d68f
         <source>Options:</source>
         <translation>Postavke:</translation>
     </message>
     <message>
-<<<<<<< HEAD
-        <location line="+24"/>
-        <source>Specify configuration file (default: peercoin.conf)</source>
-        <translation>Odredi konfiguracijsku datoteku (ugrađeni izbor: peercoin.conf)</translation>
-    </message>
-    <message>
-        <location line="+3"/>
-        <source>Specify pid file (default: peercoind.pid)</source>
-        <translation>Odredi proces ID datoteku (ugrađeni izbor: peercoin.pid)</translation>
-    </message>
-    <message>
-        <location line="-1"/>
-=======
->>>>>>> dac5d68f
         <source>Specify data directory</source>
         <translation>Odaberi direktorij za datoteke</translation>
     </message>
@@ -2122,109 +1670,8 @@
         <translation>Izvršavaj u pozadini kao uslužnik i prihvaćaj komande</translation>
     </message>
     <message>
-<<<<<<< HEAD
-        <location line="+37"/>
-        <source>Use the test network</source>
-        <translation>Koristi test mrežu</translation>
-    </message>
-    <message>
-        <location line="-112"/>
-        <source>Accept connections from outside (default: 1 if no -proxy or -connect)</source>
-        <translation type="unfinished"/>
-    </message>
-    <message>
-        <location line="-80"/>
-        <source>%s, you must set a rpcpassword in the configuration file:
-%s
-It is recommended you use the following random password:
-rpcuser=peercoinrpc
-rpcpassword=%s
-(you do not need to remember this password)
-The username and password MUST NOT be the same.
-If the file does not exist, create it with owner-readable-only file permissions.
-It is also recommended to set alertnotify so you are notified of problems;
-for example: alertnotify=echo %%s | mail -s &quot;Peercoin Alert&quot; admin@foo.com
-</source>
-        <translation type="unfinished"/>
-    </message>
-    <message>
-        <location line="+17"/>
-        <source>An error occurred while setting up the RPC port %u for listening on IPv6, falling back to IPv4: %s</source>
-        <translation type="unfinished"/>
-    </message>
-    <message>
-        <location line="+3"/>
-        <source>Bind to given address and always listen on it. Use [host]:port notation for IPv6</source>
-        <translation type="unfinished"/>
-    </message>
-    <message>
-        <location line="+3"/>
-        <source>Cannot obtain a lock on data directory %s. Peercoin is probably already running.</source>
-        <translation type="unfinished"/>
-    </message>
-    <message>
-        <location line="+3"/>
-        <source>Error: The transaction was rejected! This might happen if some of the coins in your wallet were already spent, such as if you used a copy of wallet.dat and coins were spent in the copy but not marked as spent here.</source>
-        <translation type="unfinished"/>
-    </message>
-    <message>
-        <location line="+4"/>
-        <source>Error: This transaction requires a transaction fee of at least %s because of its amount, complexity, or use of recently received funds!</source>
-        <translation type="unfinished"/>
-    </message>
-    <message>
-        <location line="+3"/>
-        <source>Execute command when a relevant alert is received (%s in cmd is replaced by message)</source>
-        <translation type="unfinished"/>
-    </message>
-    <message>
-        <location line="+3"/>
-        <source>Execute command when a wallet transaction changes (%s in cmd is replaced by TxID)</source>
-        <translation type="unfinished"/>
-    </message>
-    <message>
-        <location line="+11"/>
-        <source>Set maximum size of high-priority/low-fee transactions in bytes (default: 27000)</source>
-        <translation type="unfinished"/>
-    </message>
-    <message>
-        <location line="+6"/>
-        <source>This is a pre-release test build - use at your own risk - do not use for mining or merchant applications</source>
-        <translation type="unfinished"/>
-    </message>
-    <message>
-        <location line="+5"/>
-        <source>Warning: -paytxfee is set very high! This is the transaction fee you will pay if you send a transaction.</source>
-        <translation>Upozorenje: -paytxfee je podešen na preveliki iznos.  To je iznos koji ćete platiti za obradu transakcije.</translation>
-    </message>
-    <message>
-        <location line="+3"/>
-        <source>Warning: Displayed transactions may not be correct! You may need to upgrade, or other nodes may need to upgrade.</source>
-        <translation type="unfinished"/>
-    </message>
-    <message>
-        <location line="+3"/>
-        <source>Warning: Please check that your computer&apos;s date and time are correct! If your clock is wrong Peercoin will not work properly.</source>
-        <translation>Upozorenje: Molimo provjerite jesu li datum i vrijeme na vašem računalu točni. Ako vaš sat ide krivo, Peercoin neće raditi ispravno.</translation>
-    </message>
-    <message>
-        <location line="+3"/>
-        <source>Warning: error reading wallet.dat! All keys read correctly, but transaction data or address book entries might be missing or incorrect.</source>
-        <translation type="unfinished"/>
-    </message>
-    <message>
-        <location line="+3"/>
-        <source>Warning: wallet.dat corrupt, data salvaged! Original wallet.dat saved as wallet.{timestamp}.bak in %s; if your balance or transactions are incorrect you should restore from a backup.</source>
-        <translation type="unfinished"/>
-    </message>
-    <message>
-        <location line="+14"/>
-        <source>Attempt to recover private keys from a corrupt wallet.dat</source>
-        <translation type="unfinished"/>
-=======
         <source>Bitcoin Core</source>
         <translation>Bitcoin Core</translation>
->>>>>>> dac5d68f
     </message>
     <message>
         <source>Block creation options:</source>
@@ -2263,65 +1710,6 @@
         <translation>Dozvoli DNS upite za -addnode, -seednode i -connect</translation>
     </message>
     <message>
-<<<<<<< HEAD
-        <location line="-35"/>
-        <source>Error loading wallet.dat: Wallet corrupted</source>
-        <translation>Greška kod učitavanja wallet.dat: Novčanik pokvaren</translation>
-    </message>
-    <message>
-        <location line="+1"/>
-        <source>Error loading wallet.dat: Wallet requires newer version of Peercoin</source>
-        <translation>Greška kod učitavanja wallet.dat: Novčanik zahtjeva noviju verziju Peercoina</translation>
-    </message>
-    <message>
-        <location line="+93"/>
-        <source>Wallet needed to be rewritten: restart Peercoin to complete</source>
-        <translation>Novčanik je trebao prepravak: ponovo pokrenite Peercoin</translation>
-    </message>
-    <message>
-        <location line="-95"/>
-        <source>Error loading wallet.dat</source>
-        <translation>Greška kod učitavanja wallet.dat</translation>
-    </message>
-    <message>
-        <location line="+28"/>
-        <source>Invalid -proxy address: &apos;%s&apos;</source>
-        <translation>Nevaljala -proxy adresa: &apos;%s&apos;</translation>
-    </message>
-    <message>
-        <location line="+56"/>
-        <source>Unknown network specified in -onlynet: &apos;%s&apos;</source>
-        <translation type="unfinished"/>
-    </message>
-    <message>
-        <location line="-1"/>
-        <source>Unknown -socks proxy version requested: %i</source>
-        <translation type="unfinished"/>
-    </message>
-    <message>
-        <location line="-96"/>
-        <source>Cannot resolve -bind address: &apos;%s&apos;</source>
-        <translation type="unfinished"/>
-    </message>
-    <message>
-        <location line="+1"/>
-        <source>Cannot resolve -externalip address: &apos;%s&apos;</source>
-        <translation type="unfinished"/>
-    </message>
-    <message>
-        <location line="+44"/>
-        <source>Invalid amount for -paytxfee=&lt;amount&gt;: &apos;%s&apos;</source>
-        <translation>Nevaljali iznos za opciju -paytxfee=&lt;amount&gt;: &apos;%s&apos;</translation>
-    </message>
-    <message>
-        <location line="+1"/>
-        <source>Invalid amount</source>
-        <translation>Nevaljali iznos za opciju</translation>
-    </message>
-    <message>
-        <location line="-6"/>
-=======
->>>>>>> dac5d68f
         <source>Insufficient funds</source>
         <translation>Nedovoljna sredstva</translation>
     </message>
@@ -2330,25 +1718,6 @@
         <translation>Učitavanje indeksa blokova...</translation>
     </message>
     <message>
-<<<<<<< HEAD
-        <location line="-57"/>
-        <source>Add a node to connect to and attempt to keep the connection open</source>
-        <translation>Unesite nod s kojim se želite spojiti and attempt to keep the connection open</translation>
-    </message>
-    <message>
-        <location line="-25"/>
-        <source>Unable to bind to %s on this computer. Peercoin is probably already running.</source>
-        <translation>Program ne može koristiti %s na ovom računalu.  Peercoin program je vjerojatno već pokrenut.</translation>
-    </message>
-    <message>
-        <location line="+64"/>
-        <source>Fee per KB to add to transactions you send</source>
-        <translation>Naknada posredniku po KB-u koja će biti dodana svakoj transakciji koju pošalješ</translation>
-    </message>
-    <message>
-        <location line="+19"/>
-=======
->>>>>>> dac5d68f
         <source>Loading wallet...</source>
         <translation>Učitavanje novčanika...</translation>
     </message>
