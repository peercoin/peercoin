<TS version="2.1" language="ko">
<context>
    <name>AddressBookPage</name>
    <message>
        <source>Right-click to edit address or label</source>
        <translation type="unfinished">우클릭하여 주소 혹은 라벨 수정하기</translation>
    </message>
    <message>
        <source>Create a new address</source>
        <translation type="unfinished">새로운 주소 생성 </translation>
    </message>
    <message>
        <source>&amp;New</source>
        <translation type="unfinished">&amp;새 항목</translation>
    </message>
    <message>
        <source>Copy the currently selected address to the system clipboard</source>
        <translation type="unfinished">현재 선택한 주소를 시스템 클립보드로 복사</translation>
    </message>
    <message>
        <source>&amp;Copy</source>
        <translation type="unfinished">&amp;복사</translation>
    </message>
    <message>
        <source>C&amp;lose</source>
        <translation type="unfinished">C&amp;닫기</translation>
    </message>
    <message>
        <source>Delete the currently selected address from the list</source>
        <translation type="unfinished">목록에 현재 선택한 주소 삭제</translation>
    </message>
    <message>
        <source>Enter address or label to search</source>
        <translation type="unfinished">검색하려는 주소 또는 라벨을 입력하십시오.</translation>
    </message>
    <message>
        <source>Export the data in the current tab to a file</source>
        <translation type="unfinished">현재 탭에 있는 데이터를 파일로 내보내기</translation>
    </message>
    <message>
        <source>&amp;Export</source>
        <translation type="unfinished">&amp;내보내기</translation>
    </message>
    <message>
        <source>&amp;Delete</source>
        <translation type="unfinished">&amp;삭제</translation>
    </message>
    <message>
        <source>Choose the address to send coins to</source>
        <translation type="unfinished">코인을 보낼 주소를 선택하십시오.</translation>
    </message>
    <message>
        <source>Choose the address to receive coins with</source>
        <translation type="unfinished">코인을 받을 주소를 선택하십시오</translation>
    </message>
    <message>
        <source>C&amp;hoose</source>
        <translation type="unfinished">&amp;선택</translation>
    </message>
    <message>
        <source>Sending addresses</source>
        <translation type="unfinished">보내는 주소들</translation>
    </message>
    <message>
        <source>Receiving addresses</source>
        <translation type="unfinished">받는 주소들</translation>
    </message>
    <message>
        <source>These are your Peercoin addresses for sending payments. Always check the amount and the receiving address before sending coins.</source>
        <translation>피어코인을 보내는 계좌 주소입니다. 코인을 보내기 전에 금액과 받는 주소를 항상 확인하세요.</translation>
    </message>
    <message>
<<<<<<< HEAD
        <source>These are your Bitcoin addresses for receiving payments. Use the 'Create new receiving address' button in the receive tab to create new addresses.</source>
        <translation>지불 수신용 피어코인주소. 신규 주소를 만들려면 'Create new receiving address' 버튼을 사용하세요.</translation>
    </message>
    <message>
=======
>>>>>>> b33fecfa
        <source>&amp;Copy Address</source>
        <translation type="unfinished">주소 복사(&amp;C)</translation>
    </message>
    <message>
        <source>Copy &amp;Label</source>
        <translation type="unfinished">라벨 복사(&amp;L)</translation>
    </message>
    <message>
        <source>&amp;Edit</source>
        <translation type="unfinished">편집(&amp;E)</translation>
    </message>
    <message>
        <source>Export Address List</source>
        <translation type="unfinished">주소 목록 내보내기</translation>
    </message>
    <message>
        <source>Comma separated file</source>
        <extracomment>Expanded name of the CSV file format. See: https://en.wikipedia.org/wiki/Comma-separated_values.</extracomment>
        <translation type="unfinished">콤마로 분리된 파일</translation>
    </message>
    <message>
        <source>There was an error trying to save the address list to %1. Please try again.</source>
        <extracomment>An error message. %1 is a stand-in argument for the name of the file we attempted to save to.</extracomment>
        <translation type="unfinished">%1 으로 주소 리스트를 저장하는 동안 오류가 발생했습니다. 다시 시도해 주십시오.</translation>
    </message>
    <message>
        <source>Exporting Failed</source>
        <translation type="unfinished">내보내기 실패</translation>
    </message>
</context>
<context>
    <name>AddressTableModel</name>
    <message>
        <source>Label</source>
        <translation type="unfinished">라벨</translation>
    </message>
    <message>
        <source>Address</source>
        <translation type="unfinished">주소</translation>
    </message>
    <message>
        <source>(no label)</source>
        <translation type="unfinished">(라벨 없음)</translation>
    </message>
</context>
<context>
    <name>AskPassphraseDialog</name>
    <message>
        <source>Passphrase Dialog</source>
        <translation type="unfinished">암호문 대화상자</translation>
    </message>
    <message>
        <source>Enter passphrase</source>
        <translation type="unfinished">암호 입력하기</translation>
    </message>
    <message>
        <source>New passphrase</source>
        <translation type="unfinished">새로운 암호</translation>
    </message>
    <message>
        <source>Repeat new passphrase</source>
        <translation type="unfinished">새로운 암호 재입력</translation>
    </message>
    <message>
        <source>Show passphrase</source>
        <translation type="unfinished">암호 보기</translation>
    </message>
    <message>
        <source>Encrypt wallet</source>
        <translation type="unfinished">지갑 암호화</translation>
    </message>
    <message>
        <source>This operation needs your wallet passphrase to unlock the wallet.</source>
        <translation type="unfinished">이 작업은 지갑의 잠금을 해제하기 위해 사용자 지갑의 암호가 필요합니다.</translation>
    </message>
    <message>
        <source>Unlock wallet</source>
        <translation type="unfinished">지갑 잠금 해제</translation>
    </message>
    <message>
        <source>Change passphrase</source>
        <translation type="unfinished">암호 변경</translation>
    </message>
    <message>
        <source>Confirm wallet encryption</source>
        <translation type="unfinished">지갑 암호화 승인</translation>
    </message>
    <message>
        <source>Warning: If you encrypt your wallet and lose your passphrase, you will &lt;b&gt;LOSE ALL OF YOUR BITCOINS&lt;/b&gt;!</source>
<<<<<<< HEAD
        <translation>경고: 만약 암호화 된 지갑의 비밀번호를 잃어버릴 경우, &lt;b&gt;모든 피어코인들을 잃어버릴 수 있습니다&lt;/b&gt;!</translation>
=======
        <translation type="unfinished">경고: 만약 암호화 된 지갑의 비밀번호를 잃어버릴 경우, &lt;b&gt;모든 비트코인들을 잃어버릴 수 있습니다&lt;/b&gt;!</translation>
>>>>>>> b33fecfa
    </message>
    <message>
        <source>Are you sure you wish to encrypt your wallet?</source>
        <translation type="unfinished">정말로 지갑을 암호화하시겠습니까?</translation>
    </message>
    <message>
        <source>Wallet encrypted</source>
        <translation type="unfinished">지갑 암호화 완료</translation>
    </message>
    <message>
        <source>Enter the new passphrase for the wallet.&lt;br/&gt;Please use a passphrase of &lt;b&gt;ten or more random characters&lt;/b&gt;, or &lt;b&gt;eight or more words&lt;/b&gt;.</source>
        <translation type="unfinished">새로운 지갑 비밀번호를 입력하세요. &lt;br/&gt; 암호는 &lt;b&gt;10개 이상의 랜덤 문자&lt;/b&gt; 또는 &lt;b&gt;8개 이상의 단어&lt;/b&gt;를 사용해주세요.</translation>
    </message>
    <message>
        <source>Enter the old passphrase and new passphrase for the wallet.</source>
        <translation type="unfinished">지갑의 이전 비밀번호와 새로운 비밀번호를 입력하세요.</translation>
    </message>
    <message>
        <source>Remember that encrypting your wallet cannot fully protect your bitcoins from being stolen by malware infecting your computer.</source>
        <translation type="unfinished">지갑을 암호화 해도 컴퓨터에 바이러스가 있을시 안전하지 않다는 것을 참고하세요.</translation>
    </message>
    <message>
        <source>Wallet to be encrypted</source>
        <translation type="unfinished">암호화할 지갑</translation>
    </message>
    <message>
        <source>Your wallet is about to be encrypted. </source>
        <translation type="unfinished">지갑이 암호화 되기 직전입니다.</translation>
    </message>
    <message>
        <source>Your wallet is now encrypted. </source>
        <translation type="unfinished">지갑이 암호화 되었습니다.</translation>
    </message>
    <message>
        <source>IMPORTANT: Any previous backups you have made of your wallet file should be replaced with the newly generated, encrypted wallet file. For security reasons, previous backups of the unencrypted wallet file will become useless as soon as you start using the new, encrypted wallet.</source>
        <translation type="unfinished">중요: 본인 지갑 파일에서 만든 예전 백업들은 새로 생성한, 암호화된 지갑 파일로 교체해야 합니다. 보안상 이유로, 이전에 암호화하지 않은 지갑 파일의 백업은 새로운 암호화된 지갑을 사용하게 된 순간 부터 쓸모가 없어집니다.</translation>
    </message>
    <message>
        <source>Wallet encryption failed</source>
        <translation type="unfinished">지갑 암호화 실패</translation>
    </message>
    <message>
        <source>Wallet encryption failed due to an internal error. Your wallet was not encrypted.</source>
        <translation type="unfinished">지갑 암호화가 내부 오류로 인해 실패했습니다.  당신의 지갑은 암호화 되지 않았습니다.</translation>
    </message>
    <message>
        <source>The supplied passphrases do not match.</source>
        <translation type="unfinished">지정한 암호가 일치하지 않습니다.</translation>
    </message>
    <message>
        <source>Wallet unlock failed</source>
        <translation type="unfinished">지갑 잠금해제 실패</translation>
    </message>
    <message>
        <source>The passphrase entered for the wallet decryption was incorrect.</source>
        <translation type="unfinished">지갑 복호화를 위한 암호가 틀렸습니다.</translation>
    </message>
    <message>
        <source>Wallet passphrase was successfully changed.</source>
        <translation type="unfinished">지갑 암호가 성공적으로 변경되었습니다.</translation>
    </message>
    <message>
        <source>Warning: The Caps Lock key is on!</source>
        <translation type="unfinished">경고: Caps Lock키가 켜져있습니다!</translation>
    </message>
</context>
<context>
    <name>BanTableModel</name>
    <message>
        <source>IP/Netmask</source>
        <translation type="unfinished">IP주소/넷마스크</translation>
    </message>
    <message>
        <source>Banned Until</source>
        <translation type="unfinished">해당 일정까지 밴됨:</translation>
    </message>
</context>
<context>
    <name>BitcoinApplication</name>
    <message>
        <source>Settings file %1 might be corrupt or invalid.</source>
        <translation type="unfinished">%1파일 세팅이 잘못되었거나 유효하지 않습니다.</translation>
    </message>
    <message>
        <source>Runaway exception</source>
        <translation type="unfinished">런어웨이 예외</translation>
    </message>
    <message>
        <source>A fatal error occurred. %1 can no longer continue safely and will quit.</source>
        <translation type="unfinished">치명적인 오류가 발생했습니다. %1 를 더이상 안전하게 진행할 수 없어 곧 종료합니다.</translation>
    </message>
    <message>
        <source>Internal error</source>
        <translation type="unfinished">내부 에러</translation>
    </message>
    <message>
        <source>Show general overview of wallet</source>
        <translation>지갑의 일반적 개요를 보여줍니다</translation>
    </message>
    <message>
        <source>&amp;Transactions</source>
        <translation>거래(&amp;T)</translation>
    </message>
    <message>
        <source>Browse transaction history</source>
        <translation>거래내역을 검색합니다</translation>
    </message>
    <message>
        <source>E&amp;xit</source>
        <translation>나가기(&amp;X)</translation>
    </message>
    <message>
        <source>Quit application</source>
        <translation>어플리케이션 종료</translation>
    </message>
    <message>
        <source>&amp;About %1</source>
        <translation>%1 정보(&amp;A)</translation>
    </message>
    <message>
        <source>Show information about %1</source>
        <translation>%1 정보를 표시합니다</translation>
    </message>
    <message>
        <source>About &amp;Qt</source>
        <translation>&amp;Qt 정보</translation>
    </message>
    <message>
        <source>Show information about Qt</source>
        <translation>Qt 정보를 표시합니다</translation>
    </message>
    <message>
        <source>&amp;Options...</source>
        <translation>옵션(&amp;O)...</translation>
    </message>
    <message>
        <source>Modify configuration options for %1</source>
        <translation>%1 설정 옵션 수정</translation>
    </message>
    <message>
        <source>&amp;Encrypt Wallet...</source>
        <translation>지갑 암호화(&amp;E)...</translation>
    </message>
    <message>
        <source>&amp;Backup Wallet...</source>
        <translation>지갑 백업(&amp;B)...</translation>
    </message>
    <message>
        <source>&amp;Change Passphrase...</source>
        <translation>암호 변경(&amp;C)...</translation>
    </message>
    <message>
        <source>Open &amp;URI...</source>
        <translation>&amp;URI 열기...</translation>
    </message>
    <message>
        <source>Create Wallet...</source>
        <translation>지갑 생성하기...</translation>
    </message>
    <message>
        <source>Create a new wallet</source>
        <translation>새로운 지갑 생성하기</translation>
    </message>
    <message>
        <source>Wallet:</source>
        <translation>지갑:</translation>
    </message>
    <message>
        <source>Click to disable network activity.</source>
        <translation>네트워크 활동을 중지하려면 클릭하세요.</translation>
    </message>
    <message>
        <source>Network activity disabled.</source>
        <translation>네트워크 활동이 정지됨.</translation>
    </message>
    <message>
        <source>Click to enable network activity again.</source>
        <translation>네트워크 활동을 다시 시작하려면 클릭하세요.</translation>
    </message>
    <message>
        <source>Syncing Headers (%1%)...</source>
        <translation>헤더 동기화중 (%1%)...</translation>
    </message>
    <message>
        <source>Reindexing blocks on disk...</source>
        <translation>디스크에서 블록 다시 색인중...</translation>
    </message>
    <message>
        <source>Proxy is &lt;b&gt;enabled&lt;/b&gt;: %1</source>
        <translation>프록시가 &lt;b&gt;활성화&lt;/b&gt; 되었습니다: %1</translation>
    </message>
    <message>
        <source>Send coins to a Peercoin address</source>
        <translation>피어코인 주소로 코인을 전송합니다</translation>
    </message>
    <message>
        <source>Backup wallet to another location</source>
        <translation>지갑을 다른장소에 백업합니다</translation>
    </message>
    <message>
        <source>Change the passphrase used for wallet encryption</source>
        <translation>지갑 암호화에 사용되는 암호를 변경합니다</translation>
    </message>
    <message>
        <source>&amp;Verify message...</source>
        <translation>메시지 검증(&amp;V)...</translation>
    </message>
    <message>
        <source>&amp;Send</source>
        <translation>보내기(&amp;S)</translation>
    </message>
    <message>
        <source>&amp;Receive</source>
        <translation>받기(&amp;R)</translation>
    </message>
    <message>
        <source>&amp;Show / Hide</source>
        <translation>보이기/숨기기(&amp;S)</translation>
    </message>
    <message>
        <source>Show or hide the main Window</source>
        <translation>메인창 보이기 또는 숨기기</translation>
    </message>
    <message>
        <source>Encrypt the private keys that belong to your wallet</source>
        <translation>지갑에 포함된 개인키 암호화하기</translation>
    </message>
    <message>
        <source>Sign messages with your Bitcoin addresses to prove you own them</source>
        <translation>지갑 주소가 본인 소유인지 증명하기 위해 메시지를 서명합니다</translation>
    </message>
    <message>
        <source>Verify messages to ensure they were signed with specified Bitcoin addresses</source>
        <translation>해당 피어코인 주소로 서명되었는지 확인하기 위해 메시지를 검증합니다</translation>
    </message>
    <message>
        <source>&amp;File</source>
        <translation>파일(&amp;F)</translation>
    </message>
    <message>
        <source>&amp;Settings</source>
        <translation>설정(&amp;S)</translation>
    </message>
    <message>
        <source>&amp;Help</source>
        <translation>도움말(&amp;H)</translation>
    </message>
    <message>
        <source>Tabs toolbar</source>
        <translation>툴바 색인표</translation>
    </message>
    <message>
        <source>Request payments (generates QR codes and bitcoin: URIs)</source>
        <translation>지불 요청하기 (QR코드와 peercoin: URI를 생성합니다)</translation>
    </message>
    <message>
        <source>Show the list of used sending addresses and labels</source>
        <translation>한번 이상 사용된 보내는 주소와 라벨의 목록을 보여줍니다</translation>
    </message>
    <message>
        <source>Show the list of used receiving addresses and labels</source>
        <translation>한번 이상 사용된 받는 주소와 라벨의 목록을 보여줍니다</translation>
    </message>
    <message>
        <source>&amp;Command-line options</source>
        <translation>명령줄 옵션(&amp;C)</translation>
    </message>
    <message numerus="yes">
        <source>%n active connection(s) to Bitcoin network</source>
        <translation><numerusform>피어코인 네트워크에 %n개의 연결 활성화됨</numerusform></translation>
    </message>
    <message>
        <source>Indexing blocks on disk...</source>
        <translation>디스크에서 블록 색인중...</translation>
    </message>
    <message>
        <source>Processing blocks on disk...</source>
        <translation>디스크에서 블록 처리중...</translation>
    </message>
    <message numerus="yes">
        <source>Processed %n block(s) of transaction history.</source>
        <translation><numerusform>%n 블록 만큼의 거래 기록이 처리됨.</numerusform></translation>
    </message>
    <message>
        <source>%1 behind</source>
        <translation>%1 뒷처짐</translation>
    </message>
    <message>
        <source>Last received block was generated %1 ago.</source>
        <translation>최근에 받은 블록은 %1 전에 생성되었습니다.</translation>
    </message>
    <message>
        <source>Transactions after this will not yet be visible.</source>
        <translation>이 후의 거래들은 아직 보이지 않을 것입니다.</translation>
    </message>
    <message>
        <source>Error</source>
        <translation>오류</translation>
    </message>
    <message>
        <source>Warning</source>
        <translation>경고</translation>
    </message>
    <message>
        <source>Information</source>
        <translation>정보</translation>
    </message>
    <message>
        <source>Up to date</source>
        <translation>최신의</translation>
    </message>
    <message>
        <source>Node window</source>
        <translation>노드 창</translation>
    </message>
    <message>
        <source>Open node debugging and diagnostic console</source>
        <translation>노드 디버깅 및 진단 콘솔 열기 </translation>
    </message>
    <message>
        <source>&amp;Sending addresses</source>
        <translation>보내는 주소(&amp;S)</translation>
    </message>
    <message>
        <source>&amp;Receiving addresses</source>
        <translation>받는 주소(&amp;R)</translation>
    </message>
    <message>
        <source>Open a bitcoin: URI</source>
        <translation>bitcoin: URI 열기</translation>
    </message>
    <message>
        <source>Open Wallet</source>
        <translation>지갑 열기</translation>
    </message>
    <message>
        <source>Open a wallet</source>
        <translation>지갑 하나 열기</translation>
    </message>
    <message>
        <source>Close Wallet...</source>
        <translation>지갑 닫기...</translation>
    </message>
    <message>
        <source>Close wallet</source>
        <translation>지갑 닫기</translation>
    </message>
    <message>
        <source>Show the %1 help message to get a list with possible Bitcoin command-line options</source>
        <translation>사용할 수 있는 피어코인 명령줄 옵션 목록을 가져오기 위해 %1 도움말 메시지를 표시합니다</translation>
    </message>
    <message>
        <source>default wallet</source>
        <translation>기본 지갑</translation>
    </message>
    <message>
        <source>No wallets available</source>
        <translation>사용 가능한 블록이 없습니다.</translation>
    </message>
    <message>
        <source>&amp;Window</source>
        <translation>창(&amp;W)</translation>
    </message>
    <message>
        <source>Minimize</source>
        <translation>최소화</translation>
    </message>
    <message>
        <source>Zoom</source>
        <translation>최대화</translation>
    </message>
    <message>
        <source>Main Window</source>
        <translation>메인창</translation>
    </message>
    <message>
        <source>%1 client</source>
        <translation>%1 클라이언트</translation>
    </message>
    <message>
        <source>Connecting to peers...</source>
        <translation>피어에 연결중...</translation>
    </message>
    <message>
        <source>Catching up...</source>
        <translation>블록 따라잡기...</translation>
    </message>
    <message>
        <source>Error: %1</source>
        <translation>오류: %1</translation>
    </message>
    <message>
        <source>Warning: %1</source>
        <translation>경고: %1</translation>
    </message>
    <message>
        <source>Date: %1
</source>
        <translation>날짜: %1
</translation>
    </message>
    <message>
        <source>Amount: %1
</source>
        <translation>금액: %1
</translation>
    </message>
    <message>
        <source>Wallet: %1
</source>
        <translation>지갑: %1
</translation>
    </message>
    <message>
        <source>Type: %1
</source>
        <translation>종류: %1
</translation>
    </message>
    <message>
        <source>Label: %1
</source>
        <translation>라벨: %1
</translation>
    </message>
    <message>
        <source>Address: %1
</source>
        <translation>주소: %1
</translation>
    </message>
    <message>
        <source>Sent transaction</source>
        <translation>발송된 거래</translation>
    </message>
    <message>
        <source>Incoming transaction</source>
        <translation>들어오고 있는 거래</translation>
    </message>
    <message>
        <source>HD key generation is &lt;b&gt;enabled&lt;/b&gt;</source>
        <translation>HD 키 생성이 &lt;b&gt;활성화되었습니다&lt;/b&gt;</translation>
    </message>
    <message>
        <source>HD key generation is &lt;b&gt;disabled&lt;/b&gt;</source>
        <translation>HD 키 생성이 &lt;b&gt;비활성화되었습니다&lt;/b&gt;</translation>
    </message>
    <message>
        <source>Private key &lt;b&gt;disabled&lt;/b&gt;</source>
        <translation>개인키 &lt;b&gt;비활성화됨&lt;/b&gt;</translation>
    </message>
    <message>
        <source>Wallet is &lt;b&gt;encrypted&lt;/b&gt; and currently &lt;b&gt;unlocked&lt;/b&gt;</source>
        <translation>지갑이 &lt;b&gt;암호화&lt;/b&gt; 되었고 현재 &lt;b&gt;잠금해제&lt;/b&gt; 되었습니다</translation>
    </message>
    <message>
        <source>Wallet is &lt;b&gt;encrypted&lt;/b&gt; and currently &lt;b&gt;locked&lt;/b&gt;</source>
        <translation>지갑이 &lt;b&gt;암호화&lt;/b&gt; 되었고 현재 &lt;b&gt;잠겨져&lt;/b&gt; 있습니다</translation>
    </message>
<<<<<<< HEAD
    <message>
        <source>A fatal error occurred. Bitcoin can no longer continue safely and will quit.</source>
        <translation>치명적인 오류가 발생했습니다. 피어코인을 더이상 안전하게 진행할 수 없어 곧 종료합니다.</translation>
    </message>
</context>
=======
    </context>
>>>>>>> b33fecfa
<context>
    <name>CoinControlDialog</name>
    <message>
        <source>Coin Selection</source>
        <translation>코인 선택</translation>
    </message>
    <message>
        <source>Quantity:</source>
        <translation>수량:</translation>
    </message>
    <message>
        <source>Bytes:</source>
        <translation>바이트:</translation>
    </message>
    <message>
        <source>Amount:</source>
        <translation>금액:</translation>
    </message>
    <message>
        <source>Fee:</source>
        <translation>수수료:</translation>
    </message>
    <message>
        <source>Dust:</source>
        <translation>더스트:</translation>
    </message>
    <message>
        <source>After Fee:</source>
        <translation>수수료 이후:</translation>
    </message>
    <message>
        <source>Change:</source>
        <translation>잔돈:</translation>
    </message>
    <message>
        <source>(un)select all</source>
        <translation>모두 선택(하지 않음)</translation>
    </message>
    <message>
        <source>Tree mode</source>
        <translation>트리 모드</translation>
    </message>
    <message>
        <source>List mode</source>
        <translation>리스트 모드</translation>
    </message>
    <message>
        <source>Amount</source>
        <translation>거래액</translation>
    </message>
    <message>
        <source>Received with label</source>
        <translation>입금과 함께 수신된 라벨</translation>
    </message>
    <message>
        <source>Received with address</source>
        <translation>입금과 함께 수신된 주소</translation>
    </message>
    <message>
        <source>Date</source>
        <translation>날짜</translation>
    </message>
    <message>
        <source>Confirmations</source>
        <translation>확인</translation>
    </message>
    <message>
        <source>Confirmed</source>
        <translation>확인됨</translation>
    </message>
    <message>
        <source>Copy address</source>
        <translation>주소 복사</translation>
    </message>
    <message>
        <source>Copy label</source>
        <translation>라벨 복사</translation>
    </message>
    <message>
        <source>Copy amount</source>
        <translation>금액 복사</translation>
    </message>
    <message>
        <source>Copy transaction ID</source>
        <translation>거래 아이디 복사</translation>
    </message>
    <message>
        <source>Lock unspent</source>
        <translation>사용되지 않은 주소를 잠금 처리합니다.</translation>
    </message>
    <message>
        <source>Unlock unspent</source>
        <translation>사용되지 않은 주소를 잠금 해제합니다.</translation>
    </message>
    <message>
        <source>Copy quantity</source>
        <translation>수량 복사</translation>
    </message>
    <message>
        <source>Copy fee</source>
        <translation>수수료 복사</translation>
    </message>
    <message>
        <source>Copy after fee</source>
        <translation>수수료 이후 복사</translation>
    </message>
    <message>
        <source>Copy bytes</source>
        <translation>bytes 복사</translation>
    </message>
    <message>
        <source>Copy dust</source>
        <translation>더스트 복사</translation>
    </message>
    <message>
        <source>Copy change</source>
        <translation>잔돈 복사</translation>
    </message>
    <message>
        <source>(%1 locked)</source>
        <translation>(%1 잠금)</translation>
    </message>
    <message>
        <source>yes</source>
        <translation>예</translation>
    </message>
    <message>
        <source>no</source>
        <translation>아니요</translation>
    </message>
    <message>
        <source>This label turns red if any recipient receives an amount smaller than the current dust threshold.</source>
        <translation>수령인이 현재 더스트 임계값보다 작은 양을 수신하면 이 라벨이 빨간색으로 변합니다.</translation>
    </message>
    <message>
        <source>Can vary +/- %1 satoshi(s) per input.</source>
        <translation>입력마다 +/- %1 사토시가 변할 수 있습니다.</translation>
    </message>
    <message>
        <source>(no label)</source>
        <translation>(라벨 없음)</translation>
    </message>
    <message>
        <source>change from %1 (%2)</source>
        <translation>%1로부터 변경 (%2)</translation>
    </message>
    <message>
        <source>(change)</source>
        <translation>(잔돈)</translation>
    </message>
</context>
<context>
    <name>CreateWalletActivity</name>
    <message>
        <source>Creating Wallet &lt;b&gt;%1&lt;/b&gt;...</source>
        <translation>지갑 &lt;b&gt;%1&lt;/b&gt; 생성중...</translation>
    </message>
    <message>
        <source>Create wallet failed</source>
        <translation>지갑 생성하기 실패</translation>
    </message>
    <message>
        <source>Create wallet warning</source>
        <translation>지갑 생성 경고</translation>
    </message>
</context>
<context>
    <name>CreateWalletDialog</name>
    <message>
        <source>Create Wallet</source>
        <translation>지갑 생성하기</translation>
    </message>
    <message>
        <source>Wallet Name</source>
        <translation>지갑 이름</translation>
    </message>
    <message>
        <source>Encrypt Wallet</source>
        <translation>지갑 암호화</translation>
    </message>
    <message>
        <source>Make Blank Wallet</source>
        <translation>빈 지갑 만들기</translation>
    </message>
    </context>
<context>
    <name>EditAddressDialog</name>
    <message>
        <source>Edit Address</source>
        <translation>주소 편집</translation>
    </message>
    <message>
        <source>&amp;Label</source>
        <translation>라벨(&amp;L)</translation>
    </message>
    <message>
        <source>The label associated with this address list entry</source>
        <translation>현재 선택된 주소 필드의 제목입니다.</translation>
    </message>
    <message>
        <source>The address associated with this address list entry. This can only be modified for sending addresses.</source>
        <translation>본 주소록 입력은 주소와 연계되었습니다.  이것은 보내는 주소들에서만 변경될수 있습니다.</translation>
    </message>
    <message>
        <source>&amp;Address</source>
        <translation>주소(&amp;A)</translation>
    </message>
    <message>
        <source>New sending address</source>
        <translation>새 보내는 주소</translation>
    </message>
    <message>
        <source>Edit receiving address</source>
        <translation>받는 주소 편집</translation>
    </message>
    <message>
        <source>Edit sending address</source>
        <translation>보내는 주소 편집</translation>
    </message>
    <message>
        <source>The entered address "%1" is not a valid Bitcoin address.</source>
        <translation>입력한 "%1" 주소는 올바른 피어코인 주소가 아닙니다.</translation>
    </message>
    <message>
        <source>Address "%1" already exists as a receiving address with label "%2" and so cannot be added as a sending address.</source>
        <translation>주소 "%1"은 이미 라벨 "%2"로 받는 주소에 존재하여 보내는 주소로 추가될 수 없습니다.</translation>
    </message>
    <message>
        <source>The entered address "%1" is already in the address book with label "%2".</source>
        <translation>입력된 주소 "%1"은 라벨 "%2"로 이미 주소록에 있습니다.</translation>
    </message>
    <message>
        <source>Could not unlock wallet.</source>
        <translation>지갑을 잠금해제 할 수 없습니다.</translation>
    </message>
    <message>
        <source>New key generation failed.</source>
        <translation>새로운 키 생성이 실패하였습니다.</translation>
    </message>
</context>
<context>
    <name>FreespaceChecker</name>
    <message>
        <source>A new data directory will be created.</source>
        <translation>새로운 데이터 폴더가 생성됩니다.</translation>
    </message>
    <message>
        <source>name</source>
        <translation>이름</translation>
    </message>
    <message>
        <source>Directory already exists. Add %1 if you intend to create a new directory here.</source>
        <translation>폴더가 이미 존재합니다. 새로운 폴더 생성을 원한다면 %1 명령어를 추가하세요.</translation>
    </message>
    <message>
        <source>Path already exists, and is not a directory.</source>
        <translation>경로가 이미 존재합니다. 그리고 그것은 폴더가 아닙니다.</translation>
    </message>
    <message>
        <source>Cannot create data directory here.</source>
        <translation>데이터 폴더를 여기에 생성할 수 없습니다.</translation>
    </message>
</context>
<context>
    <name>HelpMessageDialog</name>
    <message>
        <source>version</source>
        <translation>버전</translation>
    </message>
    <message>
        <source>About %1</source>
        <translation>%1 정보</translation>
    </message>
    <message>
        <source>Command-line options</source>
        <translation>명령줄 옵션</translation>
    </message>
</context>
<context>
    <name>Intro</name>
    <message>
        <source>Welcome</source>
        <translation>환영합니다</translation>
    </message>
    <message>
        <source>Welcome to %1.</source>
        <translation>%1에 오신것을 환영합니다.</translation>
    </message>
    <message>
        <source>As this is the first time the program is launched, you can choose where %1 will store its data.</source>
        <translation>프로그램이 처음으로 실행되고 있습니다. %1가 어디에 데이터를 저장할지 선택할 수 있습니다.</translation>
    </message>
    <message>
        <source>When you click OK, %1 will begin to download and process the full %4 block chain (%2GB) starting with the earliest transactions in %3 when %4 initially launched.</source>
        <translation>확인을 클릭하면 %1은 모든 %4블록 체인 (%2GB) 장부를 %3 안에 다운로드하고 처리하기 시작합니다.  이는 %4가 시작될 때 생성된 가장 오래된 트랜잭션부터 시작합니다.</translation>
    </message>
    <message>
        <source>This initial synchronisation is very demanding, and may expose hardware problems with your computer that had previously gone unnoticed. Each time you run %1, it will continue downloading where it left off.</source>
        <translation>초기 동기화는 매우 오래 걸리며 이전에는 본 적 없는  하드웨어 문제가 발생할 수 있습니다. %1을 실행할 때마다 중단 된 곳에서 다시 계속 다운로드 됩니다.</translation>
    </message>
    <message>
        <source>If you have chosen to limit block chain storage (pruning), the historical data must still be downloaded and processed, but will be deleted afterward to keep your disk usage low.</source>
        <translation>블록 체인 저장 영역 (블록축소)을 제한하도록 선택한 경우, 이력 데이터는 계속해서 다운로드 및 처리 되어야 하지만 차후 디스크 용량을 줄이기 위해 삭제됩니다.</translation>
    </message>
    <message>
        <source>Use the default data directory</source>
        <translation>기본 데이터 폴더를 사용하기</translation>
    </message>
    <message>
        <source>Use a custom data directory:</source>
        <translation>커스텀 데이터 폴더 사용:</translation>
    </message>
    <message>
        <source>Bitcoin</source>
        <translation>피어코인</translation>
    </message>
    <message>
        <source>At least %1 GB of data will be stored in this directory, and it will grow over time.</source>
        <translation>최소 %1 GB의 데이터가 이 디렉토리에 저장되며 시간이 지남에 따라 증가할 것입니다.</translation>
    </message>
    <message>
        <source>Approximately %1 GB of data will be stored in this directory.</source>
        <translation>약 %1 GB의 데이터가 이 디렉토리에 저장됩니다.</translation>
    </message>
    <message>
        <source>%1 will download and store a copy of the Bitcoin block chain.</source>
        <translation>%1은 피어코인 블록체인의 사본을 다운로드하여 저장합니다.</translation>
    </message>
    <message>
        <source>The wallet will also be stored in this directory.</source>
        <translation>지갑도 이 디렉토리에 저장됩니다.</translation>
    </message>
    <message>
        <source>Error: Specified data directory "%1" cannot be created.</source>
        <translation>오류: 지정한 데이터 디렉토리 "%1" 를 생성할 수 없습니다.</translation>
    </message>
    <message>
        <source>Error</source>
        <translation>오류</translation>
    </message>
    <message numerus="yes">
        <source>%n GB of free space available</source>
        <translation><numerusform>%n GB 사용가능</numerusform></translation>
    </message>
    <message numerus="yes">
        <source>(of %n GB needed)</source>
        <translation><numerusform>(%n GB가 필요)</numerusform></translation>
    </message>
    <message numerus="yes">
        <source>(%n GB needed for full chain)</source>
        <translation><numerusform>(Full 체인이 되려면 %n GB 가 필요합니다)</numerusform></translation>
    </message>
</context>
<context>
    <name>ModalOverlay</name>
    <message>
        <source>Form</source>
        <translation>유형</translation>
    </message>
    <message>
        <source>Recent transactions may not yet be visible, and therefore your wallet's balance might be incorrect. This information will be correct once your wallet has finished synchronizing with the bitcoin network, as detailed below.</source>
        <translation>최근 거래는 아직 보이지 않을 것입니다, 그러므로 당신의 지갑의 잔액이 틀릴 수도 있습니다. 이 정보는 피어코인 네트워크와 완전한 동기화가 완료되면 아래의 설명과 같이 정확해집니다.</translation>
    </message>
    <message>
        <source>Attempting to spend bitcoins that are affected by not-yet-displayed transactions will not be accepted by the network.</source>
        <translation>아직 표시되지 않은 거래의 영향을 받는 피어코인을 사용하려고 하는 것은 네트워크에서 허가되지 않습니다.</translation>
    </message>
    <message>
        <source>Number of blocks left</source>
        <translation>남은 블록의 수</translation>
    </message>
    <message>
        <source>Unknown...</source>
        <translation>알수없음...</translation>
    </message>
    <message>
        <source>Last block time</source>
        <translation>최종 블록 시각</translation>
    </message>
    <message>
        <source>Progress</source>
        <translation>진행</translation>
    </message>
    <message>
        <source>Progress increase per hour</source>
        <translation>시간당 진행 증가율</translation>
    </message>
    <message>
        <source>calculating...</source>
        <translation>계산중...</translation>
    </message>
    <message>
        <source>Estimated time left until synced</source>
        <translation>동기화 완료까지 예상 시간</translation>
    </message>
    <message>
        <source>Hide</source>
        <translation>숨기기</translation>
    </message>
    <message>
        <source>Esc</source>
        <translation>Esc</translation>
    </message>
    <message>
        <source>Unknown. Syncing Headers (%1, %2%)...</source>
        <translation>알 수 없음. 헤더 동기화 중(%1,%2%)...</translation>
    </message>
</context>
<context>
    <name>OpenURIDialog</name>
    <message>
        <source>Open bitcoin URI</source>
        <translation>비트코인 URI 열기</translation>
    </message>
    <message>
        <source>URI:</source>
        <translation>URI:</translation>
    </message>
</context>
<context>
    <name>OpenWalletActivity</name>
    <message>
        <source>Open wallet failed</source>
        <translation>지갑 열기 실패</translation>
    </message>
    <message>
        <source>Open wallet warning</source>
        <translation>지갑 열기 경고</translation>
    </message>
    <message>
        <source>default wallet</source>
        <translation>기본 지갑</translation>
    </message>
    <message>
        <source>Opening Wallet &lt;b&gt;%1&lt;/b&gt;...</source>
        <translation>지갑 &lt;b&gt;%1&lt;/b&gt; 여는중...</translation>
    </message>
</context>
<context>
    <name>OptionsDialog</name>
    <message>
        <source>Options</source>
        <translation>환경설정</translation>
    </message>
    <message>
        <source>&amp;Main</source>
        <translation>메인(&amp;M)</translation>
    </message>
    <message>
        <source>Automatically start %1 after logging in to the system.</source>
        <translation>시스템 로그인후에 %1을 자동으로 시작합니다.</translation>
    </message>
    <message>
        <source>&amp;Start %1 on system login</source>
        <translation>시스템 로그인시 %1 시작(&amp;S)</translation>
    </message>
    <message>
        <source>Size of &amp;database cache</source>
        <translation>데이터베이스 캐시 크기(&amp;D)</translation>
    </message>
    <message>
        <source>Number of script &amp;verification threads</source>
        <translation>스크립트 인증 쓰레드의 개수(&amp;V)</translation>
    </message>
    <message>
        <source>IP address of the proxy (e.g. IPv4: 127.0.0.1 / IPv6: ::1)</source>
        <translation>프록시 아이피 주소 (예. IPv4:127.0.0.1 / IPv6: ::1)</translation>
    </message>
    <message>
        <source>Shows if the supplied default SOCKS5 proxy is used to reach peers via this network type.</source>
        <translation>제공된 기본 SOCKS5 프록시가 이 네트워크 유형을 통해 피어에 도달하는 경우 표시됩니다.</translation>
    </message>
    <message>
        <source>Hide the icon from the system tray.</source>
        <translation>시스템 트레이 로 부터 아이콘 숨기기</translation>
    </message>
    <message>
        <source>&amp;Hide tray icon</source>
        <translation>트레이 아이콘 숨기기(&amp;H)</translation>
    </message>
    <message>
        <source>Minimize instead of exit the application when the window is closed. When this option is enabled, the application will be closed only after selecting Exit in the menu.</source>
        <translation>창을 닫으면 종료 대신 트레이로 보내기. 이 옵션을 활성화하면 메뉴에서 종료를 선택한 후에만 어플리케이션이 종료됩니다.</translation>
    </message>
    <message>
        <source>Third party URLs (e.g. a block explorer) that appear in the transactions tab as context menu items. %s in the URL is replaced by transaction hash. Multiple URLs are separated by vertical bar |.</source>
        <translation>서드-파티 URLs (예. 블록 탐색기)는 거래 탭의 컨텍스트 메뉴에 나타납니다. URL의 %s는 거래 해시값으로 대체됩니다. 여러 URLs는 수직 바 | 에서 나누어 집니다.</translation>
    </message>
    <message>
        <source>Open the %1 configuration file from the working directory.</source>
        <translation>작업 디렉토리에서 %1 설정 파일을 엽니다.</translation>
    </message>
    <message>
        <source>Open Configuration File</source>
        <translation>설정 파일 열기</translation>
    </message>
    <message>
        <source>Reset all client options to default.</source>
        <translation>모든 클라이언트 옵션을 기본값으로 재설정합니다.</translation>
    </message>
    <message>
        <source>&amp;Reset Options</source>
        <translation>옵션 재설정(&amp;R)</translation>
    </message>
    <message>
        <source>&amp;Network</source>
        <translation>네트워크(&amp;N)</translation>
    </message>
    <message>
        <source>Disables some advanced features but all blocks will still be fully validated. Reverting this setting requires re-downloading the entire blockchain. Actual disk usage may be somewhat higher.</source>
        <translation>일부분의 고급 기능을 취소 하지만 모든 블록들은 검증될 것입니다. 이 설정을 되돌리려면 처음부터 블록체인을 다시 다운로드 받아야 합니다. 실제 디스크 사용량은 더 많을수도 있습니다.</translation>
    </message>
    <message>
        <source>Prune &amp;block storage to</source>
        <translation>블록 데이터를 지정된 크기로 축소합니다:</translation>
    </message>
    <message>
        <source>GB</source>
        <translation>GB</translation>
    </message>
    <message>
        <source>Reverting this setting requires re-downloading the entire blockchain.</source>
        <translation>이 설정을 되돌리려면 처음주터 블록체인을 다시 다운로드 받아야 합니다.</translation>
    </message>
    <message>
        <source>MiB</source>
        <translation>MiB</translation>
    </message>
    <message>
        <source>(0 = auto, &lt;0 = leave that many cores free)</source>
        <translation>(0 = 자동, &lt;0 = 지정된 코어 개수만큼 사용 안함)</translation>
    </message>
    <message>
        <source>W&amp;allet</source>
        <translation>지갑(&amp;A)</translation>
    </message>
    <message>
        <source>Expert</source>
        <translation>전문가</translation>
    </message>
    <message>
        <source>Enable coin &amp;control features</source>
        <translation>코인 상세 제어기능을 활성화합니다 (&amp;C)</translation>
    </message>
    <message>
        <source>If you disable the spending of unconfirmed change, the change from a transaction cannot be used until that transaction has at least one confirmation. This also affects how your balance is computed.</source>
        <translation>검증되지 않은 잔돈 쓰기를 비활성화하면 거래가 적어도 1회 이상 검증되기 전까지 그 거래의 거스름돈은 사용할 수 없습니다. 이는 잔액 계산 방법에도 영향을 미칩니다.</translation>
    </message>
    <message>
        <source>&amp;Spend unconfirmed change</source>
        <translation>검증되지 않은 잔돈 쓰기 (&amp;S)</translation>
    </message>
    <message>
        <source>Automatically open the Bitcoin client port on the router. This only works when your router supports UPnP and it is enabled.</source>
        <translation>라우터에서 피어코인 클라이언트 포트를 자동적으로 엽니다. 라우터에서 UPnP를 지원하고 활성화 했을 경우에만 동작합니다.</translation>
    </message>
    <message>
        <source>Map port using &amp;UPnP</source>
        <translation>&amp;UPnP를 이용해 포트 매핑</translation>
    </message>
    <message>
        <source>Accept connections from outside.</source>
        <translation>외부로부터의 연결을 승인합니다.</translation>
    </message>
    <message>
        <source>Allow incomin&amp;g connections</source>
        <translation>연결 요청을 허용 (&amp;G)</translation>
    </message>
    <message>
        <source>Connect to the Bitcoin network through a SOCKS5 proxy.</source>
        <translation>SOCKS5 프록시를 통해 피어코인 네트워크에 연결합니다.</translation>
    </message>
    <message>
        <source>&amp;Connect through SOCKS5 proxy (default proxy):</source>
        <translation>SOCKS5 프록시를 거쳐 연결합니다(&amp;C) (기본 프록시):</translation>
    </message>
    <message>
        <source>Proxy &amp;IP:</source>
        <translation>프록시 &amp;IP:</translation>
    </message>
    <message>
        <source>&amp;Port:</source>
        <translation>포트(&amp;P):</translation>
    </message>
    <message>
        <source>Port of the proxy (e.g. 9050)</source>
        <translation>프록시의 포트번호 (예: 9050)</translation>
    </message>
    <message>
        <source>Used for reaching peers via:</source>
        <translation>피어에 연결하기 위해 사용된 방법:</translation>
    </message>
    <message>
        <source>IPv4</source>
        <translation>IPv4</translation>
    </message>
    <message>
        <source>IPv6</source>
        <translation>IPv6</translation>
    </message>
    <message>
        <source>Tor</source>
        <translation>Tor</translation>
    </message>
    <message>
<<<<<<< HEAD
        <source>Connect to the Bitcoin network through a separate SOCKS5 proxy for Tor hidden services.</source>
        <translation>Tor 서비스를 경유하여 피어코인 네트워크에 연결하기 위해 분리된 SOCKS5 프록시를 사용합니다.</translation>
    </message>
    <message>
=======
>>>>>>> b33fecfa
        <source>&amp;Window</source>
        <translation>창(&amp;W)</translation>
    </message>
    <message>
        <source>Show only a tray icon after minimizing the window.</source>
        <translation>창을 최소화 하면 트레이에 아이콘만 표시합니다.</translation>
    </message>
    <message>
        <source>&amp;Minimize to the tray instead of the taskbar</source>
        <translation>작업 표시줄 대신 트레이로 최소화(&amp;M)</translation>
    </message>
    <message>
        <source>M&amp;inimize on close</source>
        <translation>닫을때 최소화(&amp;I)</translation>
    </message>
    <message>
        <source>&amp;Display</source>
        <translation>표시(&amp;D)</translation>
    </message>
    <message>
        <source>User Interface &amp;language:</source>
        <translation>사용자 인터페이스 언어(&amp;L):</translation>
    </message>
    <message>
        <source>The user interface language can be set here. This setting will take effect after restarting %1.</source>
        <translation>사용자 인터페이스 언어를 여기서 설정할 수 있습니다. 이 설정은 %1을 다시 시작할때 적용됩니다.</translation>
    </message>
    <message>
        <source>&amp;Unit to show amounts in:</source>
        <translation>금액을 표시할 단위(&amp;U):</translation>
    </message>
    <message>
        <source>Choose the default subdivision unit to show in the interface and when sending coins.</source>
        <translation>인터페이스에 표시하고 코인을 보낼때 사용할 기본 최소화 단위를 선택하십시오.</translation>
    </message>
    <message>
        <source>Whether to show coin control features or not.</source>
        <translation>코인 상세 제어기능에 대한 표시 여부를 선택할 수 있습니다.</translation>
    </message>
    <message>
        <source>&amp;Third party transaction URLs</source>
        <translation>제 3자 거래 URL들 (&amp;T)</translation>
    </message>
    <message>
        <source>Options set in this dialog are overridden by the command line or in the configuration file:</source>
        <translation>이 다이얼로그에서 설정한 옵션은 커맨드라인이나 설정파일에 의해 바뀔수 있습니다:</translation>
    </message>
    <message>
        <source>&amp;OK</source>
        <translation>확인(&amp;O)</translation>
    </message>
    <message>
        <source>&amp;Cancel</source>
        <translation>취소(&amp;C)</translation>
    </message>
    <message>
        <source>default</source>
        <translation>기본값</translation>
    </message>
    <message>
        <source>none</source>
        <translation>없음</translation>
    </message>
    <message>
        <source>Confirm options reset</source>
        <translation>옵션 초기화를 확인</translation>
    </message>
    <message>
        <source>Client restart required to activate changes.</source>
        <translation>변경 사항을 적용하기 위해서는 프로그램이 종료 후 재시작되어야 합니다.</translation>
    </message>
    <message>
        <source>Client will be shut down. Do you want to proceed?</source>
        <translation>클라이언트가 종료됩니다, 계속 진행하시겠습니까?</translation>
    </message>
    <message>
        <source>Configuration options</source>
        <translation>설정 옵션</translation>
    </message>
    <message>
        <source>The configuration file is used to specify advanced user options which override GUI settings. Additionally, any command-line options will override this configuration file.</source>
        <translation>설정 파일은 GUI 설정을 우선하는 고급 사용자 옵션을 지정하는 데 사용됩니다. 또한 모든 명령 줄 옵션이 설정 파일보다 우선합니다.</translation>
    </message>
    <message>
        <source>Error</source>
        <translation>오류</translation>
    </message>
    <message>
        <source>The configuration file could not be opened.</source>
        <translation>설정 파일을 열 수 없습니다.</translation>
    </message>
    <message>
        <source>This change would require a client restart.</source>
        <translation>이 변경 사항 적용을 위해 프로그램 재시작이 필요합니다.</translation>
    </message>
    <message>
        <source>The supplied proxy address is invalid.</source>
        <translation>지정한 프록시 주소가 잘못되었습니다.</translation>
    </message>
</context>
<context>
    <name>OverviewPage</name>
    <message>
        <source>Form</source>
        <translation>유형</translation>
    </message>
    <message>
        <source>The displayed information may be out of date. Your wallet automatically synchronizes with the Bitcoin network after a connection is established, but this process has not completed yet.</source>
        <translation>표시된 정보가 오래된 것 같습니다. 피어코인 네트워크에 연결하고 난 다음에 지갑을 자동으로 동기화 하지만, 아직 과정이 끝나지는 않았습니다.</translation>
    </message>
    <message>
        <source>Watch-only:</source>
        <translation>조회전용:</translation>
    </message>
    <message>
        <source>Available:</source>
        <translation>사용 가능:</translation>
    </message>
    <message>
        <source>Your current spendable balance</source>
        <translation>당신의 현재 사용 가능한 잔액</translation>
    </message>
    <message>
        <source>Pending:</source>
        <translation>미확정:</translation>
    </message>
    <message>
        <source>Total of transactions that have yet to be confirmed, and do not yet count toward the spendable balance</source>
        <translation>아직 확인되지 않아 사용가능한 잔액에 반영되지 않은 거래 총액</translation>
    </message>
    <message>
        <source>Immature:</source>
        <translation>아직 사용 불가능:</translation>
    </message>
    <message>
        <source>Mined balance that has not yet matured</source>
        <translation>아직 사용 가능하지 않은 채굴된 잔액</translation>
    </message>
    <message>
        <source>Balances</source>
        <translation>잔액</translation>
    </message>
    <message>
        <source>Total:</source>
        <translation>총액:</translation>
    </message>
    <message>
        <source>Your current total balance</source>
        <translation>당신의 현재 총액</translation>
    </message>
    <message>
        <source>Your current balance in watch-only addresses</source>
        <translation>조회전용 주소의 현재 잔액</translation>
    </message>
    <message>
        <source>Spendable:</source>
        <translation>사용가능:</translation>
    </message>
    <message>
        <source>Recent transactions</source>
        <translation>최근 거래</translation>
    </message>
    <message>
        <source>Unconfirmed transactions to watch-only addresses</source>
        <translation>조회전용 주소의 검증되지 않은 거래</translation>
    </message>
    <message>
        <source>Mined balance in watch-only addresses that has not yet matured</source>
        <translation>조회전용 주소의 채굴된 잔액 중 사용가능하지 않은 금액</translation>
    </message>
    <message>
        <source>Current total balance in watch-only addresses</source>
        <translation>조회전용 주소의 현재 잔액</translation>
    </message>
    </context>
<context>
    <name>PSBTOperationsDialog</name>
    <message>
        <source>Total Amount</source>
        <translation>총액</translation>
    </message>
    <message>
        <source>or</source>
        <translation>또는</translation>
    </message>
    </context>
<context>
    <name>PaymentServer</name>
    <message>
        <source>Payment request error</source>
        <translation>지불 요청 오류</translation>
    </message>
    <message>
        <source>Cannot start bitcoin: click-to-pay handler</source>
        <translation>peercoin: 핸들러를 시작할 수 없음</translation>
    </message>
    <message>
        <source>URI handling</source>
        <translation>URI 핸들링</translation>
    </message>
    <message>
        <source>'bitcoin://' is not a valid URI. Use 'bitcoin:' instead.</source>
        <translation>'peercoin://"은 잘못된 URI입니다. 'peercoin:'을 사용하십시오.</translation>
    </message>
    <message>
        <source>Cannot process payment request because BIP70 is not supported.</source>
        <translation>BIP70을 지원하지 않아서 지불 요청을 처리할 수 없습니다.</translation>
    </message>
    <message>
        <source>Due to widespread security flaws in BIP70 it's strongly recommended that any merchant instructions to switch wallets be ignored.</source>
        <translation>BIP70의 보안적 결함 때문에 상점에 불문하고 "지갑을 바꾸라"라는 권고 또는 지시는 대부분의 경우 무시하는 방법을 강력하게 권장합니다.</translation>
    </message>
    <message>
        <source>If you are receiving this error you should request the merchant provide a BIP21 compatible URI.</source>
        <translation>만약 이 오류 메시지가 보인다면, 상점에 BIP21이 호환되는 URI를 제공해달라고 요청해주세요.</translation>
    </message>
    <message>
        <source>Invalid payment address %1</source>
        <translation>잘못된 지불 주소 %1</translation>
    </message>
    <message>
        <source>URI cannot be parsed! This can be caused by an invalid Bitcoin address or malformed URI parameters.</source>
        <translation>URI의 파싱에 문제가 발생했습니다. 잘못된 피어코인 주소나 URI 파라미터 구성에 오류가 존재할 수 있습니다.</translation>
    </message>
    <message>
        <source>Payment request file handling</source>
        <translation>지불 요청 파일 처리중</translation>
    </message>
</context>
<context>
    <name>PeerTableModel</name>
    <message>
        <source>User Agent</source>
        <translation>유저 에이전트</translation>
    </message>
    <message>
        <source>Node/Service</source>
        <translation>노드/서비스</translation>
    </message>
    <message>
        <source>NodeId</source>
        <translation>노드 ID</translation>
    </message>
    <message>
        <source>Ping</source>
        <translation>핑</translation>
    </message>
    <message>
        <source>Sent</source>
        <translation>보냄</translation>
    </message>
    <message>
        <source>Received</source>
        <translation>받음</translation>
    </message>
</context>
<context>
    <name>QObject</name>
    <message>
<<<<<<< HEAD
        <source>Amount</source>
        <translation>금액</translation>
    </message>
    <message>
        <source>Enter a Bitcoin address (e.g. %1)</source>
        <translation>피어코인 주소를 입력하세요 (예. %1)</translation>
    </message>
    <message>
        <source>%1 d</source>
        <translation>%1 일</translation>
    </message>
    <message>
        <source>%1 h</source>
        <translation>%1 시간</translation>
    </message>
    <message>
        <source>%1 m</source>
        <translation>%1 분</translation>
    </message>
    <message>
        <source>%1 s</source>
        <translation>%1 초</translation>
    </message>
    <message>
        <source>None</source>
        <translation>없음</translation>
    </message>
    <message>
        <source>N/A</source>
        <translation>없음</translation>
    </message>
    <message>
        <source>%1 ms</source>
        <translation>%1 ms</translation>
    </message>
    <message numerus="yes">
        <source>%n second(s)</source>
        <translation><numerusform>%n 초</numerusform></translation>
    </message>
    <message numerus="yes">
        <source>%n minute(s)</source>
        <translation><numerusform>%n 분</numerusform></translation>
    </message>
    <message numerus="yes">
        <source>%n hour(s)</source>
        <translation><numerusform>%n 시간</numerusform></translation>
    </message>
    <message numerus="yes">
        <source>%n day(s)</source>
        <translation><numerusform>&amp;n 일</numerusform></translation>
    </message>
    <message numerus="yes">
        <source>%n week(s)</source>
        <translation><numerusform>%n 주</numerusform></translation>
    </message>
    <message>
        <source>%1 and %2</source>
        <translation>%1 그리고 %2</translation>
    </message>
    <message numerus="yes">
        <source>%n year(s)</source>
        <translation><numerusform>%n 년</numerusform></translation>
    </message>
    <message>
        <source>%1 B</source>
        <translation>%1 바이트</translation>
    </message>
    <message>
        <source>%1 KB</source>
        <translation>%1 킬로바이트</translation>
    </message>
    <message>
        <source>%1 MB</source>
        <translation>%1 메가바이트</translation>
    </message>
    <message>
        <source>%1 GB</source>
        <translation>%1 기가바이트</translation>
    </message>
    <message>
        <source>Error: Specified data directory "%1" does not exist.</source>
        <translation>오류: 지정한 데이터 폴더 "%1"은 존재하지 않습니다.</translation>
=======
        <source>Do you want to reset settings to default values, or to abort without making changes?</source>
        <extracomment>Explanatory text shown on startup when the settings file cannot be read. Prompts user to make a choice between resetting or aborting.</extracomment>
        <translation type="unfinished">초기값으로 리셋하거나 변동사항없이 진행하시겠습니까?</translation>
>>>>>>> b33fecfa
    </message>
    <message>
        <source>A fatal error occurred. Check that settings file is writable, or try running with -nosettings.</source>
        <extracomment>Explanatory text shown on startup when the settings file could not be written. Prompts user to check that we have the ability to write to the file. Explains that the user has the option of running without a settings file.</extracomment>
        <translation type="unfinished">심각한 문제가 발생하였습니다. 세팅 파일이 작성가능한지 확인하거나 세팅없이 실행을 시도해보세요.</translation>
    </message>
    <message>
        <source>Error: %1</source>
        <translation type="unfinished">오류: %1</translation>
    </message>
    <message>
        <source>%1 didn't yet exit safely…</source>
        <translation type="unfinished">%1가 아직 안전하게 종료되지 않았습니다...</translation>
    </message>
    <message>
        <source>unknown</source>
        <translation>알수없음</translation>
    </message>
</context>
<context>
    <name>QRImageWidget</name>
    <message>
        <source>&amp;Save Image...</source>
        <translation>이미지 저장(&amp;S)...</translation>
    </message>
    <message>
        <source>&amp;Copy Image</source>
        <translation>이미지 복사(&amp;C)</translation>
    </message>
    <message>
        <source>Resulting URI too long, try to reduce the text for label / message.</source>
        <translation>URI 결과가 너무 깁니다. 라벨 / 메세지를 줄이세요.</translation>
    </message>
    <message>
        <source>Error encoding URI into QR Code.</source>
        <translation>URI를 QR 코드로 인코딩하는 중 오류가 발생했습니다.</translation>
    </message>
    <message>
        <source>QR code support not available.</source>
        <translation>QR 코드를 지원하지 않습니다.</translation>
    </message>
    <message>
        <source>Save QR Code</source>
        <translation>QR코드 저장</translation>
    </message>
    <message>
        <source>PNG Image (*.png)</source>
        <translation>PNG 이미지(*.png)</translation>
    </message>
</context>
<context>
    <name>RPCConsole</name>
    <message>
        <source>N/A</source>
        <translation>N/A</translation>
    </message>
    <message>
        <source>Client version</source>
        <translation>클라이언트 버전</translation>
    </message>
    <message>
        <source>&amp;Information</source>
        <translation>정보(&amp;I)</translation>
    </message>
    <message>
        <source>General</source>
        <translation>일반</translation>
    </message>
    <message>
        <source>Using BerkeleyDB version</source>
        <translation>사용 중인 BerkeleyDB 버전</translation>
    </message>
    <message>
        <source>Datadir</source>
        <translation>데이터 폴더</translation>
    </message>
    <message>
        <source>To specify a non-default location of the data directory use the '%1' option.</source>
        <translation>기본 위치가 아닌 곳으로 데이타 폴더를 지정하려면 '%1' 옵션을 사용하세요.</translation>
    </message>
    <message>
        <source>Blocksdir</source>
        <translation>Blocksdir</translation>
    </message>
    <message>
        <source>To specify a non-default location of the blocks directory use the '%1' option.</source>
        <translation>기본 위치가 아닌 곳으로 블럭 폴더를 지정하려면 '%1' 옵션을 사용하세요.</translation>
    </message>
    <message>
        <source>Startup time</source>
        <translation>시작 시간</translation>
    </message>
    <message>
        <source>Network</source>
        <translation>네트워크</translation>
    </message>
    <message>
        <source>Name</source>
        <translation>이름</translation>
    </message>
    <message>
        <source>Number of connections</source>
        <translation>연결 수</translation>
    </message>
    <message>
        <source>Block chain</source>
        <translation>블록 체인</translation>
    </message>
    <message>
        <source>Memory Pool</source>
        <translation>메모리 풀</translation>
    </message>
    <message>
        <source>Current number of transactions</source>
        <translation>현재 거래 수</translation>
    </message>
    <message>
        <source>Memory usage</source>
        <translation>메모리 사용량</translation>
    </message>
    <message>
        <source>Wallet: </source>
        <translation>지갑:</translation>
    </message>
    <message>
        <source>(none)</source>
        <translation>(없음)</translation>
    </message>
    <message>
        <source>&amp;Reset</source>
        <translation>리셋(&amp;R)</translation>
    </message>
    <message>
        <source>Received</source>
        <translation>받음</translation>
    </message>
    <message>
        <source>Sent</source>
        <translation>보냄</translation>
    </message>
    <message>
        <source>&amp;Peers</source>
        <translation>피어(&amp;P)</translation>
    </message>
    <message>
        <source>Banned peers</source>
        <translation>차단된 피어</translation>
    </message>
    <message>
        <source>Select a peer to view detailed information.</source>
        <translation>자세한 정보를 보려면 피어를 선택하세요.</translation>
    </message>
    <message>
        <source>Direction</source>
        <translation>방향</translation>
    </message>
    <message>
        <source>Version</source>
        <translation>버전</translation>
    </message>
    <message>
        <source>Starting Block</source>
        <translation>시작된 블록</translation>
    </message>
    <message>
        <source>Synced Headers</source>
        <translation>동기화된 헤더</translation>
    </message>
    <message>
        <source>Synced Blocks</source>
        <translation>동기화된 블록</translation>
    </message>
    <message>
        <source>User Agent</source>
        <translation>유저 에이전트</translation>
    </message>
    <message>
        <source>Node window</source>
        <translation>노드 창</translation>
    </message>
    <message>
        <source>Open the %1 debug log file from the current data directory. This can take a few seconds for large log files.</source>
        <translation>%1 디버그 로그파일을 현재 데이터 폴더에서 엽니다. 용량이 큰 로그 파일들은 몇 초가 걸릴 수 있습니다.</translation>
    </message>
    <message>
        <source>Decrease font size</source>
        <translation>글자 크기 축소</translation>
    </message>
    <message>
        <source>Increase font size</source>
        <translation>글자 크기 확대</translation>
    </message>
    <message>
        <source>Services</source>
        <translation>서비스</translation>
    </message>
    <message>
        <source>Connection Time</source>
        <translation>접속 시간</translation>
    </message>
    <message>
        <source>Last Send</source>
        <translation>마지막으로 보낸 시간</translation>
    </message>
    <message>
        <source>Last Receive</source>
        <translation>마지막으로 받은 시간</translation>
    </message>
    <message>
        <source>Ping Time</source>
        <translation>Ping 시간</translation>
    </message>
    <message>
        <source>The duration of a currently outstanding ping.</source>
        <translation>현재 진행중인 PING에 걸린 시간.</translation>
    </message>
    <message>
        <source>Ping Wait</source>
        <translation>Ping 대기</translation>
    </message>
    <message>
        <source>Min Ping</source>
        <translation>최소 핑</translation>
    </message>
    <message>
        <source>Time Offset</source>
        <translation>시간 오프셋</translation>
    </message>
    <message>
        <source>Last block time</source>
        <translation>최종 블록 시각</translation>
    </message>
    <message>
        <source>&amp;Open</source>
        <translation>열기(&amp;O)</translation>
    </message>
    <message>
        <source>&amp;Console</source>
        <translation>콘솔(&amp;C)</translation>
    </message>
    <message>
        <source>&amp;Network Traffic</source>
        <translation>네트워크 트래픽(&amp;N)</translation>
    </message>
    <message>
        <source>Totals</source>
        <translation>총액</translation>
    </message>
    <message>
        <source>In:</source>
        <translation>In:</translation>
    </message>
    <message>
        <source>Out:</source>
        <translation>Out:</translation>
    </message>
    <message>
        <source>Debug log file</source>
        <translation>로그 파일 디버그</translation>
    </message>
    <message>
        <source>Clear console</source>
        <translation>콘솔 초기화</translation>
    </message>
    <message>
        <source>1 &amp;hour</source>
        <translation>1시간(&amp;H)</translation>
    </message>
    <message>
        <source>1 &amp;day</source>
        <translation>1일(&amp;D)</translation>
    </message>
    <message>
        <source>1 &amp;week</source>
        <translation>1주(&amp;W)</translation>
    </message>
    <message>
        <source>1 &amp;year</source>
        <translation>1년(&amp;Y)</translation>
    </message>
    <message>
        <source>&amp;Disconnect</source>
        <translation>접속 끊기(&amp;D)</translation>
    </message>
    <message>
        <source>Ban for</source>
        <translation>차단사유:</translation>
    </message>
    <message>
        <source>&amp;Unban</source>
        <translation>노드 차단 취소(&amp;U)</translation>
    </message>
    <message>
        <source>Welcome to the %1 RPC console.</source>
        <translation>%1 RPC 콘솔에 오신걸 환영합니다.</translation>
    </message>
    <message>
        <source>Use up and down arrows to navigate history, and %1 to clear screen.</source>
        <translation>기록을 탐색하려면 위 / 아래 화살표를 사용하고 화면을 지우려면 %1을 사용하십시오.</translation>
    </message>
    <message>
        <source>Type %1 for an overview of available commands.</source>
        <translation>사용할 수 있는 명령을 둘러보려면 %1 를 입력하십시요.</translation>
    </message>
    <message>
        <source>For more information on using this console type %1.</source>
        <translation>더 많은 정보를 보기 위해선 콘솔에 %1를 치세요.</translation>
    </message>
    <message>
        <source>WARNING: Scammers have been active, telling users to type commands here, stealing their wallet contents. Do not use this console without fully understanding the ramifications of a command.</source>
        <translation>경고 : 사기꾼이 사용자에게 여기에 명령을 입력하게 하여 지갑 내용을 훔칠수 있다는 사실을 알려드립니다. 명령어를 완전히 이해하지 못한다면 콘솔을 사용하지 마십시오.</translation>
    </message>
    <message>
        <source>Network activity disabled</source>
        <translation>네트워크 활동이 정지됨.</translation>
    </message>
    <message>
        <source>Executing command without any wallet</source>
        <translation>지갑 없이 명령 실행</translation>
    </message>
    <message>
        <source>Executing command using "%1" wallet</source>
        <translation>"%1" 지갑을 사용하여 명령 실행</translation>
    </message>
    <message>
        <source>(node id: %1)</source>
        <translation>(노드 ID: %1)</translation>
    </message>
    <message>
        <source>via %1</source>
        <translation>%1 경유</translation>
    </message>
    <message>
        <source>never</source>
        <translation>없음</translation>
    </message>
    <message>
        <source>Inbound</source>
        <translation>인바운드</translation>
    </message>
    <message>
        <source>Outbound</source>
        <translation>아웃바운드</translation>
    </message>
    <message>
        <source>Unknown</source>
        <translation>알수없음</translation>
    </message>
</context>
<context>
    <name>ReceiveCoinsDialog</name>
    <message>
        <source>&amp;Amount:</source>
        <translation>거래액(&amp;A):</translation>
    </message>
    <message>
        <source>&amp;Label:</source>
        <translation>라벨(&amp;L):</translation>
    </message>
    <message>
        <source>&amp;Message:</source>
        <translation>메시지(&amp;M):</translation>
    </message>
    <message>
        <source>An optional message to attach to the payment request, which will be displayed when the request is opened. Note: The message will not be sent with the payment over the Bitcoin network.</source>
        <translation>지불 요청에 첨부되는 선택가능한 메시지 입니다. 이 메세지는 요청이 열릴 때 표시될 것 입니다. 메모: 이 메시지는 피어코인 네트워크로 전송되지 않습니다.</translation>
    </message>
    <message>
        <source>An optional label to associate with the new receiving address.</source>
        <translation>새로운 받기 주소와 결합될 부가적인 라벨.</translation>
    </message>
    <message>
        <source>Use this form to request payments. All fields are &lt;b&gt;optional&lt;/b&gt;.</source>
        <translation>지급을 요청하기 위해 아래 형식을 사용하세요. 입력값은 &lt;b&gt;선택 사항&lt;/b&gt; 입니다.</translation>
    </message>
    <message>
        <source>An optional amount to request. Leave this empty or zero to not request a specific amount.</source>
        <translation>요청할 금액 입력칸으로 선택 사항입니다. 빈 칸으로 두거나 특정 금액이 필요하지 않는 경우 0을 입력하세요.</translation>
    </message>
    <message>
        <source>&amp;Create new receiving address</source>
        <translation>&amp;새 받을 주소 생성하기</translation>
    </message>
    <message>
        <source>Clear all fields of the form.</source>
        <translation>양식의 모든 필드를 지웁니다.</translation>
    </message>
    <message>
        <source>Clear</source>
        <translation>지우기</translation>
    </message>
    <message>
        <source>Native segwit addresses (aka Bech32 or BIP-173) reduce your transaction fees later on and offer better protection against typos, but old wallets don't support them. When unchecked, an address compatible with older wallets will be created instead.</source>
        <translation>세그윗 주소(Bech32 또는 BIP-173)는 거래 수수료를 줄여주고 오입력을 방지하지만 구버전 지갑은 이를 지원하지 않습니다. 체크하지 않으면 구버전 지갑과 호환되는 주소가 생성됩니다.</translation>
    </message>
    <message>
        <source>Generate native segwit (Bech32) address</source>
        <translation>Bech32 세그윗 주소 생성</translation>
    </message>
    <message>
        <source>Requested payments history</source>
        <translation>지불 요청 이력</translation>
    </message>
    <message>
        <source>Show the selected request (does the same as double clicking an entry)</source>
        <translation>선택된 요청을 표시하기 (더블 클릭으로 항목을 표시할 수 있습니다)</translation>
    </message>
    <message>
        <source>Show</source>
        <translation>보기</translation>
    </message>
    <message>
        <source>Remove the selected entries from the list</source>
        <translation>목록에서 삭제할 항목을 선택하시오</translation>
    </message>
    <message>
        <source>Remove</source>
        <translation>삭제</translation>
    </message>
    <message>
        <source>Copy URI</source>
        <translation>URI 복사</translation>
    </message>
    <message>
        <source>Copy label</source>
        <translation>라벨 복사</translation>
    </message>
    <message>
        <source>Copy message</source>
        <translation>메시지 복사</translation>
    </message>
    <message>
        <source>Copy amount</source>
        <translation>거래액 복사</translation>
    </message>
    <message>
        <source>Could not unlock wallet.</source>
        <translation>지갑을 잠금해제 할 수 없습니다.</translation>
    </message>
    </context>
<context>
    <name>ReceiveRequestDialog</name>
    <message>
        <source>Amount:</source>
        <translation>거래액:</translation>
    </message>
    <message>
        <source>Message:</source>
        <translation>메시지:</translation>
    </message>
    <message>
        <source>Wallet:</source>
        <translation>지갑:</translation>
    </message>
    <message>
        <source>Copy &amp;URI</source>
        <translation>URI 복사(&amp;U)</translation>
    </message>
    <message>
        <source>Copy &amp;Address</source>
        <translation>주소 복사(&amp;A)</translation>
    </message>
    <message>
        <source>&amp;Save Image...</source>
        <translation>이미지 저장(&amp;S)...</translation>
    </message>
    <message>
        <source>Request payment to %1</source>
        <translation>%1에 지불을 요청했습니다</translation>
    </message>
    <message>
        <source>Payment information</source>
        <translation>지불 정보</translation>
    </message>
</context>
<context>
    <name>RecentRequestsTableModel</name>
    <message>
        <source>Date</source>
        <translation>날짜</translation>
    </message>
    <message>
        <source>Label</source>
        <translation>라벨</translation>
    </message>
    <message>
        <source>Message</source>
        <translation>메시지</translation>
    </message>
    <message>
        <source>(no label)</source>
        <translation>(라벨 없음)</translation>
    </message>
    <message>
        <source>(no message)</source>
        <translation>(메세지가 없습니다)</translation>
    </message>
    <message>
        <source>(no amount requested)</source>
        <translation>(요청한 거래액 없음)</translation>
    </message>
    <message>
        <source>Requested</source>
        <translation>요청됨</translation>
    </message>
</context>
<context>
    <name>SendCoinsDialog</name>
    <message>
        <source>Send Coins</source>
        <translation>코인 전송내기</translation>
    </message>
    <message>
        <source>Coin Control Features</source>
        <translation>코인 컨트롤 기능들</translation>
    </message>
    <message>
        <source>Inputs...</source>
        <translation>입력...</translation>
    </message>
    <message>
        <source>automatically selected</source>
        <translation>자동 선택됨</translation>
    </message>
    <message>
        <source>Insufficient funds!</source>
        <translation>잔액이 부족합니다!</translation>
    </message>
    <message>
        <source>Quantity:</source>
        <translation>수량:</translation>
    </message>
    <message>
        <source>Bytes:</source>
        <translation>바이트:</translation>
    </message>
    <message>
        <source>Amount:</source>
        <translation>거래액:</translation>
    </message>
    <message>
        <source>Fee:</source>
        <translation>수수료:</translation>
    </message>
    <message>
        <source>After Fee:</source>
        <translation>수수료 이후:</translation>
    </message>
    <message>
        <source>Change:</source>
        <translation>잔돈:</translation>
    </message>
    <message>
        <source>If this is activated, but the change address is empty or invalid, change will be sent to a newly generated address.</source>
        <translation>이 기능이 활성화되면 거스름돈 주소가 공란이거나 무효인 경우, 거스름돈은 새롭게 생성된 주소로 송금됩니다.</translation>
    </message>
    <message>
        <source>Custom change address</source>
        <translation>주소변경</translation>
    </message>
    <message>
        <source>Transaction Fee:</source>
        <translation>거래 수수료:</translation>
    </message>
    <message>
        <source>Choose...</source>
        <translation>선택 하기...</translation>
    </message>
    <message>
        <source>Using the fallbackfee can result in sending a transaction that will take several hours or days (or never) to confirm. Consider choosing your fee manually or wait until you have validated the complete chain.</source>
        <translation>Fallbackfee를 사용하게 될 경우 보낸 거래가 승인이 완료 될 때까지 몇 시간 혹은 몇 일 (혹은 영원히) 이 걸릴 수 있습니다. 수동으로 수수료를 선택하거나 전체 체인의 유효성이 검증될 때까지 기다리십시오.</translation>
    </message>
    <message>
        <source>Warning: Fee estimation is currently not possible.</source>
        <translation>경고: 지금은 수수료 예측이 불가능합니다.</translation>
    </message>
    <message>
        <source>Specify a custom fee per kB (1,000 bytes) of the transaction's virtual size.

Note:  Since the fee is calculated on a per-byte basis, a fee of "100 satoshis per kB" for a transaction size of 500 bytes (half of 1 kB) would ultimately yield a fee of only 50 satoshis.</source>
        <translation>거래 가상 크기의 kB (1,000 바이트)당 수수료을 지정하십시오.

참고 : 수수료는 바이트 단위로 계산되므로 거래 크기가 500 바이트 (1kB의 절반)일때에 수수료가 "100 satoshis / kB"이면 궁극적으로 50사토시의 수수료만 발생합니다.</translation>
    </message>
    <message>
        <source>per kilobyte</source>
        <translation>킬로바이트 당</translation>
    </message>
    <message>
        <source>Hide</source>
        <translation>숨기기</translation>
    </message>
    <message>
        <source>Recommended:</source>
        <translation>권장:</translation>
    </message>
    <message>
        <source>Custom:</source>
        <translation>사용자 정의:</translation>
    </message>
    <message>
        <source>(Smart fee not initialized yet. This usually takes a few blocks...)</source>
        <translation>(Smart fee가 아직 초기화 되지 않았습니다. 블록 분석이 완전하게 끝날 때 까지 기다려주십시오...)</translation>
    </message>
    <message>
        <source>Send to multiple recipients at once</source>
        <translation>다수의 수령인들에게 한번에 보내기</translation>
    </message>
    <message>
        <source>Add &amp;Recipient</source>
        <translation>수령인 추가하기(&amp;R)</translation>
    </message>
    <message>
        <source>Clear all fields of the form.</source>
        <translation>양식의 모든 필드를 지웁니다.</translation>
    </message>
    <message>
        <source>Dust:</source>
        <translation>더스트:</translation>
    </message>
    <message>
        <source>Hide transaction fee settings</source>
        <translation>거래 수수료 설정 숨기기</translation>
    </message>
    <message>
        <source>When there is less transaction volume than space in the blocks, miners as well as relaying nodes may enforce a minimum fee. Paying only this minimum fee is just fine, but be aware that this can result in a never confirming transaction once there is more demand for bitcoin transactions than the network can process.</source>
        <translation>거래량이 블록에 남은 공간보다 적은 경우에는 채굴자나 중계 노드들이 최소 수수료를 허용할 수 있습니다. 최소 수수료만 지불하는건 괜찮지만, 네트워크가 처리할 수 있는 용량을 넘는 피어코인 거래가 있을 경우에는 이 거래가 승인이 안될 수 있다는 점을 유의하세요.</translation>
    </message>
    <message>
        <source>A too low fee might result in a never confirming transaction (read the tooltip)</source>
        <translation>너무 적은 수수료로는 거래 승인이 안될 수도 있습니다 (툴팁을 참고하세요)</translation>
    </message>
    <message>
        <source>Confirmation time target:</source>
        <translation>승인 시간 목표:</translation>
    </message>
    <message>
        <source>Clear &amp;All</source>
        <translation>모두 지우기(&amp;A)</translation>
    </message>
    <message>
        <source>Balance:</source>
        <translation>잔액:</translation>
    </message>
    <message>
        <source>Confirm the send action</source>
        <translation>전송 기능 확인</translation>
    </message>
    <message>
        <source>S&amp;end</source>
        <translation>보내기(&amp;E)</translation>
    </message>
    <message>
        <source>Copy quantity</source>
        <translation>수량 복사</translation>
    </message>
    <message>
        <source>Copy amount</source>
        <translation>거래액 복사</translation>
    </message>
    <message>
        <source>Copy fee</source>
        <translation>수수료 복사</translation>
    </message>
    <message>
        <source>Copy after fee</source>
        <translation>수수료 이후 복사</translation>
    </message>
    <message>
        <source>Copy bytes</source>
        <translation>bytes 복사</translation>
    </message>
    <message>
        <source>Copy dust</source>
        <translation>더스트 복사</translation>
    </message>
    <message>
        <source>Copy change</source>
        <translation>잔돈 복사</translation>
    </message>
    <message>
        <source>%1 (%2 blocks)</source>
        <translation>%1(%2 블록)</translation>
    </message>
    <message>
        <source> from wallet '%1'</source>
        <translation>%1 지갑에서</translation>
    </message>
    <message>
        <source>%1 to '%2'</source>
        <translation>%1을(를) %2(으)로</translation>
    </message>
    <message>
        <source>%1 to %2</source>
        <translation>%1을(를) %2(으)로</translation>
    </message>
    <message>
        <source>Are you sure you want to send?</source>
        <translation>정말로 보내시겠습니까?</translation>
    </message>
    <message>
        <source>or</source>
        <translation>또는</translation>
    </message>
    <message>
        <source>Please, review your transaction.</source>
        <translation>거래를 재검토 하십시오</translation>
    </message>
    <message>
        <source>Transaction fee</source>
        <translation>거래 수수료</translation>
    </message>
    <message>
        <source>Total Amount</source>
        <translation>총액</translation>
    </message>
    <message>
        <source>To review recipient list click "Show Details..."</source>
        <translation>수령인 목록을 검토하려면 "거래 세부 내역 보기" 를 클릭하십시오</translation>
    </message>
    <message>
        <source>Confirm send coins</source>
        <translation>코인 전송을 확인</translation>
    </message>
    <message>
        <source>Send</source>
        <translation>보내기</translation>
    </message>
    <message>
        <source>Watch-only balance:</source>
        <translation>조회전용 잔액:</translation>
    </message>
    <message>
        <source>The recipient address is not valid. Please recheck.</source>
        <translation>수령인 주소가 정확하지 않습니다. 재확인 바랍니다</translation>
    </message>
    <message>
        <source>The amount to pay must be larger than 0.</source>
        <translation>지불하는 금액은 0 보다 커야 합니다.</translation>
    </message>
    <message>
        <source>The amount exceeds your balance.</source>
        <translation>잔고를 초과하였습니다.</translation>
    </message>
    <message>
        <source>The total exceeds your balance when the %1 transaction fee is included.</source>
        <translation>%1 의 거래수수료를 포함하면 잔고를 초과합니다.</translation>
    </message>
    <message>
        <source>Duplicate address found: addresses should only be used once each.</source>
        <translation>중복된 주소 발견: 주소는 한번만 사용되어야 합니다.</translation>
    </message>
    <message>
        <source>Transaction creation failed!</source>
        <translation>거래 생성에 실패했습니다!</translation>
    </message>
    <message>
        <source>A fee higher than %1 is considered an absurdly high fee.</source>
        <translation>%1 보다 큰 수수료는 지나치게 높은 수수료 입니다.</translation>
    </message>
    <message>
        <source>Payment request expired.</source>
        <translation>지불 요청이 만료되었습니다.</translation>
    </message>
    <message numerus="yes">
        <source>Estimated to begin confirmation within %n block(s).</source>
        <translation><numerusform>%n 블록 안에 승인이 시작될 것으로 추정됩니다.</numerusform></translation>
    </message>
    <message>
        <source>Warning: Invalid Bitcoin address</source>
        <translation>경고: 잘못된 피어코인주소입니다</translation>
    </message>
    <message>
        <source>Warning: Unknown change address</source>
        <translation>경고: 알려지지 않은 주소변경입니다</translation>
    </message>
    <message>
        <source>Confirm custom change address</source>
        <translation>맞춤 주소 변경 확인</translation>
    </message>
    <message>
        <source>The address you selected for change is not part of this wallet. Any or all funds in your wallet may be sent to this address. Are you sure?</source>
        <translation>거스름돈을 위해 선택한 주소는 이 지갑의 일부가 아닙니다. 지갑에 있는 일부 또는 모든 금액을 이 주소로 보낼 수 있습니다. 확실합니까?</translation>
    </message>
    <message>
        <source>(no label)</source>
        <translation>(라벨 없음)</translation>
    </message>
</context>
<context>
    <name>SendCoinsEntry</name>
    <message>
        <source>A&amp;mount:</source>
        <translation>금액(&amp;M):</translation>
    </message>
    <message>
        <source>Pay &amp;To:</source>
        <translation>송금할 대상(&amp;T):</translation>
    </message>
    <message>
        <source>&amp;Label:</source>
        <translation>라벨(&amp;L):</translation>
    </message>
    <message>
        <source>Choose previously used address</source>
        <translation>이전에 사용한 주소를 선택하기</translation>
    </message>
    <message>
        <source>The Bitcoin address to send the payment to</source>
        <translation>이 피어코인 주소로 송금됩니다</translation>
    </message>
    <message>
        <source>Alt+A</source>
        <translation>Alt+A</translation>
    </message>
    <message>
        <source>Paste address from clipboard</source>
        <translation>클립보드로 부터 주소 붙여넣기</translation>
    </message>
    <message>
        <source>Alt+P</source>
        <translation>Alt+P</translation>
    </message>
    <message>
        <source>Remove this entry</source>
        <translation>입력된 항목 삭제</translation>
    </message>
    <message>
        <source>The fee will be deducted from the amount being sent. The recipient will receive less bitcoins than you enter in the amount field. If multiple recipients are selected, the fee is split equally.</source>
        <translation>수수료가 송금되는 금액에서 공제됩니다. 수령자는 금액 필드에서 입력한 금액보다 적은 금액을 전송받게 됩니다. 받는 사람이 여러 명인 경우 수수료는 균등하게 나누어집니다.</translation>
    </message>
    <message>
        <source>S&amp;ubtract fee from amount</source>
        <translation>송금액에서 수수료 공제(&amp;U)</translation>
    </message>
    <message>
        <source>Use available balance</source>
        <translation>잔액 전부 사용하기</translation>
    </message>
    <message>
        <source>Message:</source>
        <translation>메시지:</translation>
    </message>
    <message>
        <source>This is an unauthenticated payment request.</source>
        <translation>인증 되지 않은 지불 요청입니다.</translation>
    </message>
    <message>
        <source>This is an authenticated payment request.</source>
        <translation>인증 된 지불 요청 입니다.</translation>
    </message>
    <message>
        <source>Enter a label for this address to add it to the list of used addresses</source>
        <translation>이 주소에 라벨을 입력하면 사용된 주소 목록에 라벨이 표시됩니다</translation>
    </message>
    <message>
        <source>A message that was attached to the bitcoin: URI which will be stored with the transaction for your reference. Note: This message will not be sent over the Bitcoin network.</source>
        <translation>peercoin: URI에 추가된 메시지는 참고를 위해 거래내역과 함께 저장될 것입니다. Note: 이 메시지는 피어코인 네트워크로 전송되지 않습니다.</translation>
    </message>
    <message>
        <source>Pay To:</source>
        <translation>보낼 주소:</translation>
    </message>
    <message>
        <source>Memo:</source>
        <translation>메모:</translation>
    </message>
</context>
<context>
    <name>ShutdownWindow</name>
    <message>
        <source>%1 is shutting down...</source>
        <translation>%1이 종료 중입니다...</translation>
    </message>
    <message>
        <source>Do not shut down the computer until this window disappears.</source>
        <translation>이 창이 사라지기 전까지 컴퓨터를 끄지 마세요.</translation>
    </message>
</context>
<context>
    <name>SignVerifyMessageDialog</name>
    <message>
        <source>Signatures - Sign / Verify a Message</source>
        <translation>서명 - 싸인 / 메시지 검증</translation>
    </message>
    <message>
        <source>&amp;Sign Message</source>
        <translation>메시지 서명(&amp;S)</translation>
    </message>
    <message>
        <source>You can sign messages/agreements with your addresses to prove you can receive bitcoins sent to them. Be careful not to sign anything vague or random, as phishing attacks may try to trick you into signing your identity over to them. Only sign fully-detailed statements you agree to.</source>
        <translation>당신이 해당 주소로 피어코인을 받을 수 있다는 것을 증명하기 위해 메시지/합의문을 그 주소로 서명할 수 있습니다. 피싱 공격이 당신을 속일 수 있으므로 임의의 내용이나 모호한 내용에 서명하지 않도록 주의하세요. 당신이 동의하는 명확한 조항들에만 서명하세요.</translation>
    </message>
    <message>
        <source>The Bitcoin address to sign the message with</source>
        <translation>메세지를 서명할 피어코인 주소</translation>
    </message>
    <message>
        <source>Choose previously used address</source>
        <translation>이전에 사용한 주소 선택</translation>
    </message>
    <message>
        <source>Alt+A</source>
        <translation>Alt+A</translation>
    </message>
    <message>
        <source>Paste address from clipboard</source>
        <translation>클립보드에서 주소 복사</translation>
    </message>
    <message>
        <source>Alt+P</source>
        <translation>Alt+P</translation>
    </message>
    <message>
        <source>Enter the message you want to sign here</source>
        <translation>여기에 서명할 메시지를 입력하세요</translation>
    </message>
    <message>
        <source>Signature</source>
        <translation>서명</translation>
    </message>
    <message>
        <source>Copy the current signature to the system clipboard</source>
        <translation>이 서명을 시스템 클립보드로 복사</translation>
    </message>
    <message>
        <source>Sign the message to prove you own this Bitcoin address</source>
        <translation>당신이 이 피어코인 주소를 소유한다는 증명을 위해 메시지를 서명합니다</translation>
    </message>
    <message>
        <source>Sign &amp;Message</source>
        <translation>메시지 서명(&amp;M)</translation>
    </message>
    <message>
        <source>Reset all sign message fields</source>
        <translation>모든 입력항목을 초기화합니다</translation>
    </message>
    <message>
        <source>Clear &amp;All</source>
        <translation>모두 지우기(&amp;A)</translation>
    </message>
    <message>
        <source>&amp;Verify Message</source>
        <translation>메시지 검증(&amp;V)</translation>
    </message>
    <message>
        <source>Enter the receiver's address, message (ensure you copy line breaks, spaces, tabs, etc. exactly) and signature below to verify the message. Be careful not to read more into the signature than what is in the signed message itself, to avoid being tricked by a man-in-the-middle attack. Note that this only proves the signing party receives with the address, it cannot prove sendership of any transaction!</source>
        <translation>메시지를 검증하기 위해 아래 칸에 각각 지갑 주소와 메시지, 서명을 입력하세요 (메시지 원본의 띄어쓰기, 들여쓰기, 행 나눔 등이 정확하게 입력되어야 하므로 원본을 복사해서 입력하세요). 네트워크 침입자의 속임수에 넘어가지 않도록 서명된 메시지 내용 이외의 내용은 참고하지 않도록 유의하세요. 이 기능은 단순히 서명한 쪽에서 해당 주소로 송금을 받을 수 있다는 것을 증명하는 것 뿐이며 그 이상은 어떤 것도 보증하지 않습니다.</translation>
    </message>
    <message>
        <source>The Bitcoin address the message was signed with</source>
        <translation>메세지의 서명에 사용된 피어코인 주소</translation>
    </message>
    <message>
        <source>Verify the message to ensure it was signed with the specified Bitcoin address</source>
        <translation>입력된 피어코인 주소로 메시지가 서명되었는지 검증합니다</translation>
    </message>
    <message>
        <source>Verify &amp;Message</source>
        <translation>메시지 검증(&amp;M)</translation>
    </message>
    <message>
        <source>Reset all verify message fields</source>
        <translation>모든 입력 항목을 초기화합니다</translation>
    </message>
    <message>
        <source>Click "Sign Message" to generate signature</source>
        <translation>서명을 만들려면 "메시지 서명"을 클릭하세요</translation>
    </message>
    <message>
        <source>The entered address is invalid.</source>
        <translation>입력한 주소가 잘못되었습니다.</translation>
    </message>
    <message>
        <source>Please check the address and try again.</source>
        <translation>주소를 확인하고 다시 시도하십시오.</translation>
    </message>
    <message>
        <source>The entered address does not refer to a key.</source>
        <translation>입력한 주소는 지갑내 키를 참조하지 않습니다.</translation>
    </message>
    <message>
        <source>Wallet unlock was cancelled.</source>
        <translation>지갑 잠금 해제를 취소했습니다.</translation>
    </message>
    <message>
        <source>No error</source>
        <translation>오류 없음</translation>
    </message>
    <message>
        <source>Private key for the entered address is not available.</source>
        <translation>입력한 주소에 대한 개인키가 없습니다.</translation>
    </message>
    <message>
        <source>Message signing failed.</source>
        <translation>메시지 서명에 실패했습니다.</translation>
    </message>
    <message>
        <source>Message signed.</source>
        <translation>메시지를 서명했습니다.</translation>
    </message>
    <message>
        <source>The signature could not be decoded.</source>
        <translation>서명을 해독할 수 없습니다.</translation>
    </message>
    <message>
        <source>Please check the signature and try again.</source>
        <translation>서명을 확인하고 다시 시도하십시오.</translation>
    </message>
    <message>
        <source>The signature did not match the message digest.</source>
        <translation>메시지 다이제스트와 서명이 일치하지 않습니다.</translation>
    </message>
    <message>
        <source>Message verification failed.</source>
        <translation>메시지 검증에 실패했습니다.</translation>
    </message>
    <message>
        <source>Message verified.</source>
        <translation>메시지가 검증됐습니다.</translation>
    </message>
</context>
<context>
    <name>TrafficGraphWidget</name>
    <message>
        <source>KB/s</source>
        <translation>KB/s</translation>
    </message>
</context>
<context>
    <name>TransactionDesc</name>
    <message numerus="yes">
        <source>Open for %n more block(s)</source>
        <translation><numerusform>%n개의 더 많은 블록 열기</numerusform></translation>
    </message>
    <message>
        <source>Open until %1</source>
        <translation>%1 까지 열림</translation>
    </message>
    <message>
        <source>conflicted with a transaction with %1 confirmations</source>
        <translation>%1 승인이 있는 거래와 충돌함</translation>
    </message>
    <message>
        <source>0/unconfirmed, %1</source>
        <translation>0/미승인, %1</translation>
    </message>
    <message>
        <source>in memory pool</source>
        <translation>메모리 풀 안에 있음</translation>
    </message>
    <message>
        <source>not in memory pool</source>
        <translation>메모리 풀 안에 없음</translation>
    </message>
    <message>
        <source>abandoned</source>
        <translation>버려진</translation>
    </message>
    <message>
        <source>%1/unconfirmed</source>
        <translation>%1/미확인</translation>
    </message>
    <message>
        <source>%1 confirmations</source>
        <translation>%1 확인됨</translation>
    </message>
    <message>
        <source>Status</source>
        <translation>상태</translation>
    </message>
    <message>
        <source>Date</source>
        <translation>날짜</translation>
    </message>
    <message>
        <source>Source</source>
        <translation>소스</translation>
    </message>
    <message>
        <source>Generated</source>
        <translation>생성됨</translation>
    </message>
    <message>
        <source>From</source>
        <translation>보낸 주소</translation>
    </message>
    <message>
        <source>unknown</source>
        <translation>알수없음</translation>
    </message>
    <message>
        <source>To</source>
        <translation>받는 주소</translation>
    </message>
    <message>
        <source>own address</source>
        <translation>자신의 주소</translation>
    </message>
    <message>
        <source>watch-only</source>
        <translation>조회전용</translation>
    </message>
    <message>
        <source>label</source>
        <translation>라벨</translation>
    </message>
    <message>
        <source>Credit</source>
        <translation>입금액</translation>
    </message>
    <message numerus="yes">
        <source>matures in %n more block(s)</source>
        <translation><numerusform>%n개의 블록검증이 더 필요함</numerusform></translation>
    </message>
    <message>
        <source>not accepted</source>
        <translation>승인되지 않음</translation>
    </message>
    <message>
        <source>Debit</source>
        <translation>출금액</translation>
    </message>
    <message>
        <source>Total debit</source>
        <translation>총 출금액</translation>
    </message>
    <message>
        <source>Total credit</source>
        <translation>총 입금액</translation>
    </message>
    <message>
        <source>Transaction fee</source>
        <translation>거래 수수료</translation>
    </message>
    <message>
        <source>Net amount</source>
        <translation>총 거래액</translation>
    </message>
    <message>
        <source>Message</source>
        <translation>메시지</translation>
    </message>
    <message>
        <source>Comment</source>
        <translation>설명</translation>
    </message>
    <message>
        <source>Transaction ID</source>
        <translation>거래 ID</translation>
    </message>
    <message>
        <source>Transaction total size</source>
        <translation>거래 총 크기</translation>
    </message>
    <message>
        <source>Transaction virtual size</source>
        <translation>가상 거래 사이즈</translation>
    </message>
    <message>
        <source>Output index</source>
        <translation>출력 인덱스</translation>
    </message>
    <message>
        <source> (Certificate was not verified)</source>
        <translation>(인증서가 확인되지 않았습니다)</translation>
    </message>
    <message>
        <source>Merchant</source>
        <translation>상점</translation>
    </message>
    <message>
        <source>Generated coins must mature %1 blocks before they can be spent. When you generated this block, it was broadcast to the network to be added to the block chain. If it fails to get into the chain, its state will change to "not accepted" and it won't be spendable. This may occasionally happen if another node generates a block within a few seconds of yours.</source>
        <translation>신규 채굴된 코인이 사용되기 위해서는 %1 개의 블록이 경과되어야 합니다. 블록을 생성할 때 블록체인에 추가되도록 네트워크에 전파되는 과정을 거치는데, 블록체인에 포함되지 못하고 실패한다면 해당 블록의 상태는 '미승인'으로 표현되고 피어코인 또한 사용될 수 없습니다. 이 현상은 다른 노드가 비슷한 시간대에 동시에 블록을 생성할 때 종종 발생할 수 있습니다.</translation>
    </message>
    <message>
        <source>Debug information</source>
        <translation>디버깅 정보</translation>
    </message>
    <message>
        <source>Transaction</source>
        <translation>거래</translation>
    </message>
    <message>
        <source>Inputs</source>
        <translation>입력</translation>
    </message>
    <message>
        <source>Amount</source>
        <translation type="unfinished">금액</translation>
    </message>
    <message>
        <source>Enter a Bitcoin address (e.g. %1)</source>
        <translation type="unfinished">비트코인 주소를 입력하세요 (예: %1)</translation>
    </message>
    <message>
        <source>Unroutable</source>
        <translation type="unfinished">라우팅할 수 없습니다.</translation>
    </message>
    <message>
        <source>Inbound</source>
        <extracomment>An inbound connection from a peer. An inbound connection is a connection initiated by a peer.</extracomment>
        <translation type="unfinished">인바운드</translation>
    </message>
    <message>
        <source>Outbound</source>
        <extracomment>An outbound connection to a peer. An outbound connection is a connection initiated by us.</extracomment>
        <translation type="unfinished">아웃바운드</translation>
    </message>
    <message>
        <source>Full Relay</source>
        <extracomment>Peer connection type that relays all network information.</extracomment>
        <translation type="unfinished">전체 릴레이</translation>
    </message>
    <message>
        <source>Block Relay</source>
        <extracomment>Peer connection type that relays network information about blocks and not transactions or addresses.</extracomment>
        <translation type="unfinished">블록 릴레이</translation>
    </message>
    <message>
        <source>Manual</source>
        <extracomment>Peer connection type established manually through one of several methods.</extracomment>
        <translation type="unfinished">매뉴얼</translation>
    </message>
    <message>
        <source>Feeler</source>
        <extracomment>Short-lived peer connection type that tests the aliveness of known addresses.</extracomment>
        <translation type="unfinished">필러</translation>
    </message>
    <message>
        <source>Address Fetch</source>
        <extracomment>Short-lived peer connection type that solicits known addresses from a peer.</extracomment>
        <translation type="unfinished">주소 가져오기</translation>
    </message>
    <message>
        <source>%1 d</source>
        <translation type="unfinished">%1 일</translation>
    </message>
    <message>
        <source>%1 h</source>
        <translation type="unfinished">%1 시간</translation>
    </message>
    <message>
        <source>%1 m</source>
        <translation type="unfinished">%1 분</translation>
    </message>
    <message>
        <source>%1 s</source>
        <translation type="unfinished">%1 초</translation>
    </message>
    <message>
        <source>None</source>
        <translation type="unfinished">없음</translation>
    </message>
    <message numerus="yes">
        <source>%n second(s)</source>
        <translation type="unfinished">
            <numerusform>%n초</numerusform>
        </translation>
    </message>
    <message numerus="yes">
        <source>%n minute(s)</source>
        <translation type="unfinished">
            <numerusform>%n분</numerusform>
        </translation>
    </message>
    <message numerus="yes">
        <source>%n hour(s)</source>
        <translation type="unfinished">
            <numerusform>%n시간</numerusform>
        </translation>
    </message>
    <message numerus="yes">
        <source>%n day(s)</source>
        <translation type="unfinished">
            <numerusform>%n일</numerusform>
        </translation>
    </message>
    <message numerus="yes">
        <source>%n week(s)</source>
        <translation type="unfinished">
            <numerusform>%n주</numerusform>
        </translation>
    </message>
    <message>
        <source>%1 and %2</source>
        <translation type="unfinished">%1 과 %2</translation>
    </message>
    <message numerus="yes">
        <source>%n year(s)</source>
        <translation type="unfinished">
            <numerusform>%n년</numerusform>
        </translation>
    </message>
    <message>
        <source>%1 B</source>
        <translation type="unfinished">%1 바이트</translation>
    </message>
    <message>
        <source>%1 MB</source>
        <translation type="unfinished">%1 메가바이트</translation>
    </message>
    <message>
        <source>%1 GB</source>
        <translation type="unfinished">%1 기가바이트</translation>
    </message>
</context>
<context>
    <name>BitcoinGUI</name>
    <message>
        <source>&amp;Overview</source>
        <translation type="unfinished">개요(&amp;O)</translation>
    </message>
    <message>
        <source>Show general overview of wallet</source>
        <translation type="unfinished">지갑의 일반적 개요를 보여주기</translation>
    </message>
    <message>
        <source>&amp;Transactions</source>
        <translation type="unfinished">거래(&amp;T)</translation>
    </message>
    <message>
        <source>Browse transaction history</source>
        <translation type="unfinished">거래내역을 검색하기</translation>
    </message>
    <message>
        <source>E&amp;xit</source>
        <translation type="unfinished">나가기(&amp;X)</translation>
    </message>
    <message>
        <source>Quit application</source>
        <translation type="unfinished">어플리케이션 종료</translation>
    </message>
    <message>
        <source>&amp;About %1</source>
        <translation type="unfinished">%1 정보(&amp;A)</translation>
    </message>
    <message>
        <source>Show information about %1</source>
        <translation type="unfinished">%1 정보를 표시합니다</translation>
    </message>
    <message>
        <source>About &amp;Qt</source>
        <translation type="unfinished">&amp;Qt 정보</translation>
    </message>
    <message>
        <source>Show information about Qt</source>
        <translation type="unfinished">Qt 정보를 표시합니다</translation>
    </message>
    <message>
        <source>Modify configuration options for %1</source>
        <translation type="unfinished">%1 설정 옵션 수정</translation>
    </message>
    <message>
        <source>Create a new wallet</source>
        <translation type="unfinished">새로운 지갑 생성하기</translation>
    </message>
    <message>
        <source>&amp;Minimize</source>
        <translation type="unfinished">&amp;최소화</translation>
    </message>
    <message>
        <source>Wallet:</source>
        <translation type="unfinished">지갑:</translation>
    </message>
    <message>
        <source>Network activity disabled.</source>
        <extracomment>A substring of the tooltip.</extracomment>
        <translation type="unfinished">네트워크 활동이 정지됨.</translation>
    </message>
    <message>
        <source>Proxy is &lt;b&gt;enabled&lt;/b&gt;: %1</source>
        <translation type="unfinished">프록시가 &lt;b&gt;활성화&lt;/b&gt; 되었습니다: %1</translation>
    </message>
    <message>
        <source>Send coins to a Bitcoin address</source>
        <translation type="unfinished">코인을 비트코인 주소로 전송합니다.</translation>
    </message>
    <message>
        <source>Backup wallet to another location</source>
        <translation type="unfinished">지갑을 다른장소에 백업합니다.</translation>
    </message>
    <message>
        <source>Change the passphrase used for wallet encryption</source>
        <translation type="unfinished">지갑 암호화에 사용되는 암호를 변경합니다.</translation>
    </message>
    <message>
        <source>&amp;Send</source>
        <translation type="unfinished">보내기(&amp;S)</translation>
    </message>
    <message>
        <source>&amp;Receive</source>
        <translation type="unfinished">받기(&amp;R)</translation>
    </message>
    <message>
        <source>&amp;Options…</source>
        <translation type="unfinished">옵션(&amp;O)</translation>
    </message>
    <message>
        <source>&amp;Encrypt Wallet…</source>
        <translation type="unfinished">지갑 암호화(&amp;E)</translation>
    </message>
    <message>
        <source>Encrypt the private keys that belong to your wallet</source>
        <translation type="unfinished">지갑에 포함된 개인키 암호화하기</translation>
    </message>
    <message>
        <source>&amp;Backup Wallet…</source>
        <translation type="unfinished">지갑 백업(&amp;B)</translation>
    </message>
    <message>
        <source>&amp;Change Passphrase…</source>
        <translation type="unfinished">암호문 변경(&amp;C)</translation>
    </message>
    <message>
        <source>Sign &amp;message…</source>
        <translation type="unfinished">메시지 서명(&amp;M)</translation>
    </message>
    <message>
        <source>Sign messages with your Bitcoin addresses to prove you own them</source>
        <translation type="unfinished">지갑 주소가 본인 소유인지 증명하기 위해 메시지를 서명합니다.</translation>
    </message>
    <message>
        <source>&amp;Verify message…</source>
        <translation type="unfinished">메시지 검증(&amp;V)</translation>
    </message>
    <message>
        <source>Verify messages to ensure they were signed with specified Bitcoin addresses</source>
        <translation type="unfinished">해당 비트코인 주소로 서명되었는지 확인하기 위해 메시지를 검증합니다.</translation>
    </message>
    <message>
        <source>&amp;Load PSBT from file…</source>
        <translation type="unfinished">파일에서 PSBT 불러오기(&amp;L)</translation>
    </message>
    <message>
        <source>Open &amp;URI…</source>
        <translation type="unfinished">URI 열기(&amp;U)...</translation>
    </message>
    <message>
        <source>Close Wallet…</source>
        <translation type="unfinished">지갑 닫기...</translation>
    </message>
    <message>
        <source>Create Wallet…</source>
        <translation type="unfinished">지갑 생성하기...</translation>
    </message>
    <message>
        <source>Close All Wallets…</source>
        <translation type="unfinished">모든 지갑 닫기...</translation>
    </message>
    <message>
        <source>&amp;File</source>
        <translation type="unfinished">파일(&amp;F)</translation>
    </message>
    <message>
        <source>&amp;Settings</source>
        <translation type="unfinished">설정(&amp;S)</translation>
    </message>
    <message>
        <source>&amp;Help</source>
        <translation type="unfinished">도움말(&amp;H)</translation>
    </message>
    <message>
        <source>Tabs toolbar</source>
        <translation type="unfinished">툴바 색인표</translation>
    </message>
    <message>
        <source>Syncing Headers (%1%)…</source>
        <translation type="unfinished">헤더 동기화 중 (%1%)...</translation>
    </message>
    <message>
        <source>Synchronizing with network…</source>
        <translation type="unfinished">네트워크와 동기화 중...</translation>
    </message>
    <message>
        <source>Indexing blocks on disk…</source>
        <translation type="unfinished">디스크에서 블록 색인 중...</translation>
    </message>
    <message>
        <source>Processing blocks on disk…</source>
        <translation type="unfinished">디스크에서 블록 처리 중...</translation>
    </message>
    <message>
        <source>Connecting to peers…</source>
        <translation type="unfinished">피어에 연결 중...</translation>
    </message>
    <message>
        <source>Request payments (generates QR codes and bitcoin: URIs)</source>
        <translation type="unfinished">지불 요청하기 (QR 코드와 bitcoin을 생성합니다: URIs)</translation>
    </message>
    <message>
        <source>Show the list of used sending addresses and labels</source>
        <translation type="unfinished">한번 이상 사용된 보내는 주소와 라벨의 목록을 보이기</translation>
    </message>
    <message>
        <source>Show the list of used receiving addresses and labels</source>
        <translation type="unfinished">한번 이상 사용된 받는 주소와 라벨의 목록을 보이기</translation>
    </message>
    <message>
        <source>&amp;Command-line options</source>
        <translation type="unfinished">명령줄 옵션(&amp;C)</translation>
    </message>
    <message numerus="yes">
        <source>Processed %n block(s) of transaction history.</source>
        <translation type="unfinished">
            <numerusform>%n블록의 트랜잭션 내역이 처리되었습니다.</numerusform>
        </translation>
    </message>
    <message>
        <source>%1 behind</source>
        <translation type="unfinished">%1 뒷처지는 중</translation>
    </message>
    <message>
        <source>Catching up…</source>
        <translation type="unfinished">따라잡기...</translation>
    </message>
    <message>
        <source>Last received block was generated %1 ago.</source>
        <translation type="unfinished">최근에 받은 블록은 %1 전에 생성되었습니다.</translation>
    </message>
    <message>
        <source>Transactions after this will not yet be visible.</source>
        <translation type="unfinished">이 후의 거래들은 아직 보이지 않을 것입니다.</translation>
    </message>
    <message>
        <source>Error</source>
        <translation type="unfinished">오류</translation>
    </message>
    <message>
        <source>Warning</source>
        <translation type="unfinished">경고</translation>
    </message>
    <message>
        <source>Information</source>
        <translation type="unfinished">정보</translation>
    </message>
    <message>
        <source>Up to date</source>
        <translation type="unfinished">최신 정보</translation>
    </message>
    <message>
        <source>Ctrl+Q</source>
        <translation type="unfinished">Crtl + Q</translation>
    </message>
    <message>
        <source>Load Partially Signed Bitcoin Transaction</source>
        <translation type="unfinished">부분적으로 서명된 비트코인 트랜잭션 불러오기</translation>
    </message>
    <message>
        <source>Load PSBT from &amp;clipboard…</source>
        <translation type="unfinished">PSBT 혹은 클립보드에서 불러오기</translation>
    </message>
    <message>
        <source>Load Partially Signed Bitcoin Transaction from clipboard</source>
        <translation type="unfinished">클립보드로부터 부분적으로 서명된 비트코인 트랜잭션 불러오기</translation>
    </message>
    <message>
        <source>Node window</source>
        <translation type="unfinished">노드 창</translation>
    </message>
    <message>
        <source>Open node debugging and diagnostic console</source>
        <translation type="unfinished">노드 디버깅 및 진단 콘솔 열기 </translation>
    </message>
    <message>
        <source>&amp;Sending addresses</source>
        <translation type="unfinished">보내는 주소들(&amp;S)</translation>
    </message>
    <message>
        <source>&amp;Receiving addresses</source>
        <translation type="unfinished">받는 주소들(&amp;R)</translation>
    </message>
    <message>
        <source>Open a bitcoin: URI</source>
        <translation type="unfinished">bitcoin 열기: URI</translation>
    </message>
    <message>
        <source>Open Wallet</source>
        <translation type="unfinished">지갑 열기</translation>
    </message>
    <message>
        <source>Open a wallet</source>
        <translation type="unfinished">지갑 하나 열기</translation>
    </message>
    <message>
        <source>Close wallet</source>
        <translation type="unfinished">지갑 닫기</translation>
    </message>
    <message>
        <source>Restore Wallet…</source>
        <extracomment>Name of the menu item that restores wallet from a backup file.</extracomment>
        <translation type="unfinished">지갑 복구</translation>
    </message>
    <message>
        <source>Restore a wallet from a backup file</source>
        <extracomment>Status tip for Restore Wallet menu item</extracomment>
        <translation type="unfinished">백업파일에서 지갑 복구하기</translation>
    </message>
    <message>
        <source>Close all wallets</source>
        <translation type="unfinished">모든 지갑 닫기</translation>
    </message>
    <message>
        <source>Show the %1 help message to get a list with possible Bitcoin command-line options</source>
        <translation type="unfinished">사용할 수 있는 비트코인 명령줄 옵션 목록을 가져오기 위해 %1 도움말 메시지를 표시합니다.</translation>
    </message>
    <message>
        <source>&amp;Mask values</source>
        <translation type="unfinished">마스크값(&amp;M)</translation>
    </message>
    <message>
        <source>Mask the values in the Overview tab</source>
        <translation type="unfinished">개요 탭에서 값을 마스킹합니다.</translation>
    </message>
    <message>
        <source>default wallet</source>
        <translation type="unfinished">기본 지갑</translation>
    </message>
    <message>
        <source>No wallets available</source>
        <translation type="unfinished">사용 가능한 블록이 없습니다.</translation>
    </message>
    <message>
        <source>Wallet Data</source>
        <extracomment>Name of the wallet data file format.</extracomment>
        <translation type="unfinished">지갑 정보</translation>
    </message>
    <message>
        <source>Wallet Name</source>
        <extracomment>Label of the input field where the name of the wallet is entered.</extracomment>
        <translation type="unfinished">지갑 이름</translation>
    </message>
    <message>
        <source>&amp;Window</source>
        <translation type="unfinished">창(&amp;W)</translation>
    </message>
    <message>
        <source>Zoom</source>
        <translation type="unfinished">최대화</translation>
    </message>
    <message>
        <source>Main Window</source>
        <translation type="unfinished">메인창</translation>
    </message>
    <message>
        <source>%1 client</source>
        <translation type="unfinished">%1 클라이언트</translation>
    </message>
    <message>
        <source>&amp;Hide</source>
        <translation type="unfinished">&amp;숨기기</translation>
    </message>
    <message>
        <source>S&amp;how</source>
        <translation type="unfinished">보여주기</translation>
    </message>
    <message numerus="yes">
        <source>%n active connection(s) to Bitcoin network.</source>
        <extracomment>A substring of the tooltip.</extracomment>
        <translation type="unfinished">
            <numerusform>비트코인 네트워크에 활성화된 %n연결</numerusform>
        </translation>
    </message>
    <message>
        <source>Click for more actions.</source>
        <extracomment>A substring of the tooltip. "More actions" are available via the context menu.</extracomment>
        <translation type="unfinished">추가 작업을 하려면 클릭하세요.</translation>
    </message>
    <message>
        <source>Show Peers tab</source>
        <extracomment>A context menu item. The "Peers tab" is an element of the "Node window".</extracomment>
        <translation type="unfinished">피어 탭 보기</translation>
    </message>
    <message>
        <source>Disable network activity</source>
        <extracomment>A context menu item.</extracomment>
        <translation type="unfinished">네트워크 비활성화 하기</translation>
    </message>
    <message>
        <source>Enable network activity</source>
        <extracomment>A context menu item. The network activity was disabled previously.</extracomment>
        <translation type="unfinished">네트워크 활성화 하기</translation>
    </message>
    <message>
        <source>Error: %1</source>
        <translation type="unfinished">오류: %1</translation>
    </message>
    <message>
<<<<<<< HEAD
        <source>Warning: We do not appear to fully agree with our peers! You may need to upgrade, or other nodes may need to upgrade.</source>
        <translation>경고: 현재 피어코인 버전이 다른 네트워크 참여자들과 동일하지 않은 것 같습니다. 당신 또는 다른 참여자들이 동일한 피어코인 버전으로 업그레이드 할 필요가 있습니다.</translation>
=======
        <source>Warning: %1</source>
        <translation type="unfinished">경고: %1</translation>
>>>>>>> b33fecfa
    </message>
    <message>
        <source>Date: %1
</source>
        <translation type="unfinished">날짜: %1
</translation>
    </message>
    <message>
        <source>Amount: %1
</source>
        <translation type="unfinished">금액: %1
</translation>
    </message>
    <message>
        <source>Wallet: %1
</source>
        <translation type="unfinished">지갑: %1
</translation>
    </message>
    <message>
        <source>Type: %1
</source>
        <translation type="unfinished">종류: %1
</translation>
    </message>
    <message>
        <source>Label: %1
</source>
        <translation type="unfinished">라벨: %1
</translation>
    </message>
    <message>
        <source>Address: %1
</source>
        <translation type="unfinished">주소: %1
</translation>
    </message>
    <message>
        <source>Sent transaction</source>
        <translation type="unfinished">발송된 거래</translation>
    </message>
    <message>
        <source>Incoming transaction</source>
        <translation type="unfinished">들어오고 있는 거래</translation>
    </message>
    <message>
        <source>HD key generation is &lt;b&gt;enabled&lt;/b&gt;</source>
        <translation type="unfinished">HD 키 생성이 &lt;b&gt;활성화되었습니다&lt;/b&gt;</translation>
    </message>
    <message>
        <source>HD key generation is &lt;b&gt;disabled&lt;/b&gt;</source>
        <translation type="unfinished">HD 키 생성이 &lt;b&gt;비활성화되었습니다&lt;/b&gt;</translation>
    </message>
    <message>
        <source>Private key &lt;b&gt;disabled&lt;/b&gt;</source>
        <translation type="unfinished">개인키 &lt;b&gt;비활성화됨&lt;/b&gt;</translation>
    </message>
    <message>
        <source>Wallet is &lt;b&gt;encrypted&lt;/b&gt; and currently &lt;b&gt;unlocked&lt;/b&gt;</source>
        <translation type="unfinished">지갑이 &lt;b&gt;암호화&lt;/b&gt; 되었고 현재 &lt;b&gt;잠금해제&lt;/b&gt; 되었습니다</translation>
    </message>
    <message>
        <source>Wallet is &lt;b&gt;encrypted&lt;/b&gt; and currently &lt;b&gt;locked&lt;/b&gt;</source>
        <translation type="unfinished">지갑이 &lt;b&gt;암호화&lt;/b&gt; 되었고 현재 &lt;b&gt;잠겨&lt;/b&gt; 있습니다</translation>
    </message>
    <message>
        <source>Original message:</source>
        <translation type="unfinished">원본 메세지:</translation>
    </message>
</context>
<context>
    <name>UnitDisplayStatusBarControl</name>
    <message>
        <source>Unit to show amounts in. Click to select another unit.</source>
        <translation type="unfinished">거래액을 표시하는 단위. 클릭해서 다른 단위를 선택할 수 있습니다.</translation>
    </message>
</context>
<context>
    <name>CoinControlDialog</name>
    <message>
        <source>Coin Selection</source>
        <translation type="unfinished">코인 선택</translation>
    </message>
    <message>
        <source>Quantity:</source>
        <translation type="unfinished">수량:</translation>
    </message>
    <message>
        <source>Bytes:</source>
        <translation type="unfinished">바이트:</translation>
    </message>
    <message>
        <source>Amount:</source>
        <translation type="unfinished">금액:</translation>
    </message>
    <message>
        <source>Fee:</source>
        <translation type="unfinished">수수료:</translation>
    </message>
    <message>
        <source>Dust:</source>
        <translation type="unfinished">더스트:</translation>
    </message>
    <message>
        <source>After Fee:</source>
        <translation type="unfinished">수수료 이후:</translation>
    </message>
    <message>
        <source>Change:</source>
        <translation type="unfinished">잔돈:</translation>
    </message>
    <message>
        <source>(un)select all</source>
        <translation type="unfinished">모두 선택(해제)</translation>
    </message>
    <message>
        <source>Tree mode</source>
        <translation type="unfinished">트리 모드</translation>
    </message>
    <message>
        <source>List mode</source>
        <translation type="unfinished">리스트 모드</translation>
    </message>
    <message>
        <source>Amount</source>
        <translation type="unfinished">금액</translation>
    </message>
    <message>
        <source>Received with label</source>
        <translation type="unfinished">입금과 함께 수신된 라벨</translation>
    </message>
    <message>
        <source>Received with address</source>
        <translation type="unfinished">입금과 함께 수신된 주소</translation>
    </message>
    <message>
        <source>Date</source>
        <translation type="unfinished">날짜</translation>
    </message>
    <message>
        <source>Confirmations</source>
        <translation type="unfinished">확인</translation>
    </message>
    <message>
        <source>Confirmed</source>
        <translation type="unfinished">확인됨</translation>
    </message>
    <message>
        <source>Copy amount</source>
        <translation type="unfinished">거래액 복사</translation>
    </message>
    <message>
        <source>&amp;Copy address</source>
        <translation type="unfinished">&amp; 주소 복사</translation>
    </message>
    <message>
        <source>Copy &amp;label</source>
        <translation type="unfinished">복사 &amp; 라벨</translation>
    </message>
    <message>
        <source>Copy &amp;amount</source>
        <translation type="unfinished">복사 &amp; 금액</translation>
    </message>
    <message>
        <source>Copy transaction &amp;ID and output index</source>
        <translation type="unfinished">거래 &amp; 결과 인덱스값 혹은 ID 복사</translation>
    </message>
    <message>
        <source>L&amp;ock unspent</source>
        <translation type="unfinished">L&amp;ock 미사용</translation>
    </message>
    <message>
        <source>&amp;Unlock unspent</source>
        <translation type="unfinished">&amp; 사용 안 함 잠금 해제</translation>
    </message>
    <message>
        <source>Copy quantity</source>
        <translation type="unfinished">수량 복사</translation>
    </message>
    <message>
        <source>Copy fee</source>
        <translation type="unfinished">수수료 복사</translation>
    </message>
    <message>
        <source>Copy after fee</source>
        <translation type="unfinished">수수료 이후 복사</translation>
    </message>
    <message>
        <source>Copy bytes</source>
        <translation type="unfinished">bytes 복사</translation>
    </message>
    <message>
        <source>Copy dust</source>
        <translation type="unfinished">더스트 복사</translation>
    </message>
    <message>
        <source>Copy change</source>
        <translation type="unfinished">잔돈 복사</translation>
    </message>
    <message>
        <source>(%1 locked)</source>
        <translation type="unfinished">(%1 잠금)</translation>
    </message>
    <message>
        <source>yes</source>
        <translation type="unfinished">예</translation>
    </message>
    <message>
        <source>no</source>
        <translation type="unfinished">아니요</translation>
    </message>
    <message>
        <source>This label turns red if any recipient receives an amount smaller than the current dust threshold.</source>
        <translation type="unfinished">수령인이 현재 더스트 임계값보다 작은 양을 수신하면 이 라벨이 빨간색으로 변합니다.</translation>
    </message>
    <message>
        <source>Can vary +/- %1 satoshi(s) per input.</source>
        <translation type="unfinished">입력마다 +/- %1 사토시(satoshi)가 바뀔 수 있습니다.</translation>
    </message>
    <message>
        <source>(no label)</source>
        <translation type="unfinished">(라벨 없음)</translation>
    </message>
    <message>
        <source>change from %1 (%2)</source>
        <translation type="unfinished">%1 로부터 변경 (%2)</translation>
    </message>
    <message>
        <source>(change)</source>
        <translation type="unfinished">(잔돈)</translation>
    </message>
</context>
<context>
    <name>CreateWalletActivity</name>
    <message>
        <source>Create Wallet</source>
        <extracomment>Title of window indicating the progress of creation of a new wallet.</extracomment>
        <translation type="unfinished">지갑 생성하기</translation>
    </message>
    <message>
        <source>Creating Wallet &lt;b&gt;%1&lt;/b&gt;…</source>
        <extracomment>Descriptive text of the create wallet progress window which indicates to the user which wallet is currently being created.</extracomment>
        <translation type="unfinished">지갑 생성 &lt;b&gt;%1&lt;/b&gt; 진행 중...</translation>
    </message>
    <message>
        <source>Create wallet failed</source>
        <translation type="unfinished">지갑 생성하기 실패</translation>
    </message>
    <message>
        <source>Create wallet warning</source>
        <translation type="unfinished">지갑 생성 경고</translation>
    </message>
    <message>
        <source>Can't list signers</source>
        <translation type="unfinished">서명자를 나열할 수 없습니다.</translation>
    </message>
    </context>
<context>
    <name>LoadWalletsActivity</name>
    <message>
        <source>Load Wallets</source>
        <extracomment>Title of progress window which is displayed when wallets are being loaded.</extracomment>
        <translation type="unfinished">지갑 불러오기</translation>
    </message>
    <message>
        <source>Loading wallets…</source>
        <extracomment>Descriptive text of the load wallets progress window which indicates to the user that wallets are currently being loaded.</extracomment>
        <translation type="unfinished">지갑 불러오는 중...</translation>
    </message>
</context>
<context>
    <name>OpenWalletActivity</name>
    <message>
        <source>Open wallet failed</source>
        <translation type="unfinished">지갑 열기 실패</translation>
    </message>
    <message>
        <source>Open wallet warning</source>
        <translation type="unfinished">지갑 열기 경고</translation>
    </message>
    <message>
        <source>default wallet</source>
        <translation type="unfinished">기본 지갑</translation>
    </message>
    <message>
        <source>Open Wallet</source>
        <extracomment>Title of window indicating the progress of opening of a wallet.</extracomment>
        <translation type="unfinished">지갑 열기</translation>
    </message>
    <message>
        <source>Opening Wallet &lt;b&gt;%1&lt;/b&gt;…</source>
        <extracomment>Descriptive text of the open wallet progress window which indicates to the user which wallet is currently being opened.</extracomment>
        <translation type="unfinished">지갑 열기 &lt;b&gt;%1&lt;/b&gt; 진행 중...</translation>
    </message>
</context>
<context>
    <name>WalletController</name>
    <message>
        <source>Close wallet</source>
        <translation type="unfinished">지갑 닫기</translation>
    </message>
    <message>
        <source>Are you sure you wish to close the wallet &lt;i&gt;%1&lt;/i&gt;?</source>
        <translation type="unfinished">정말로 지갑 &lt;i&gt;%1&lt;/i&gt; 을 닫겠습니까?</translation>
    </message>
    <message>
        <source>Closing the wallet for too long can result in having to resync the entire chain if pruning is enabled.</source>
        <translation type="unfinished">지갑을 너무 오랫동안 닫는 것은 블록 축소가 적용될 경우 체인 전체 재 동기화로 이어질 수 있습니다.</translation>
    </message>
    <message>
        <source>Close all wallets</source>
        <translation type="unfinished">모든 지갑 닫기</translation>
    </message>
    <message>
        <source>Are you sure you wish to close all wallets?</source>
        <translation type="unfinished">정말로 모든 지갑들을 닫으시겠습니까?</translation>
    </message>
</context>
<context>
    <name>CreateWalletDialog</name>
    <message>
        <source>Create Wallet</source>
        <translation type="unfinished">지갑 생성하기</translation>
    </message>
    <message>
        <source>Wallet Name</source>
        <translation type="unfinished">지갑 이름</translation>
    </message>
    <message>
        <source>Wallet</source>
        <translation type="unfinished">지갑</translation>
    </message>
    <message>
        <source>Encrypt the wallet. The wallet will be encrypted with a passphrase of your choice.</source>
        <translation type="unfinished">지갑 암호화하기. 해당 지갑은 당신이 설정한 문자열 비밀번호로 암호화될 겁니다.</translation>
    </message>
    <message>
        <source>Encrypt Wallet</source>
        <translation type="unfinished">지갑 암호화</translation>
    </message>
    <message>
        <source>Advanced Options</source>
        <translation type="unfinished">고급 옵션</translation>
    </message>
    <message>
        <source>Disable private keys for this wallet. Wallets with private keys disabled will have no private keys and cannot have an HD seed or imported private keys. This is ideal for watch-only wallets.</source>
        <translation type="unfinished">이 지갑에 대한 개인 키를 비활성화합니다. 개인 키가 비활성화 된 지갑에는 개인 키가 없으며 HD 시드 또는 가져온 개인 키를 가질 수 없습니다. 이는 조회-전용 지갑에 이상적입니다.</translation>
    </message>
    <message>
        <source>Disable Private Keys</source>
        <translation type="unfinished">개인키 비활성화 하기</translation>
    </message>
    <message>
        <source>Make a blank wallet. Blank wallets do not initially have private keys or scripts. Private keys and addresses can be imported, or an HD seed can be set, at a later time.</source>
        <translation type="unfinished">빈 지갑을 만드십시오. 빈 지갑은 처음에는 개인 키나 스크립트를 가지고 있지 않습니다. 개인 키와 주소를 가져 오거나 HD 시드를 설정하는 것은 나중에 할 수 있습니다.</translation>
    </message>
    <message>
        <source>Make Blank Wallet</source>
        <translation type="unfinished">빈 지갑 만들기</translation>
    </message>
    <message>
        <source>Use descriptors for scriptPubKey management</source>
        <translation type="unfinished">scriptPubKey 관리를 위해 디스크립터를 사용하세요.</translation>
    </message>
    <message>
        <source>Descriptor Wallet</source>
        <translation type="unfinished">디스크립터 지갑</translation>
    </message>
    <message>
        <source>Use an external signing device such as a hardware wallet. Configure the external signer script in wallet preferences first.</source>
        <translation type="unfinished">Hardware wallet과 같은 외부 서명 장치를 사용합니다. 지갑 기본 설정에서 외부 서명자 스크립트를 먼저 구성하십시오.</translation>
    </message>
    <message>
        <source>External signer</source>
        <translation type="unfinished">외부 서명자</translation>
    </message>
    <message>
        <source>Create</source>
        <translation type="unfinished">생성</translation>
    </message>
    <message>
        <source>Compiled without sqlite support (required for descriptor wallets)</source>
        <translation type="unfinished">에스큐엘라이트 지원 없이 컴파일 되었습니다. (디스크립터 지갑에 요구됩니다.)</translation>
    </message>
    <message>
        <source>Compiled without external signing support (required for external signing)</source>
        <extracomment>"External signing" means using devices such as hardware wallets.</extracomment>
        <translation type="unfinished">외부 서명 지원 없이 컴파일됨 (외부 서명에 필요) 개발자 참고 사항 [from:developer] "외부 서명"은 하드웨어 지갑과 같은 장치를 사용하는 것을 의미합니다.</translation>
    </message>
</context>
<context>
    <name>EditAddressDialog</name>
    <message>
        <source>Edit Address</source>
        <translation type="unfinished">주소 편집</translation>
    </message>
    <message>
        <source>&amp;Label</source>
        <translation type="unfinished">라벨(&amp;L)</translation>
    </message>
    <message>
        <source>The label associated with this address list entry</source>
        <translation type="unfinished">현재 선택된 주소 필드의 라벨입니다.</translation>
    </message>
    <message>
        <source>The address associated with this address list entry. This can only be modified for sending addresses.</source>
        <translation type="unfinished">본 주소록 입력은 주소와 연계되었습니다.  이것은 보내는 주소들을 위해서만 변경될수 있습니다.</translation>
    </message>
    <message>
        <source>&amp;Address</source>
        <translation type="unfinished">주소(&amp;A)</translation>
    </message>
    <message>
        <source>New sending address</source>
        <translation type="unfinished">새 보내는 주소</translation>
    </message>
    <message>
        <source>Edit receiving address</source>
        <translation type="unfinished">받는 주소 편집</translation>
    </message>
    <message>
        <source>Edit sending address</source>
        <translation type="unfinished">보내는 주소 편집</translation>
    </message>
    <message>
        <source>The entered address "%1" is not a valid Bitcoin address.</source>
        <translation type="unfinished">입력한 "%1" 주소는 올바른 비트코인 주소가 아닙니다.</translation>
    </message>
    <message>
        <source>Address "%1" already exists as a receiving address with label "%2" and so cannot be added as a sending address.</source>
        <translation type="unfinished">주소 "%1"은 이미 라벨 "%2"로 받는 주소에 존재하여 보내는 주소로 추가될 수 없습니다.</translation>
    </message>
    <message>
        <source>The entered address "%1" is already in the address book with label "%2".</source>
        <translation type="unfinished">입력된 주소 "%1"은 라벨 "%2"로 이미 주소록에 있습니다.</translation>
    </message>
    <message>
        <source>Could not unlock wallet.</source>
        <translation type="unfinished">지갑을 잠금해제 할 수 없습니다.</translation>
    </message>
    <message>
        <source>New key generation failed.</source>
        <translation type="unfinished">새로운 키 생성이 실패하였습니다.</translation>
    </message>
</context>
<context>
    <name>FreespaceChecker</name>
    <message>
        <source>A new data directory will be created.</source>
        <translation type="unfinished">새로운 데이터 폴더가 생성됩니다.</translation>
    </message>
    <message>
        <source>name</source>
        <translation type="unfinished">이름</translation>
    </message>
    <message>
        <source>Directory already exists. Add %1 if you intend to create a new directory here.</source>
        <translation type="unfinished">폴더가 이미 존재합니다. 새로운 폴더 생성을 원한다면 %1 명령어를 추가하세요.</translation>
    </message>
    <message>
        <source>Path already exists, and is not a directory.</source>
        <translation type="unfinished">경로가 이미 존재합니다. 그리고 그것은 폴더가 아닙니다.</translation>
    </message>
    <message>
        <source>Cannot create data directory here.</source>
        <translation type="unfinished">데이터 폴더를 여기에 생성할 수 없습니다.</translation>
    </message>
</context>
<context>
    <name>Intro</name>
    <message>
        <source>Bitcoin</source>
        <translation type="unfinished">비트코인</translation>
    </message>
    <message numerus="yes">
        <source>%n GB of space available</source>
        <translation type="unfinished">
            <numerusform />
        </translation>
    </message>
    <message numerus="yes">
        <source>(of %n GB needed)</source>
        <translation type="unfinished">
            <numerusform>(%n GB가 필요합니다.)</numerusform>
        </translation>
    </message>
    <message numerus="yes">
        <source>(%n GB needed for full chain)</source>
        <translation type="unfinished">
            <numerusform>(Full 체인이 되려면 %n GB 가 필요합니다.)</numerusform>
        </translation>
    </message>
    <message>
        <source>At least %1 GB of data will be stored in this directory, and it will grow over time.</source>
        <translation type="unfinished">최소 %1 GB의 데이터가 이 디렉토리에 저장되며 시간이 지남에 따라 증가할 것입니다.</translation>
    </message>
    <message>
        <source>Approximately %1 GB of data will be stored in this directory.</source>
        <translation type="unfinished">약 %1 GB의 데이터가 이 디렉토리에 저장됩니다.</translation>
    </message>
    <message numerus="yes">
        <source>(sufficient to restore backups %n day(s) old)</source>
        <extracomment>Explanatory text on the capability of the current prune target.</extracomment>
        <translation type="unfinished">
            <numerusform>%n일차 백업을 복구하기에 충분합니다.</numerusform>
        </translation>
    </message>
    <message>
        <source>%1 will download and store a copy of the Bitcoin block chain.</source>
        <translation type="unfinished">%1은 비트코인 블록체인의 사본을 다운로드하여 저장합니다.</translation>
    </message>
    <message>
        <source>The wallet will also be stored in this directory.</source>
        <translation type="unfinished">지갑도 이 디렉토리에 저장됩니다.</translation>
    </message>
    <message>
        <source>Error: Specified data directory "%1" cannot be created.</source>
        <translation type="unfinished">오류: 지정한 데이터 디렉토리 "%1" 를 생성할 수 없습니다.</translation>
    </message>
    <message>
        <source>Error</source>
        <translation type="unfinished">오류</translation>
    </message>
    <message>
        <source>Welcome</source>
        <translation type="unfinished">환영합니다</translation>
    </message>
    <message>
        <source>Welcome to %1.</source>
        <translation type="unfinished">%1에 오신것을 환영합니다.</translation>
    </message>
    <message>
        <source>As this is the first time the program is launched, you can choose where %1 will store its data.</source>
        <translation type="unfinished">프로그램이 처음으로 실행되고 있습니다. %1가 어디에 데이터를 저장할지 선택할 수 있습니다.</translation>
    </message>
    <message>
        <source>Limit block chain storage to</source>
        <translation type="unfinished">블록체인 스토리지를 다음으로 제한하기 </translation>
    </message>
    <message>
        <source>Reverting this setting requires re-downloading the entire blockchain. It is faster to download the full chain first and prune it later. Disables some advanced features.</source>
        <translation type="unfinished">이 설정을 되돌리면 전체 블록 체인을 다시 다운로드 해야 합니다. 전체 체인을 먼저 다운로드하고 나중에 정리하는 것이 더 빠릅니다. 일부 고급 기능을 비활성화합니다.</translation>
    </message>
    <message>
        <source> GB</source>
        <translation type="unfinished">GB</translation>
    </message>
    <message>
        <source>This initial synchronisation is very demanding, and may expose hardware problems with your computer that had previously gone unnoticed. Each time you run %1, it will continue downloading where it left off.</source>
        <translation type="unfinished">초기 동기화는 매우 오래 걸리며 이전에는 본 적 없는 하드웨어 문제를 발생시킬 수 있습니다. %1을 실행할 때마다 중단 된 곳에서 다시 계속 다운로드 됩니다.</translation>
    </message>
    <message>
        <source>If you have chosen to limit block chain storage (pruning), the historical data must still be downloaded and processed, but will be deleted afterward to keep your disk usage low.</source>
        <translation type="unfinished">블록 체인 저장 영역을 제한하도록 선택한 경우 (블록 정리), 이력 데이터는 계속해서 다운로드 및 처리 되지만, 차후 디스크 용량을 줄이기 위해 삭제됩니다.</translation>
    </message>
    <message>
        <source>Use the default data directory</source>
        <translation type="unfinished">기본 데이터 폴더를 사용하기</translation>
    </message>
    <message>
        <source>Use a custom data directory:</source>
        <translation type="unfinished">커스텀 데이터 폴더 사용:</translation>
    </message>
</context>
<context>
    <name>HelpMessageDialog</name>
    <message>
        <source>version</source>
        <translation type="unfinished">버전</translation>
    </message>
    <message>
        <source>About %1</source>
        <translation type="unfinished">%1 정보</translation>
    </message>
    <message>
        <source>Command-line options</source>
        <translation type="unfinished">명령줄 옵션</translation>
    </message>
</context>
<context>
    <name>ShutdownWindow</name>
    <message>
        <source>%1 is shutting down…</source>
        <translation type="unfinished">%1 종료 중입니다...</translation>
    </message>
    <message>
        <source>Do not shut down the computer until this window disappears.</source>
        <translation type="unfinished">이 창이 사라지기 전까지 컴퓨터를 끄지 마세요.</translation>
    </message>
</context>
<context>
    <name>ModalOverlay</name>
    <message>
        <source>Form</source>
        <translation type="unfinished">유형</translation>
    </message>
    <message>
        <source>Recent transactions may not yet be visible, and therefore your wallet's balance might be incorrect. This information will be correct once your wallet has finished synchronizing with the bitcoin network, as detailed below.</source>
        <translation type="unfinished">최근 거래는 아직 보이지 않을 수 있습니다. 따라서 당신의 지갑의 잔액이 틀릴 수도 있습니다. 이 정보는 당신의 지갑이 비트코인 네트워크와 완전한 동기화를 완료하면, 아래의 설명과 같이 정확해집니다.</translation>
    </message>
    <message>
        <source>Attempting to spend bitcoins that are affected by not-yet-displayed transactions will not be accepted by the network.</source>
        <translation type="unfinished">아직 표시되지 않은 거래의 영향을 받는 비트코인을 사용하려고 하는 것은 네트워크에서 허가되지 않습니다.</translation>
    </message>
    <message>
        <source>Number of blocks left</source>
        <translation type="unfinished">남은 블록의 수</translation>
    </message>
    <message>
        <source>Unknown…</source>
        <translation type="unfinished">알 수 없음...</translation>
    </message>
    <message>
        <source>calculating…</source>
        <translation type="unfinished">계산 중...</translation>
    </message>
    <message>
        <source>Last block time</source>
        <translation type="unfinished">최종 블록 시각</translation>
    </message>
    <message>
        <source>Progress</source>
        <translation type="unfinished">진행</translation>
    </message>
    <message>
        <source>Progress increase per hour</source>
        <translation type="unfinished">시간당 진행 증가율</translation>
    </message>
    <message>
        <source>Estimated time left until synced</source>
        <translation type="unfinished">동기화 완료까지 예상 시간</translation>
    </message>
    <message>
        <source>Hide</source>
        <translation type="unfinished">숨기기</translation>
    </message>
    <message>
        <source>%1 is currently syncing.  It will download headers and blocks from peers and validate them until reaching the tip of the block chain.</source>
        <translation type="unfinished">%1가 현재 동기화 중입니다. 이것은 피어에서 헤더와 블록을 다운로드하고 블록 체인의 끝에 도달 할 때까지 유효성을 검사합니다.</translation>
    </message>
    <message>
        <source>Unknown. Syncing Headers (%1, %2%)…</source>
        <translation type="unfinished">알 수 없음. 헤더 동기화 중(%1, %2)...</translation>
    </message>
    </context>
<context>
    <name>OpenURIDialog</name>
    <message>
        <source>Open bitcoin URI</source>
        <translation type="unfinished">비트코인 URI 열기</translation>
    </message>
    <message>
        <source>Paste address from clipboard</source>
        <extracomment>Tooltip text for button that allows you to paste an address that is in your clipboard.</extracomment>
        <translation type="unfinished">클립보드로 부터 주소 붙여넣기</translation>
    </message>
</context>
<context>
    <name>OptionsDialog</name>
    <message>
        <source>Options</source>
        <translation type="unfinished">환경설정</translation>
    </message>
    <message>
        <source>&amp;Main</source>
        <translation type="unfinished">메인(&amp;M)</translation>
    </message>
    <message>
        <source>Automatically start %1 after logging in to the system.</source>
        <translation type="unfinished">시스템 로그인 후 %1을 자동으로 시작합니다.</translation>
    </message>
    <message>
        <source>&amp;Start %1 on system login</source>
        <translation type="unfinished">시스템 로그인시 %1 시작(&amp;S)</translation>
    </message>
    <message>
        <source>Enabling pruning significantly reduces the disk space required to store transactions. All blocks are still fully validated. Reverting this setting requires re-downloading the entire blockchain.</source>
        <translation type="unfinished">정리를 활성화하면 트랜잭션을 저장하는 데 필요한 디스크 공간이 크게 줄어듭니다. 모든 블록의 유효성이 여전히 완전히 확인되었습니다. 이 설정을 되돌리려면 전체 블록체인을 다시 다운로드해야 합니다.</translation>
    </message>
    <message>
        <source>Size of &amp;database cache</source>
        <translation type="unfinished">데이터베이스 캐시 크기(&amp;D)</translation>
    </message>
    <message>
        <source>Number of script &amp;verification threads</source>
        <translation type="unfinished">스크립트 인증 쓰레드의 개수(&amp;V)</translation>
    </message>
    <message>
        <source>IP address of the proxy (e.g. IPv4: 127.0.0.1 / IPv6: ::1)</source>
        <translation type="unfinished">프록시 아이피 주소 (예: IPv4:127.0.0.1 / IPv6: ::1)</translation>
    </message>
    <message>
        <source>Shows if the supplied default SOCKS5 proxy is used to reach peers via this network type.</source>
        <translation type="unfinished">제공된 기본 SOCKS5 프록시가 이 네트워크 유형을 통해 피어에 도달하는 경우 표시됩니다.</translation>
    </message>
    <message>
        <source>Minimize instead of exit the application when the window is closed. When this option is enabled, the application will be closed only after selecting Exit in the menu.</source>
        <translation type="unfinished">창을 닫으면 종료 대신 축소하기. 이 옵션을 활성화하면 메뉴에서 종료를 선택한 후에만 어플리케이션이 종료됩니다.</translation>
    </message>
    <message>
        <source>Open the %1 configuration file from the working directory.</source>
        <translation type="unfinished">작업 디렉토리에서 %1 설정 파일을 엽니다.</translation>
    </message>
    <message>
        <source>Open Configuration File</source>
        <translation type="unfinished">설정 파일 열기</translation>
    </message>
    <message>
        <source>Reset all client options to default.</source>
        <translation type="unfinished">모든 클라이언트 옵션을 기본값으로 재설정합니다.</translation>
    </message>
    <message>
        <source>&amp;Reset Options</source>
        <translation type="unfinished">옵션 재설정(&amp;R)</translation>
    </message>
    <message>
        <source>&amp;Network</source>
        <translation type="unfinished">네트워크(&amp;N)</translation>
    </message>
    <message>
        <source>Prune &amp;block storage to</source>
        <translation type="unfinished">블록 데이터를 지정된 크기로 축소합니다.(&amp;b) :</translation>
    </message>
    <message>
        <source>Reverting this setting requires re-downloading the entire blockchain.</source>
        <translation type="unfinished">이 설정을 되돌리려면 처음부터 블록체인을 다시 다운로드 받아야 합니다.</translation>
    </message>
    <message>
        <source>Maximum database cache size. A larger cache can contribute to faster sync, after which the benefit is less pronounced for most use cases. Lowering the cache size will reduce memory usage. Unused mempool memory is shared for this cache.</source>
        <extracomment>Tooltip text for Options window setting that sets the size of the database cache. Explains the corresponding effects of increasing/decreasing this value.</extracomment>
        <translation type="unfinished">최대 데이터베이스 캐시 사이즈에 도달했습니다. 더 큰 용량의 캐시는 더 빠르게 싱크를 맞출 수 있으며 대부분의 유저 경우에 유리합니다. 캐시 사이즈를 작게 만드는 것은 메모리 사용을 줄입니다. 미사용 멤풀의 메모리는 이 캐시를 위해 공유됩니다.</translation>
    </message>
    <message>
        <source>Set the number of script verification threads. Negative values correspond to the number of cores you want to leave free to the system.</source>
        <extracomment>Tooltip text for Options window setting that sets the number of script verification threads. Explains that negative values mean to leave these many cores free to the system.</extracomment>
        <translation type="unfinished">스크립트 검증 수명의 숫자를 설정하세요. 음수는 시스템에 묶이지 않는 자유로운 코어의 수를 뜻합니다.</translation>
    </message>
    <message>
        <source>(0 = auto, &lt;0 = leave that many cores free)</source>
        <translation type="unfinished">(0 = 자동, &lt;0 = 지정된 코어 개수만큼 사용 안함)</translation>
    </message>
    <message>
        <source>This allows you or a third party tool to communicate with the node through command-line and JSON-RPC commands.</source>
        <extracomment>Tooltip text for Options window setting that enables the RPC server.</extracomment>
        <translation type="unfinished">당신 혹은 3자의 개발툴이 JSON-RPC 명령과 커맨드라인을 통해 노드와 소통하는 것을 허락합니다.</translation>
    </message>
    <message>
        <source>Enable R&amp;PC server</source>
        <extracomment>An Options window setting to enable the RPC server.</extracomment>
        <translation type="unfinished">R&amp;PC 서버를 가능하게 합니다.</translation>
    </message>
    <message>
        <source>W&amp;allet</source>
        <translation type="unfinished">지갑(&amp;A)</translation>
    </message>
    <message>
        <source>Whether to set subtract fee from amount as default or not.</source>
        <extracomment>Tooltip text for Options window setting that sets subtracting the fee from a sending amount as default.</extracomment>
        <translation type="unfinished">수수료 감면을 초기값으로 할지 혹은 설정하지 않을지를 결정합니다.</translation>
    </message>
    <message>
        <source>Subtract &amp;fee from amount by default</source>
        <extracomment>An Options window setting to set subtracting the fee from a sending amount as default.</extracomment>
        <translation type="unfinished">초기 설정값으로 수수료를 뺍니다.</translation>
    </message>
    <message>
        <source>Expert</source>
        <translation type="unfinished">전문가</translation>
    </message>
    <message>
        <source>Enable coin &amp;control features</source>
        <translation type="unfinished">코인 상세 제어기능을 활성화합니다 (&amp;C)</translation>
    </message>
    <message>
        <source>If you disable the spending of unconfirmed change, the change from a transaction cannot be used until that transaction has at least one confirmation. This also affects how your balance is computed.</source>
        <translation type="unfinished">검증되지 않은 잔돈 쓰기를 비활성화하면, 거래가 적어도 1회 이상 검증되기 전까지 그 거래의 거스름돈은 사용할 수 없습니다. 이는 잔액 계산 방법에도 영향을 미칩니다.</translation>
    </message>
    <message>
        <source>&amp;Spend unconfirmed change</source>
        <translation type="unfinished">검증되지 않은 잔돈 쓰기 (&amp;S)</translation>
    </message>
    <message>
        <source>Enable &amp;PSBT controls</source>
        <extracomment>An options window setting to enable PSBT controls.</extracomment>
        <translation type="unfinished">PSBT 컨트롤을 가능하게 합니다.</translation>
    </message>
    <message>
        <source>Whether to show PSBT controls.</source>
        <extracomment>Tooltip text for options window setting that enables PSBT controls.</extracomment>
        <translation type="unfinished">PSBT 컨트롤을 보여줄지를 결정합니다.</translation>
    </message>
    <message>
        <source>External Signer (e.g. hardware wallet)</source>
        <translation type="unfinished">외부 서명자 (예: 하드웨어 지갑)</translation>
    </message>
    <message>
        <source>&amp;External signer script path</source>
        <translation type="unfinished">외부 서명자 스크립트 경로
 </translation>
    </message>
    <message>
        <source>Automatically open the Bitcoin client port on the router. This only works when your router supports UPnP and it is enabled.</source>
        <translation type="unfinished">라우터에서 비트코인 클라이언트 포트를 자동적으로 엽니다. 라우터에서 UPnP를 지원하고 활성화 했을 경우에만 동작합니다.</translation>
    </message>
    <message>
        <source>Map port using &amp;UPnP</source>
        <translation type="unfinished">&amp;UPnP를 이용해 포트 매핑</translation>
    </message>
    <message>
        <source>Automatically open the Bitcoin client port on the router. This only works when your router supports NAT-PMP and it is enabled. The external port could be random.</source>
        <translation type="unfinished">라우터에서 비트코인 클라이언트 포트를 자동으로 엽니다. 이는 라우터가 NAT-PMP를 지원하고 활성화 된 경우에만 작동합니다. 외부 포트는 무작위 일 수 있습니다.</translation>
    </message>
    <message>
        <source>Map port using NA&amp;T-PMP</source>
        <translation type="unfinished">NAT-PMP 사용 포트 매핑하기(&amp;T)</translation>
    </message>
    <message>
        <source>Accept connections from outside.</source>
        <translation type="unfinished">외부로부터의 연결을 승인합니다.</translation>
    </message>
    <message>
        <source>Allow incomin&amp;g connections</source>
        <translation type="unfinished">연결 요청을 허용 (&amp;G)</translation>
    </message>
    <message>
        <source>Connect to the Bitcoin network through a SOCKS5 proxy.</source>
        <translation type="unfinished">SOCKS5 프록시를 통해 비트코인 네트워크에 연결합니다.</translation>
    </message>
    <message>
        <source>&amp;Connect through SOCKS5 proxy (default proxy):</source>
        <translation type="unfinished">SOCKS5 프록시를 거쳐 연결합니다(&amp;C) (기본 프록시):</translation>
    </message>
    <message>
        <source>Proxy &amp;IP:</source>
        <translation type="unfinished">프록시 &amp;IP:</translation>
    </message>
    <message>
        <source>&amp;Port:</source>
        <translation type="unfinished">포트(&amp;P):</translation>
    </message>
    <message>
        <source>Port of the proxy (e.g. 9050)</source>
        <translation type="unfinished">프록시의 포트번호 (예: 9050)</translation>
    </message>
    <message>
        <source>Used for reaching peers via:</source>
        <translation type="unfinished">피어에 연결하기 위해 사용된 방법:</translation>
    </message>
    <message>
        <source>&amp;Window</source>
        <translation type="unfinished">창(&amp;W)</translation>
    </message>
    <message>
        <source>Show the icon in the system tray.</source>
        <translation type="unfinished">시스템 트레이에 있는 아이콘 숨기기</translation>
    </message>
    <message>
        <source>&amp;Show tray icon</source>
        <translation type="unfinished">트레이 아이콘 보기(&amp;S)</translation>
    </message>
    <message>
        <source>Show only a tray icon after minimizing the window.</source>
        <translation type="unfinished">창을 최소화 하면 트레이에 아이콘만 표시합니다.</translation>
    </message>
    <message>
        <source>&amp;Minimize to the tray instead of the taskbar</source>
        <translation type="unfinished">작업 표시줄 대신 트레이로 최소화(&amp;M)</translation>
    </message>
    <message>
        <source>M&amp;inimize on close</source>
        <translation type="unfinished">닫을때 최소화(&amp;I)</translation>
    </message>
    <message>
        <source>&amp;Display</source>
        <translation type="unfinished">표시(&amp;D)</translation>
    </message>
    <message>
        <source>User Interface &amp;language:</source>
        <translation type="unfinished">사용자 인터페이스 언어(&amp;L):</translation>
    </message>
    <message>
        <source>The user interface language can be set here. This setting will take effect after restarting %1.</source>
        <translation type="unfinished">사용자 인터페이스 언어를 여기서 설정할 수 있습니다. 이 설정은 %1을 다시 시작할 때 적용됩니다.</translation>
    </message>
    <message>
        <source>&amp;Unit to show amounts in:</source>
        <translation type="unfinished">금액을 표시할 단위(&amp;U):</translation>
    </message>
    <message>
        <source>Choose the default subdivision unit to show in the interface and when sending coins.</source>
        <translation type="unfinished">인터페이스에 표시하고 코인을 보낼때 사용할 기본 최소화 단위를 선택하십시오.</translation>
    </message>
    <message>
        <source>Third-party URLs (e.g. a block explorer) that appear in the transactions tab as context menu items. %s in the URL is replaced by transaction hash. Multiple URLs are separated by vertical bar |.</source>
        <translation type="unfinished">내용 메뉴 아이템으로 거래내역 탭이 보이는 제3자 URL (블록익스프로러). URL에 %s는 트랜잭션 해시값으로 대체됩니다. 복수의 URL은 수직항목으로부터 분리됩니다. </translation>
    </message>
    <message>
        <source>&amp;Third-party transaction URLs</source>
        <translation type="unfinished">제3자 트랜잭션 URL</translation>
    </message>
    <message>
        <source>Whether to show coin control features or not.</source>
        <translation type="unfinished">코인 상세 제어기능에 대한 표시 여부를 선택할 수 있습니다.</translation>
    </message>
    <message>
        <source>Connect to the Bitcoin network through a separate SOCKS5 proxy for Tor onion services.</source>
        <translation type="unfinished">Tor onion 서비스를 위한 별도의 SOCKS5 프록시를 통해 Bitcoin 네트워크에 연결합니다.</translation>
    </message>
    <message>
        <source>Use separate SOCKS&amp;5 proxy to reach peers via Tor onion services:</source>
        <translation type="unfinished">Tor onion 서비스를 통해 피어에 도달하려면 별도의 SOCKS &amp; 5 프록시를 사용하십시오.</translation>
    </message>
    <message>
        <source>Monospaced font in the Overview tab:</source>
        <translation type="unfinished">개요 탭의 고정 폭 글꼴:</translation>
    </message>
    <message>
        <source>embedded "%1"</source>
        <translation type="unfinished">%1 포함됨</translation>
    </message>
    <message>
        <source>closest matching "%1"</source>
        <translation type="unfinished">가장 가까운 의미 "1%1"</translation>
    </message>
    <message>
        <source>&amp;OK</source>
        <translation type="unfinished">확인(&amp;O)</translation>
    </message>
    <message>
        <source>&amp;Cancel</source>
        <translation type="unfinished">취소(&amp;C)</translation>
    </message>
    <message>
        <source>Compiled without external signing support (required for external signing)</source>
        <extracomment>"External signing" means using devices such as hardware wallets.</extracomment>
        <translation type="unfinished">외부 서명 지원 없이 컴파일됨 (외부 서명에 필요) 개발자 참고 사항 [from:developer] "외부 서명"은 하드웨어 지갑과 같은 장치를 사용하는 것을 의미합니다.</translation>
    </message>
    <message>
        <source>default</source>
        <translation type="unfinished">기본 값</translation>
    </message>
    <message>
        <source>none</source>
        <translation type="unfinished">없음</translation>
    </message>
    <message>
        <source>Confirm options reset</source>
        <extracomment>Window title text of pop-up window shown when the user has chosen to reset options.</extracomment>
        <translation type="unfinished">옵션 초기화를 확실화하기</translation>
    </message>
    <message>
        <source>Client restart required to activate changes.</source>
        <extracomment>Text explaining that the settings changed will not come into effect until the client is restarted.</extracomment>
        <translation type="unfinished">변경 사항을 적용하기 위해서는 프로그램이 종료 후 재시작되어야 합니다.</translation>
    </message>
    <message>
        <source>Client will be shut down. Do you want to proceed?</source>
        <extracomment>Text asking the user to confirm if they would like to proceed with a client shutdown.</extracomment>
        <translation type="unfinished">클라이언트가 종료됩니다, 계속 진행하시겠습니까?</translation>
    </message>
    <message>
        <source>Configuration options</source>
        <extracomment>Window title text of pop-up box that allows opening up of configuration file.</extracomment>
        <translation type="unfinished">설정 옵션</translation>
    </message>
    <message>
        <source>The configuration file is used to specify advanced user options which override GUI settings. Additionally, any command-line options will override this configuration file.</source>
        <extracomment>Explanatory text about the priority order of instructions considered by client. The order from high to low being: command-line, configuration file, GUI settings.</extracomment>
        <translation type="unfinished">GUI 설정을 우선하는 고급 사용자 옵션을 지정하는 데 사용되는 설정파일 입니다. 추가로 모든 명령 줄 옵션도 이 설정 파일보다 우선시 됩니다.</translation>
    </message>
    <message>
        <source>Continue</source>
        <translation type="unfinished">계속하기</translation>
    </message>
    <message>
        <source>Cancel</source>
        <translation type="unfinished">취소</translation>
    </message>
    <message>
        <source>Error</source>
        <translation type="unfinished">오류</translation>
    </message>
    <message>
        <source>The configuration file could not be opened.</source>
        <translation type="unfinished">설정 파일을 열 수 없습니다.</translation>
    </message>
    <message>
        <source>This change would require a client restart.</source>
        <translation type="unfinished">이 변경 사항 적용은 프로그램 재시작을 요구합니다.</translation>
    </message>
    <message>
        <source>The supplied proxy address is invalid.</source>
        <translation type="unfinished">지정한 프록시 주소가 잘못되었습니다.</translation>
    </message>
</context>
<context>
    <name>OverviewPage</name>
    <message>
        <source>Form</source>
        <translation type="unfinished">유형</translation>
    </message>
    <message>
        <source>The displayed information may be out of date. Your wallet automatically synchronizes with the Bitcoin network after a connection is established, but this process has not completed yet.</source>
        <translation type="unfinished">표시된 정보가 오래된 것 같습니다. 당신의 지갑은 비트코인 네트워크에 연결된 뒤 자동으로 동기화 하지만, 아직 과정이 끝나지 않았습니다.</translation>
    </message>
    <message>
        <source>Watch-only:</source>
        <translation type="unfinished">조회-전용:</translation>
    </message>
    <message>
        <source>Available:</source>
        <translation type="unfinished">사용 가능:</translation>
    </message>
    <message>
        <source>Your current spendable balance</source>
        <translation type="unfinished">현재 사용 가능한 잔액</translation>
    </message>
    <message>
        <source>Pending:</source>
        <translation type="unfinished">미확정:</translation>
    </message>
    <message>
        <source>Total of transactions that have yet to be confirmed, and do not yet count toward the spendable balance</source>
        <translation type="unfinished">아직 확인되지 않아 사용가능한 잔액에 반영되지 않은 거래 총액</translation>
    </message>
    <message>
        <source>Immature:</source>
        <translation type="unfinished">아직 사용 불가능:</translation>
    </message>
    <message>
        <source>Mined balance that has not yet matured</source>
        <translation type="unfinished">아직 사용 가능하지 않은 채굴된 잔액</translation>
    </message>
    <message>
        <source>Balances</source>
        <translation type="unfinished">잔액</translation>
    </message>
    <message>
        <source>Total:</source>
        <translation type="unfinished">총액:</translation>
    </message>
    <message>
        <source>Your current total balance</source>
        <translation type="unfinished">당신의 현재 총액</translation>
    </message>
    <message>
        <source>Your current balance in watch-only addresses</source>
        <translation type="unfinished">조회-전용 주소의 현재 잔액</translation>
    </message>
    <message>
        <source>Spendable:</source>
        <translation type="unfinished">사용 가능:</translation>
    </message>
    <message>
        <source>Recent transactions</source>
        <translation type="unfinished">최근 거래들</translation>
    </message>
    <message>
        <source>Unconfirmed transactions to watch-only addresses</source>
        <translation type="unfinished">조회-전용 주소의 검증되지 않은 거래</translation>
    </message>
    <message>
        <source>Mined balance in watch-only addresses that has not yet matured</source>
        <translation type="unfinished">조회-전용 주소의 채굴된 잔액 중 사용가능하지 않은 금액</translation>
    </message>
    <message>
        <source>Current total balance in watch-only addresses</source>
        <translation type="unfinished">조회-전용 주소의 현재 잔액</translation>
    </message>
    <message>
        <source>Privacy mode activated for the Overview tab. To unmask the values, uncheck Settings-&gt;Mask values.</source>
        <translation type="unfinished">개요 탭에서 개인 정보 보호 모드가 활성화되었습니다. 값의 마스크를 해제하려면 '설정-&gt; 마스크 값' 선택을 취소하십시오.</translation>
    </message>
</context>
<context>
    <name>PSBTOperationsDialog</name>
    <message>
        <source>Sign Tx</source>
        <translation type="unfinished">거래 서명</translation>
    </message>
    <message>
        <source>Broadcast Tx</source>
        <translation type="unfinished">거래 전파</translation>
    </message>
    <message>
        <source>Copy to Clipboard</source>
        <translation type="unfinished">클립보드로 복사</translation>
    </message>
    <message>
        <source>Save…</source>
        <translation type="unfinished">저장...</translation>
    </message>
    <message>
        <source>Close</source>
        <translation type="unfinished">닫기</translation>
    </message>
    <message>
        <source>Failed to load transaction: %1</source>
        <translation type="unfinished">거래 불러오기 실패: %1</translation>
    </message>
    <message>
        <source>Failed to sign transaction: %1</source>
        <translation type="unfinished">거래 서명 실패: %1</translation>
    </message>
    <message>
        <source>Cannot sign inputs while wallet is locked.</source>
        <translation type="unfinished">지갑이 잠겨있는 동안 입력을 서명할 수 없습니다.</translation>
    </message>
    <message>
        <source>Could not sign any more inputs.</source>
        <translation type="unfinished">더 이상 추가적인 입력에 대해 서명할 수 없습니다.</translation>
    </message>
    <message>
        <source>Signed transaction successfully. Transaction is ready to broadcast.</source>
        <translation type="unfinished">거래 서명완료. 거래를 전파할 준비가 되었습니다.</translation>
    </message>
    <message>
        <source>Unknown error processing transaction.</source>
        <translation type="unfinished">거래 처리 과정에 알 수 없는 오류 발생</translation>
    </message>
    <message>
        <source>Transaction broadcast successfully! Transaction ID: %1</source>
        <translation type="unfinished">거래가 성공적으로 전파되었습니다! 거래 ID : %1</translation>
    </message>
    <message>
        <source>Transaction broadcast failed: %1</source>
        <translation type="unfinished">거래 전파에 실패: %1</translation>
    </message>
    <message>
        <source>PSBT copied to clipboard.</source>
        <translation type="unfinished">클립보드로 PSBT 복사</translation>
    </message>
    <message>
        <source>Save Transaction Data</source>
        <translation type="unfinished">트랜잭션 데이터 저장</translation>
    </message>
    <message>
        <source>Partially Signed Transaction (Binary)</source>
        <extracomment>Expanded name of the binary PSBT file format. See: BIP 174.</extracomment>
        <translation type="unfinished">부분 서명 트랜잭션 (이진수)</translation>
    </message>
    <message>
        <source>PSBT saved to disk.</source>
        <translation type="unfinished">PSBT가 디스크에 저장 됨</translation>
    </message>
    <message>
        <source> * Sends %1 to %2</source>
        <translation type="unfinished">* %1을 %2로 보냅니다.</translation>
    </message>
    <message>
        <source>Unable to calculate transaction fee or total transaction amount.</source>
        <translation type="unfinished">거래 수수료 또는 총 거래 금액을 계산할 수 없습니다.</translation>
    </message>
    <message>
        <source>Pays transaction fee: </source>
        <translation type="unfinished">거래 수수료 납부:</translation>
    </message>
    <message>
        <source>Total Amount</source>
        <translation type="unfinished">총액</translation>
    </message>
    <message>
        <source>or</source>
        <translation type="unfinished">또는</translation>
    </message>
    <message>
        <source>Transaction has %1 unsigned inputs.</source>
        <translation type="unfinished">거래가 %1 개의 서명 되지 않은 입력을 갖고 있습니다.</translation>
    </message>
    <message>
        <source>Transaction is missing some information about inputs.</source>
        <translation type="unfinished">거래에 입력에 대한 일부 정보가 없습니다.</translation>
    </message>
    <message>
        <source>Transaction still needs signature(s).</source>
        <translation type="unfinished">거래가 아직 서명(들)을 필요로 합니다.</translation>
    </message>
    <message>
        <source>(But no wallet is loaded.)</source>
        <translation type="unfinished">하지만 지갑 로딩이 되지 않았습니다.</translation>
    </message>
    <message>
        <source>(But this wallet cannot sign transactions.)</source>
        <translation type="unfinished">(그러나 이 지갑은 거래에 서명이 불가능합니다.)</translation>
    </message>
    <message>
        <source>(But this wallet does not have the right keys.)</source>
        <translation type="unfinished">(그러나 이 지갑은 적절한 키를 갖고 있지 않습니다.)</translation>
    </message>
    <message>
        <source>Transaction is fully signed and ready for broadcast.</source>
        <translation type="unfinished">거래가 모두 서명되었고, 전파될 준비가 되었습니다.</translation>
    </message>
    <message>
        <source>Transaction status is unknown.</source>
        <translation type="unfinished">거래 상태를 알 수 없습니다.</translation>
    </message>
</context>
<context>
    <name>PaymentServer</name>
    <message>
        <source>Payment request error</source>
        <translation type="unfinished">지불 요청 오류</translation>
    </message>
    <message>
        <source>Cannot start bitcoin: click-to-pay handler</source>
        <translation type="unfinished">비트코인을 시작할 수 없습니다: 지급을 위한 클릭 핸들러</translation>
    </message>
    <message>
        <source>URI handling</source>
        <translation type="unfinished">URI 핸들링</translation>
    </message>
    <message>
        <source>'bitcoin://' is not a valid URI. Use 'bitcoin:' instead.</source>
        <translation type="unfinished">'bitcoin://"은 잘못된 URI입니다. 'bitcoin:'을 사용하십시오.</translation>
    </message>
    <message>
        <source>Cannot process payment request because BIP70 is not supported.
Due to widespread security flaws in BIP70 it's strongly recommended that any merchant instructions to switch wallets be ignored.
If you are receiving this error you should request the merchant provide a BIP21 compatible URI.</source>
        <translation type="unfinished">BIP70이 지원되지 않으므로 결제 요청을 처리할 수 없습니다.
BIP70의 광범위한 보안 결함으로 인해 모든 가맹점에서는 지갑을 전환하라는 지침을 무시하는 것이 좋습니다.
이 오류가 발생하면 판매자에게 BIP21 호환 URI를 제공하도록 요청해야 합니다.</translation>
    </message>
    <message>
        <source>URI cannot be parsed! This can be caused by an invalid Bitcoin address or malformed URI parameters.</source>
        <translation type="unfinished">URI의 파싱에 문제가 발생했습니다. 잘못된 비트코인 주소나 URI 파라미터 구성에 오류가 존재할 수 있습니다.</translation>
    </message>
    <message>
        <source>Payment request file handling</source>
        <translation type="unfinished">지불 요청 파일 처리중</translation>
    </message>
</context>
<context>
    <name>PeerTableModel</name>
    <message>
        <source>User Agent</source>
        <extracomment>Title of Peers Table column which contains the peer's User Agent string.</extracomment>
        <translation type="unfinished">유저 에이전트</translation>
    </message>
    <message>
        <source>Ping</source>
        <extracomment>Title of Peers Table column which indicates the current latency of the connection with the peer.</extracomment>
        <translation type="unfinished">핑</translation>
    </message>
    <message>
        <source>Peer</source>
        <extracomment>Title of Peers Table column which contains a unique number used to identify a connection.</extracomment>
        <translation type="unfinished">피어</translation>
    </message>
    <message>
        <source>Direction</source>
        <extracomment>Title of Peers Table column which indicates the direction the peer connection was initiated from.</extracomment>
        <translation type="unfinished">방향</translation>
    </message>
    <message>
        <source>Sent</source>
        <extracomment>Title of Peers Table column which indicates the total amount of network information we have sent to the peer.</extracomment>
        <translation type="unfinished">보냄</translation>
    </message>
    <message>
        <source>Received</source>
        <extracomment>Title of Peers Table column which indicates the total amount of network information we have received from the peer.</extracomment>
        <translation type="unfinished">받음</translation>
    </message>
    <message>
        <source>Address</source>
        <extracomment>Title of Peers Table column which contains the IP/Onion/I2P address of the connected peer.</extracomment>
        <translation type="unfinished">주소</translation>
    </message>
    <message>
        <source>Type</source>
        <extracomment>Title of Peers Table column which describes the type of peer connection. The "type" describes why the connection exists.</extracomment>
        <translation type="unfinished">형식</translation>
    </message>
    <message>
        <source>Network</source>
        <extracomment>Title of Peers Table column which states the network the peer connected through.</extracomment>
        <translation type="unfinished">네트워크</translation>
    </message>
    <message>
        <source>Inbound</source>
        <extracomment>An Inbound Connection from a Peer.</extracomment>
        <translation type="unfinished">인바운드</translation>
    </message>
    <message>
        <source>Outbound</source>
        <extracomment>An Outbound Connection to a Peer.</extracomment>
        <translation type="unfinished">아웃바운드</translation>
    </message>
</context>
<context>
    <name>QRImageWidget</name>
    <message>
        <source>&amp;Save Image…</source>
        <translation type="unfinished">이미지 저장...(&amp;S)</translation>
    </message>
    <message>
        <source>&amp;Copy Image</source>
        <translation type="unfinished">이미지 복사(&amp;C)</translation>
    </message>
    <message>
        <source>Resulting URI too long, try to reduce the text for label / message.</source>
        <translation type="unfinished">URI 결과가 너무 깁니다. 라벨 / 메세지를 줄이세요.</translation>
    </message>
    <message>
        <source>Error encoding URI into QR Code.</source>
        <translation type="unfinished">URI를 QR 코드로 인코딩하는 중 오류가 발생했습니다.</translation>
    </message>
    <message>
        <source>QR code support not available.</source>
        <translation type="unfinished">QR 코드를 지원하지 않습니다.</translation>
    </message>
    <message>
        <source>Save QR Code</source>
        <translation type="unfinished">QR 코드 저장</translation>
    </message>
    <message>
        <source>PNG Image</source>
        <extracomment>Expanded name of the PNG file format. See: https://en.wikipedia.org/wiki/Portable_Network_Graphics.</extracomment>
        <translation type="unfinished">PNG 이미지</translation>
    </message>
</context>
<context>
    <name>RPCConsole</name>
    <message>
        <source>Client version</source>
        <translation type="unfinished">클라이언트 버전</translation>
    </message>
    <message>
        <source>&amp;Information</source>
        <translation type="unfinished">정보(&amp;I)</translation>
    </message>
    <message>
        <source>General</source>
        <translation type="unfinished">일반</translation>
    </message>
    <message>
        <source>Datadir</source>
        <translation type="unfinished">데이터 폴더</translation>
    </message>
    <message>
        <source>To specify a non-default location of the data directory use the '%1' option.</source>
        <translation type="unfinished">기본 위치가 아닌 곳으로 데이타 폴더를 지정하려면 '%1' 옵션을 사용하세요.</translation>
    </message>
    <message>
        <source>To specify a non-default location of the blocks directory use the '%1' option.</source>
        <translation type="unfinished">기본 위치가 아닌 곳으로 블럭 폴더를 지정하려면 '%1' 옵션을 사용하세요.</translation>
    </message>
    <message>
        <source>Startup time</source>
        <translation type="unfinished">시작 시간</translation>
    </message>
    <message>
        <source>Network</source>
        <translation type="unfinished">네트워크</translation>
    </message>
    <message>
        <source>Name</source>
        <translation type="unfinished">이름</translation>
    </message>
    <message>
        <source>Number of connections</source>
        <translation type="unfinished">연결 수</translation>
    </message>
    <message>
        <source>Block chain</source>
        <translation type="unfinished">블록 체인</translation>
    </message>
    <message>
        <source>Memory Pool</source>
        <translation type="unfinished">메모리 풀</translation>
    </message>
    <message>
        <source>Current number of transactions</source>
        <translation type="unfinished">현재 거래 수</translation>
    </message>
    <message>
        <source>Memory usage</source>
        <translation type="unfinished">메모리 사용량</translation>
    </message>
    <message>
        <source>Wallet: </source>
        <translation type="unfinished">지갑:</translation>
    </message>
    <message>
        <source>(none)</source>
        <translation type="unfinished">(없음)</translation>
    </message>
    <message>
        <source>&amp;Reset</source>
        <translation type="unfinished">리셋(&amp;R)</translation>
    </message>
    <message>
        <source>Received</source>
        <translation type="unfinished">받음</translation>
    </message>
    <message>
        <source>Sent</source>
        <translation type="unfinished">보냄</translation>
    </message>
    <message>
        <source>&amp;Peers</source>
        <translation type="unfinished">피어들(&amp;P)</translation>
    </message>
    <message>
        <source>Banned peers</source>
        <translation type="unfinished">차단된 피어들</translation>
    </message>
    <message>
        <source>Select a peer to view detailed information.</source>
        <translation type="unfinished">자세한 정보를 보려면 피어를 선택하세요.</translation>
    </message>
    <message>
        <source>Version</source>
        <translation type="unfinished">버전</translation>
    </message>
    <message>
        <source>Starting Block</source>
        <translation type="unfinished">시작된 블록</translation>
    </message>
    <message>
        <source>Synced Headers</source>
        <translation type="unfinished">동기화된 헤더</translation>
    </message>
    <message>
        <source>Synced Blocks</source>
        <translation type="unfinished">동기화된 블록</translation>
    </message>
    <message>
        <source>Last Transaction</source>
        <translation type="unfinished">마지막 거래</translation>
    </message>
    <message>
        <source>The mapped Autonomous System used for diversifying peer selection.</source>
        <translation type="unfinished">피어 선택을 다양 화하는 데 사용되는 매핑 된 자율 시스템입니다.</translation>
    </message>
    <message>
        <source>Mapped AS</source>
        <translation type="unfinished">매핑된 AS</translation>
    </message>
    <message>
        <source>Whether we relay addresses to this peer.</source>
        <extracomment>Tooltip text for the Address Relay field in the peer details area, which displays whether we relay addresses to this peer (Yes/No).</extracomment>
        <translation type="unfinished">이 피어에게 지갑주소를 릴레이할지를 결정합니다.</translation>
    </message>
    <message>
        <source>Address Relay</source>
        <extracomment>Text title for the Address Relay field in the peer details area, which displays whether we relay addresses to this peer (Yes/No).</extracomment>
        <translation type="unfinished">지갑주소를 릴레이합니다.</translation>
    </message>
    <message>
        <source>Addresses Processed</source>
        <extracomment>Text title for the Addresses Processed field in the peer details area, which displays the total number of addresses received from this peer that were processed (excludes addresses that were dropped due to rate-limiting).</extracomment>
        <translation type="unfinished">처리된 지갑</translation>
    </message>
    <message>
        <source>Addresses Rate-Limited</source>
        <extracomment>Text title for the Addresses Rate-Limited field in the peer details area, which displays the total number of addresses received from this peer that were dropped (not processed) due to rate-limiting.</extracomment>
        <translation type="unfinished">지갑의 Rate제한</translation>
    </message>
    <message>
        <source>User Agent</source>
        <translation type="unfinished">유저 에이전트</translation>
    </message>
    <message>
        <source>Node window</source>
        <translation type="unfinished">노드 창</translation>
    </message>
    <message>
        <source>Current block height</source>
        <translation type="unfinished">현재 블록 높이</translation>
    </message>
    <message>
        <source>Open the %1 debug log file from the current data directory. This can take a few seconds for large log files.</source>
        <translation type="unfinished">%1 디버그 로그파일을 현재 데이터 폴더에서 엽니다. 용량이 큰 로그 파일들은 몇 초가 걸릴 수 있습니다.</translation>
    </message>
    <message>
        <source>Decrease font size</source>
        <translation type="unfinished">글자 크기 축소</translation>
    </message>
    <message>
        <source>Increase font size</source>
        <translation type="unfinished">글자 크기 확대</translation>
    </message>
    <message>
        <source>Permissions</source>
        <translation type="unfinished">권한</translation>
    </message>
    <message>
        <source>The direction and type of peer connection: %1</source>
        <translation type="unfinished">피어 연결의 방향 및 유형: %1</translation>
    </message>
    <message>
        <source>The network protocol this peer is connected through: IPv4, IPv6, Onion, I2P, or CJDNS.</source>
        <translation type="unfinished">이 피어가 연결된 네트워크 프로토콜: IPv4, IPv6, Onion, I2P 또는 CJDNS.</translation>
    </message>
    <message>
        <source>Services</source>
        <translation type="unfinished">서비스</translation>
    </message>
    <message>
        <source>High bandwidth BIP152 compact block relay: %1</source>
        <translation type="unfinished">고대역폭 BIP152 소형 블록 릴레이: %1</translation>
    </message>
    <message>
        <source>High Bandwidth</source>
        <translation type="unfinished">고대역폭</translation>
    </message>
    <message>
        <source>Connection Time</source>
        <translation type="unfinished">접속 시간</translation>
    </message>
    <message>
        <source>Elapsed time since a novel block passing initial validity checks was received from this peer.</source>
        <translation type="unfinished">초기 유효성 검사를 통과하는 새로운 블록이 이 피어로부터 수신된 이후 경과된 시간입니다.</translation>
    </message>
    <message>
        <source>Last Block</source>
        <translation type="unfinished">마지막 블록</translation>
    </message>
    <message>
        <source>Elapsed time since a novel transaction accepted into our mempool was received from this peer.</source>
        <extracomment>Tooltip text for the Last Transaction field in the peer details area.</extracomment>
        <translation type="unfinished">이 피어에서 새 트랜잭션이 수신된 이후 경과된 시간입니다.</translation>
    </message>
    <message>
        <source>Last Send</source>
        <translation type="unfinished">마지막으로 보낸 시간</translation>
    </message>
    <message>
        <source>Last Receive</source>
        <translation type="unfinished">마지막으로 받은 시간</translation>
    </message>
    <message>
        <source>Ping Time</source>
        <translation type="unfinished">Ping 시간</translation>
    </message>
    <message>
        <source>The duration of a currently outstanding ping.</source>
        <translation type="unfinished">현재 진행중인 PING에 걸린 시간.</translation>
    </message>
    <message>
        <source>Ping Wait</source>
        <translation type="unfinished">핑 대기</translation>
    </message>
    <message>
        <source>Min Ping</source>
        <translation type="unfinished">최소 핑</translation>
    </message>
    <message>
        <source>Time Offset</source>
        <translation type="unfinished">시간 오프셋</translation>
    </message>
    <message>
        <source>Last block time</source>
        <translation type="unfinished">최종 블록 시각</translation>
    </message>
    <message>
        <source>&amp;Open</source>
        <translation type="unfinished">열기(&amp;O)</translation>
    </message>
    <message>
        <source>&amp;Console</source>
        <translation type="unfinished">콘솔(&amp;C)</translation>
    </message>
    <message>
        <source>&amp;Network Traffic</source>
        <translation type="unfinished">네트워크 트래픽(&amp;N)</translation>
    </message>
    <message>
        <source>Totals</source>
        <translation type="unfinished">총액</translation>
    </message>
    <message>
        <source>Debug log file</source>
        <translation type="unfinished">로그 파일 디버그</translation>
    </message>
    <message>
        <source>Clear console</source>
        <translation type="unfinished">콘솔 초기화</translation>
    </message>
    <message>
        <source>In:</source>
        <translation type="unfinished">입력:</translation>
    </message>
    <message>
        <source>Out:</source>
        <translation type="unfinished">출력:</translation>
    </message>
    <message>
        <source>Inbound: initiated by peer</source>
        <extracomment>Explanatory text for an inbound peer connection.</extracomment>
        <translation type="unfinished">시작점 : 동기에 의해 시작됨</translation>
    </message>
    <message>
        <source>Outbound Full Relay: default</source>
        <extracomment>Explanatory text for an outbound peer connection that relays all network information. This is the default behavior for outbound connections.</extracomment>
        <translation type="unfinished">아웃바운드 전체 릴레이: 기본값</translation>
    </message>
    <message>
        <source>Outbound Block Relay: does not relay transactions or addresses</source>
        <extracomment>Explanatory text for an outbound peer connection that relays network information about blocks and not transactions or addresses.</extracomment>
        <translation type="unfinished">아웃바운드 블록 릴레이: 트랜잭션 또는 주소를 릴레이하지 않음</translation>
    </message>
    <message>
        <source>Outbound Manual: added using RPC %1 or %2/%3 configuration options</source>
        <extracomment>Explanatory text for an outbound peer connection that was established manually through one of several methods. The numbered arguments are stand-ins for the methods available to establish manual connections.</extracomment>
        <translation type="unfinished">아웃바운드 매뉴얼 : RPC 1%1 이나 2%2/3%3 을 사용해서 환경설정 옵션을 추가</translation>
    </message>
    <message>
        <source>Outbound Feeler: short-lived, for testing addresses</source>
        <extracomment>Explanatory text for a short-lived outbound peer connection that is used to test the aliveness of known addresses.</extracomment>
        <translation type="unfinished">Outbound Feeler: 짧은 용도, 주소 테스트용</translation>
    </message>
    <message>
        <source>Outbound Address Fetch: short-lived, for soliciting addresses</source>
        <extracomment>Explanatory text for a short-lived outbound peer connection that is used to request addresses from a peer.</extracomment>
        <translation type="unfinished">아웃바운드 주소 가져오기: 단기, 주소 요청용
 </translation>
    </message>
    <message>
        <source>we selected the peer for high bandwidth relay</source>
        <translation type="unfinished">저희는 가장 빠른 대역폭을 가지고 있는 피어를 선택합니다.</translation>
    </message>
    <message>
        <source>the peer selected us for high bandwidth relay</source>
        <translation type="unfinished">피어는 높은 대역폭을 위해 우리를 선택합니다</translation>
    </message>
    <message>
        <source>no high bandwidth relay selected</source>
        <translation type="unfinished">고대역폭 릴레이가 선택되지 않음</translation>
    </message>
    <message>
        <source>&amp;Copy address</source>
        <extracomment>Context menu action to copy the address of a peer.</extracomment>
        <translation type="unfinished">&amp; 주소 복사</translation>
    </message>
    <message>
        <source>&amp;Disconnect</source>
        <translation type="unfinished">접속 끊기(&amp;D)</translation>
    </message>
    <message>
        <source>1 &amp;hour</source>
        <translation type="unfinished">1시간(&amp;H)</translation>
    </message>
    <message>
        <source>1 d&amp;ay</source>
        <translation type="unfinished">1일(&amp;a)</translation>
    </message>
    <message>
        <source>1 &amp;week</source>
        <translation type="unfinished">1주(&amp;W)</translation>
    </message>
    <message>
        <source>1 &amp;year</source>
        <translation type="unfinished">1년(&amp;Y)</translation>
    </message>
    <message>
        <source>&amp;Copy IP/Netmask</source>
        <extracomment>Context menu action to copy the IP/Netmask of a banned peer. IP/Netmask is the combination of a peer's IP address and its Netmask. For IP address, see: https://en.wikipedia.org/wiki/IP_address.</extracomment>
        <translation type="unfinished">IP/Netmask 복사하기</translation>
    </message>
    <message>
        <source>&amp;Unban</source>
        <translation type="unfinished">노드 차단 취소(&amp;U)</translation>
    </message>
    <message>
        <source>Network activity disabled</source>
        <translation type="unfinished">네트워크 활동이 정지되었습니다.</translation>
    </message>
    <message>
        <source>Executing command without any wallet</source>
        <translation type="unfinished">지갑 없이 명령 실행</translation>
    </message>
    <message>
        <source>Executing command using "%1" wallet</source>
        <translation type="unfinished">"%1" 지갑을 사용하여 명령 실행</translation>
    </message>
    <message>
        <source>Welcome to the %1 RPC console.
Use up and down arrows to navigate history, and %2 to clear screen.
Use %3 and %4 to increase or decrease the font size.
Type %5 for an overview of available commands.
For more information on using this console, type %6.

%7WARNING: Scammers have been active, telling users to type commands here, stealing their wallet contents. Do not use this console without fully understanding the ramifications of a command.%8</source>
        <extracomment>RPC console welcome message. Placeholders %7 and %8 are style tags for the warning content, and they are not space separated from the rest of the text intentionally.</extracomment>
        <translation type="unfinished">1%1 RPC 콘솔에 오신 것을 환영합니다.
위쪽 및 아래쪽 화살표를 사용하여 기록 탐색을하고 2%2를 사용하여 화면을 지우세요. 
3%3과 4%4을 사용하여 글꼴 크기 증가 또는 감소하세요
사용 가능한 명령의 개요를 보려면 5%5를 입력하십시오.
이 콘솔 사용에 대한 자세한 내용을 보려면 6%6을 입력하십시오.
7%7 경고: 사기꾼들은 사용자들에게 여기에 명령을 입력하라고 말하고 활발히 금품을 훔칩니다. 완전히 이해하지 않고 이 콘솔을 사용하지 마십시오. 8%8
</translation>
    </message>
    <message>
        <source>Executing…</source>
        <extracomment>A console message indicating an entered command is currently being executed.</extracomment>
        <translation type="unfinished">실행 중...</translation>
    </message>
    <message>
        <source>(peer: %1)</source>
        <translation type="unfinished">(피어: %1)</translation>
    </message>
    <message>
        <source>via %1</source>
        <translation type="unfinished">%1 경유</translation>
    </message>
    <message>
        <source>Yes</source>
        <translation type="unfinished">예</translation>
    </message>
    <message>
        <source>No</source>
        <translation type="unfinished">아니오</translation>
    </message>
    <message>
        <source>To</source>
        <translation type="unfinished">받는 주소</translation>
    </message>
    <message>
        <source>From</source>
        <translation type="unfinished">보낸 주소</translation>
    </message>
    <message>
        <source>Ban for</source>
        <translation type="unfinished">차단사유:</translation>
    </message>
    <message>
        <source>Never</source>
        <translation type="unfinished">절대</translation>
    </message>
    <message>
        <source>Unknown</source>
        <translation type="unfinished">알수없음</translation>
    </message>
</context>
<context>
    <name>ReceiveCoinsDialog</name>
    <message>
        <source>&amp;Amount:</source>
        <translation type="unfinished">거래액(&amp;A):</translation>
    </message>
    <message>
        <source>&amp;Label:</source>
        <translation type="unfinished">라벨(&amp;L):</translation>
    </message>
    <message>
        <source>&amp;Message:</source>
        <translation type="unfinished">메시지(&amp;M):</translation>
    </message>
    <message>
        <source>An optional message to attach to the payment request, which will be displayed when the request is opened. Note: The message will not be sent with the payment over the Bitcoin network.</source>
        <translation type="unfinished">지불 요청에 첨부되는 선택가능한 메시지 입니다. 이 메세지는 요청이 열릴 때 표시될 것 입니다. 메모: 이 메시지는 비트코인 네트워크로 전송되지 않습니다.</translation>
    </message>
    <message>
        <source>An optional label to associate with the new receiving address.</source>
        <translation type="unfinished">새로운 받기 주소와 결합될 부가적인 라벨.</translation>
    </message>
    <message>
        <source>Use this form to request payments. All fields are &lt;b&gt;optional&lt;/b&gt;.</source>
        <translation type="unfinished">지급을 요청하기 위해 아래 형식을 사용하세요. 입력값은 &lt;b&gt;선택 사항&lt;/b&gt; 입니다.</translation>
    </message>
    <message>
        <source>An optional amount to request. Leave this empty or zero to not request a specific amount.</source>
        <translation type="unfinished">요청할 금액 입력칸으로 선택 사항입니다. 빈 칸으로 두거나 특정 금액이 필요하지 않는 경우 0을 입력하십시오.</translation>
    </message>
    <message>
        <source>An optional label to associate with the new receiving address (used by you to identify an invoice).  It is also attached to the payment request.</source>
        <translation type="unfinished">새 수신 주소와 연결할 선택적 레이블 (사용자가 송장을 식별하는 데 사용함). 지불 요청에도 첨부됩니다.</translation>
    </message>
    <message>
        <source>An optional message that is attached to the payment request and may be displayed to the sender.</source>
        <translation type="unfinished">지불 요청에 첨부되고 발신자에게 표시 될 수있는 선택적 메시지입니다.</translation>
    </message>
    <message>
        <source>&amp;Create new receiving address</source>
        <translation type="unfinished">새로운 수신 주소 생성(&amp;C)</translation>
    </message>
    <message>
        <source>Clear all fields of the form.</source>
        <translation type="unfinished">양식의 모든 필드를 지웁니다.</translation>
    </message>
    <message>
        <source>Clear</source>
        <translation type="unfinished">지우기</translation>
    </message>
    <message>
        <source>Requested payments history</source>
        <translation type="unfinished">지불 요청 이력</translation>
    </message>
    <message>
        <source>Show the selected request (does the same as double clicking an entry)</source>
        <translation type="unfinished">선택된 요청을 표시하기 (더블 클릭으로도 항목을 표시할 수 있습니다)</translation>
    </message>
    <message>
        <source>Show</source>
        <translation type="unfinished">보기</translation>
    </message>
    <message>
        <source>Remove the selected entries from the list</source>
        <translation type="unfinished">목록에서 선택된 항목을 삭제</translation>
    </message>
    <message>
        <source>Remove</source>
        <translation type="unfinished">삭제</translation>
    </message>
    <message>
        <source>Copy &amp;URI</source>
        <translation type="unfinished">URI 복사(&amp;U)</translation>
    </message>
    <message>
        <source>&amp;Copy address</source>
        <translation type="unfinished">&amp; 주소 복사</translation>
    </message>
    <message>
        <source>Copy &amp;label</source>
        <translation type="unfinished">복사 &amp; 라벨</translation>
    </message>
    <message>
        <source>Copy &amp;message</source>
        <translation type="unfinished">메세지 복사(&amp;m)</translation>
    </message>
    <message>
        <source>Copy &amp;amount</source>
        <translation type="unfinished">복사 &amp; 금액</translation>
    </message>
    <message>
        <source>Could not unlock wallet.</source>
        <translation type="unfinished">지갑을 잠금해제 할 수 없습니다.</translation>
    </message>
    <message>
        <source>Could not generate new %1 address</source>
        <translation type="unfinished">새로운 %1 주소를 생성 할 수 없습니다.</translation>
    </message>
</context>
<context>
    <name>ReceiveRequestDialog</name>
    <message>
        <source>Request payment to …</source>
        <translation type="unfinished">에게 지불을 요청</translation>
    </message>
    <message>
        <source>Address:</source>
        <translation type="unfinished">주소:</translation>
    </message>
    <message>
        <source>Amount:</source>
        <translation type="unfinished">금액:</translation>
    </message>
    <message>
        <source>Label:</source>
        <translation type="unfinished">라벨:</translation>
    </message>
    <message>
        <source>Message:</source>
        <translation type="unfinished">메시지:</translation>
    </message>
    <message>
        <source>Wallet:</source>
        <translation type="unfinished">지갑:</translation>
    </message>
    <message>
        <source>Copy &amp;URI</source>
        <translation type="unfinished">URI 복사(&amp;U)</translation>
    </message>
    <message>
        <source>Copy &amp;Address</source>
        <translation type="unfinished">주소 복사(&amp;A)</translation>
    </message>
    <message>
        <source>&amp;Verify</source>
        <translation type="unfinished">&amp;승인</translation>
    </message>
    <message>
        <source>Verify this address on e.g. a hardware wallet screen</source>
        <translation type="unfinished">하드웨어 지갑 화면 등에서 이 주소를 확인하십시오</translation>
    </message>
    <message>
        <source>&amp;Save Image…</source>
        <translation type="unfinished">이미지 저장...(&amp;S)</translation>
    </message>
    <message>
        <source>Payment information</source>
        <translation type="unfinished">지불 정보</translation>
    </message>
    <message>
        <source>Request payment to %1</source>
        <translation type="unfinished">%1에 지불을 요청</translation>
    </message>
</context>
<context>
    <name>RecentRequestsTableModel</name>
    <message>
        <source>Date</source>
        <translation type="unfinished">날짜</translation>
    </message>
    <message>
        <source>Label</source>
        <translation type="unfinished">라벨</translation>
    </message>
    <message>
        <source>Message</source>
        <translation type="unfinished">메시지</translation>
    </message>
    <message>
        <source>(no label)</source>
        <translation type="unfinished">(라벨 없음)</translation>
    </message>
    <message>
        <source>(no message)</source>
        <translation type="unfinished">(메세지가 없습니다)</translation>
    </message>
    <message>
        <source>(no amount requested)</source>
        <translation type="unfinished">(요청한 거래액 없음)</translation>
    </message>
    <message>
        <source>Requested</source>
        <translation type="unfinished">요청 완료</translation>
    </message>
</context>
<context>
    <name>SendCoinsDialog</name>
    <message>
        <source>Send Coins</source>
        <translation type="unfinished">코인 보내기</translation>
    </message>
    <message>
        <source>Coin Control Features</source>
        <translation type="unfinished">코인 컨트롤 기능들</translation>
    </message>
    <message>
        <source>automatically selected</source>
        <translation type="unfinished">자동 선택됨</translation>
    </message>
    <message>
        <source>Insufficient funds!</source>
        <translation type="unfinished">잔액이 부족합니다!</translation>
    </message>
    <message>
        <source>Quantity:</source>
        <translation type="unfinished">수량:</translation>
    </message>
    <message>
        <source>Bytes:</source>
        <translation type="unfinished">바이트:</translation>
    </message>
    <message>
        <source>Amount:</source>
        <translation type="unfinished">금액:</translation>
    </message>
    <message>
        <source>Fee:</source>
        <translation type="unfinished">수수료:</translation>
    </message>
    <message>
        <source>After Fee:</source>
        <translation type="unfinished">수수료 이후:</translation>
    </message>
    <message>
        <source>Change:</source>
        <translation type="unfinished">잔돈:</translation>
    </message>
    <message>
        <source>If this is activated, but the change address is empty or invalid, change will be sent to a newly generated address.</source>
        <translation type="unfinished">이 기능이 활성화되면 거스름돈 주소가 공란이거나 무효인 경우, 거스름돈은 새롭게 생성된 주소로 송금됩니다.</translation>
    </message>
    <message>
        <source>Custom change address</source>
        <translation type="unfinished">주소 변경</translation>
    </message>
    <message>
        <source>Transaction Fee:</source>
        <translation type="unfinished">거래 수수료:</translation>
    </message>
    <message>
        <source>Using the fallbackfee can result in sending a transaction that will take several hours or days (or never) to confirm. Consider choosing your fee manually or wait until you have validated the complete chain.</source>
        <translation type="unfinished">고장 대체 수수료를 사용하게 될 경우 보낸 거래가 승인이 완료 될 때까지 몇 시간 혹은 몇 일 (혹은 영원히) 이 걸릴 수 있습니다. 수동으로 수수료를 선택하거나 전체 체인의 유효성이 검증될 때까지 기다리십시오.</translation>
    </message>
    <message>
        <source>Warning: Fee estimation is currently not possible.</source>
        <translation type="unfinished">경고: 지금은 수수료 예측이 불가능합니다.</translation>
    </message>
    <message>
        <source>per kilobyte</source>
        <translation type="unfinished">/ 킬로바이트 당</translation>
    </message>
    <message>
        <source>Hide</source>
        <translation type="unfinished">숨기기</translation>
    </message>
    <message>
        <source>Recommended:</source>
        <translation type="unfinished">권장:</translation>
    </message>
    <message>
        <source>Custom:</source>
        <translation type="unfinished">사용자 정의:</translation>
    </message>
    <message>
        <source>Send to multiple recipients at once</source>
        <translation type="unfinished">다수의 수령인들에게 한번에 보내기</translation>
    </message>
    <message>
        <source>Add &amp;Recipient</source>
        <translation type="unfinished">수령인 추가하기(&amp;R)</translation>
    </message>
    <message>
        <source>Clear all fields of the form.</source>
        <translation type="unfinished">양식의 모든 필드를 지웁니다.</translation>
    </message>
    <message>
        <source>Inputs…</source>
        <translation type="unfinished">입력...</translation>
    </message>
    <message>
        <source>Dust:</source>
        <translation type="unfinished">더스트:</translation>
    </message>
    <message>
        <source>Choose…</source>
        <translation type="unfinished">선택...</translation>
    </message>
    <message>
        <source>Hide transaction fee settings</source>
        <translation type="unfinished">거래 수수료 설정 숨기기</translation>
    </message>
    <message>
        <source>Specify a custom fee per kB (1,000 bytes) of the transaction's virtual size.

Note:  Since the fee is calculated on a per-byte basis, a fee rate of "100 satoshis per kvB" for a transaction size of 500 virtual bytes (half of 1 kvB) would ultimately yield a fee of only 50 satoshis.</source>
        <translation type="unfinished">트랜잭션 가상 크기의 kB (1,000바이트)당 사용자 지정 수수료를 지정합니다.

참고: 수수료는 바이트 단위로 계산되므로 500 가상 바이트(1kvB의 절반)의 트랜잭션 크기에 대해 "kvB당 100 사토시"의 수수료율은 궁극적으로 50사토시만 수수료를 산출합니다.</translation>
    </message>
    <message>
        <source>When there is less transaction volume than space in the blocks, miners as well as relaying nodes may enforce a minimum fee. Paying only this minimum fee is just fine, but be aware that this can result in a never confirming transaction once there is more demand for bitcoin transactions than the network can process.</source>
        <translation type="unfinished">거래량이 블록에 남은 공간보다 적은 경우, 채굴자나 중계 노드들이 최소 수수료를 허용할 수 있습니다. 최소 수수료만 지불하는건 괜찮지만, 네트워크가 처리할 수 있는 용량을 넘는 비트코인 거래가 있을 경우에는 이 거래가 승인이 안될 수 있다는 점을 유의하세요.</translation>
    </message>
    <message>
        <source>A too low fee might result in a never confirming transaction (read the tooltip)</source>
        <translation type="unfinished">너무 적은 수수료로는 거래 승인이 안될 수도 있습니다 (툴팁을 참고하세요)</translation>
    </message>
    <message>
        <source>(Smart fee not initialized yet. This usually takes a few blocks…)</source>
        <translation type="unfinished">(Smart fee가 아직 초기화 되지 않았습니다. 블록 분석이 완전하게 끝날 때 까지 기다려주십시오...)</translation>
    </message>
    <message>
        <source>Confirmation time target:</source>
        <translation type="unfinished">승인 시간 목표:</translation>
    </message>
    <message>
        <source>Enable Replace-By-Fee</source>
        <translation type="unfinished">'수수료로-대체' 옵션 활성화</translation>
    </message>
    <message>
        <source>With Replace-By-Fee (BIP-125) you can increase a transaction's fee after it is sent. Without this, a higher fee may be recommended to compensate for increased transaction delay risk.</source>
        <translation type="unfinished">'수수료-대체' (BIP-125) 옵션은 보낸 거래의 수수료 상향을 지원해 줍니다. 이 옵션이 없을 경우 거래 지연을 방지하기 위해 더 높은 수수료가 권장됩니다.</translation>
    </message>
    <message>
        <source>Clear &amp;All</source>
        <translation type="unfinished">모두 지우기(&amp;A)</translation>
    </message>
    <message>
        <source>Balance:</source>
        <translation type="unfinished">잔액:</translation>
    </message>
    <message>
        <source>Confirm the send action</source>
        <translation type="unfinished">전송 기능 확인</translation>
    </message>
    <message>
        <source>S&amp;end</source>
        <translation type="unfinished">보내기(&amp;e)</translation>
    </message>
    <message>
        <source>Copy quantity</source>
        <translation type="unfinished">수량 복사</translation>
    </message>
    <message>
        <source>Copy amount</source>
        <translation type="unfinished">거래액 복사</translation>
    </message>
    <message>
        <source>Copy fee</source>
        <translation type="unfinished">수수료 복사</translation>
    </message>
    <message>
        <source>Copy after fee</source>
        <translation type="unfinished">수수료 이후 복사</translation>
    </message>
    <message>
        <source>Copy bytes</source>
        <translation type="unfinished">bytes 복사</translation>
    </message>
    <message>
        <source>Copy dust</source>
        <translation type="unfinished">더스트 복사</translation>
    </message>
    <message>
        <source>Copy change</source>
        <translation type="unfinished">잔돈 복사</translation>
    </message>
    <message>
        <source>%1 (%2 blocks)</source>
        <translation type="unfinished">%1 (%2 블록)</translation>
    </message>
    <message>
        <source>Sign on device</source>
        <extracomment>"device" usually means a hardware wallet.</extracomment>
        <translation type="unfinished">장치에 로그인</translation>
    </message>
    <message>
        <source>Connect your hardware wallet first.</source>
        <translation type="unfinished">먼저 하드웨어 지갑을 연결하십시오.</translation>
    </message>
    <message>
        <source>Set external signer script path in Options -&gt; Wallet</source>
        <extracomment>"External signer" means using devices such as hardware wallets.</extracomment>
        <translation type="unfinished">옵션 -&gt; 지갑에서 외부 서명자 스크립트 경로 설정</translation>
    </message>
    <message>
        <source>Cr&amp;eate Unsigned</source>
        <translation type="unfinished">사인되지 않은 것을 생성(&amp;e)</translation>
    </message>
    <message>
        <source>Creates a Partially Signed Bitcoin Transaction (PSBT) for use with e.g. an offline %1 wallet, or a PSBT-compatible hardware wallet.</source>
        <translation type="unfinished">오프라인 %1 지갑 또는 PSBT가 호환되는 하드웨어 지갑과의 사용을 위한 '부분적으로 서명 된 비트 코인 트랜잭션(PSBT)'를 생성합니다.</translation>
    </message>
    <message>
        <source> from wallet '%1'</source>
        <translation type="unfinished">'%1' 지갑에서</translation>
    </message>
    <message>
        <source>%1 to '%2'</source>
        <translation type="unfinished">%1을 '%2'로</translation>
    </message>
    <message>
        <source>%1 to %2</source>
        <translation type="unfinished">%1을 %2로</translation>
    </message>
    <message>
        <source>To review recipient list click "Show Details…"</source>
        <translation type="unfinished">수신자 목록을 검토하기 위해 "자세히 보기"를 클릭하세요</translation>
    </message>
    <message>
        <source>Sign failed</source>
        <translation type="unfinished">서명 실패</translation>
    </message>
    <message>
        <source>External signer not found</source>
        <extracomment>"External signer" means using devices such as hardware wallets.</extracomment>
        <translation type="unfinished">외부 서명자를 찾을 수 없음</translation>
    </message>
    <message>
        <source>External signer failure</source>
        <extracomment>"External signer" means using devices such as hardware wallets.</extracomment>
        <translation type="unfinished">외부 서명자 실패</translation>
    </message>
    <message>
        <source>Save Transaction Data</source>
        <translation type="unfinished">트랜잭션 데이터 저장</translation>
    </message>
    <message>
        <source>Partially Signed Transaction (Binary)</source>
        <extracomment>Expanded name of the binary PSBT file format. See: BIP 174.</extracomment>
        <translation type="unfinished">부분 서명 트랜잭션 (이진수)</translation>
    </message>
    <message>
        <source>PSBT saved</source>
        <extracomment>Popup message when a PSBT has been saved to a file</extracomment>
        <translation type="unfinished">PSBT 저장됨</translation>
    </message>
    <message>
        <source>External balance:</source>
        <translation type="unfinished">외부의 잔고</translation>
    </message>
    <message>
        <source>or</source>
        <translation type="unfinished">또는</translation>
    </message>
    <message>
        <source>You can increase the fee later (signals Replace-By-Fee, BIP-125).</source>
        <translation type="unfinished">추후에 거래 수수료를 올릴 수 있습니다 ('수수료로-대체', BIP-125 지원)</translation>
    </message>
    <message>
        <source>Please, review your transaction proposal. This will produce a Partially Signed Bitcoin Transaction (PSBT) which you can save or copy and then sign with e.g. an offline %1 wallet, or a PSBT-compatible hardware wallet.</source>
        <extracomment>Text to inform a user attempting to create a transaction of their current options. At this stage, a user can only create a PSBT. This string is displayed when private keys are disabled and an external signer is not available.</extracomment>
        <translation type="unfinished">거래 제안을 검토해 주십시오. 이것은 당신이 저장하거나 복사한 뒤 e.g. 오프라인 %1 지갑 또는 PSBT 호환 하드웨어 지갑으로 서명할 수 있는 PSBT (부분적으로 서명된 비트코인 트랜잭션)를 생성할 것입니다.</translation>
    </message>
    <message>
        <source>Do you want to create this transaction?</source>
        <extracomment>Message displayed when attempting to create a transaction. Cautionary text to prompt the user to verify that the displayed transaction details represent the transaction the user intends to create.</extracomment>
        <translation type="unfinished">이 트랜잭션을 생성하겠습니까?</translation>
    </message>
    <message>
        <source>Please, review your transaction. You can create and send this transaction or create a Partially Signed Bitcoin Transaction (PSBT), which you can save or copy and then sign with, e.g., an offline %1 wallet, or a PSBT-compatible hardware wallet.</source>
        <extracomment>Text to inform a user attempting to create a transaction of their current options. At this stage, a user can send their transaction or create a PSBT. This string is displayed when both private keys and PSBT controls are enabled.</extracomment>
        <translation type="unfinished">당신의 트랜잭션을 검토하세요. 당신은 트랜잭션을 생성하고 보낼 수 있습니다. 혹은 부분적으로 서명된 비트코인 트랜잭션 (PSBT, Partially Signed Bitcoin Transaction)을 생성하고, 저장하거나 복사하여 오프라인 %1지갑으로 서명할수도 있습니다. PSBT가 적용되는 하드월렛으로 서명할 수도 있습니다. </translation>
    </message>
    <message>
        <source>Please, review your transaction.</source>
        <extracomment>Text to prompt a user to review the details of the transaction they are attempting to send.</extracomment>
        <translation type="unfinished">거래를 재검토 하십시오</translation>
    </message>
    <message>
        <source>Transaction fee</source>
        <translation type="unfinished">거래 수수료</translation>
    </message>
    <message>
        <source>Not signalling Replace-By-Fee, BIP-125.</source>
        <translation type="unfinished">'수수료로-대체', BIP-125를 지원하지 않습니다.</translation>
    </message>
    <message>
        <source>Total Amount</source>
        <translation type="unfinished">총액</translation>
    </message>
    <message>
        <source>Confirm send coins</source>
        <translation type="unfinished">코인 전송을 확인</translation>
    </message>
    <message>
        <source>Watch-only balance:</source>
        <translation type="unfinished">조회-전용 잔액:</translation>
    </message>
    <message>
        <source>The recipient address is not valid. Please recheck.</source>
        <translation type="unfinished">수령인 주소가 정확하지 않습니다. 재확인 바랍니다</translation>
    </message>
    <message>
        <source>The amount to pay must be larger than 0.</source>
        <translation type="unfinished">지불하는 금액은 0 보다 커야 합니다.</translation>
    </message>
    <message>
        <source>The amount exceeds your balance.</source>
        <translation type="unfinished">잔고를 초과하였습니다.</translation>
    </message>
    <message>
        <source>The total exceeds your balance when the %1 transaction fee is included.</source>
        <translation type="unfinished">%1 의 거래 수수료를 포함하면 잔고를 초과합니다.</translation>
    </message>
    <message>
        <source>Duplicate address found: addresses should only be used once each.</source>
        <translation type="unfinished">중복된 주소 발견: 주소는 한번만 사용되어야 합니다.</translation>
    </message>
    <message>
        <source>Transaction creation failed!</source>
        <translation type="unfinished">거래 생성에 실패했습니다!</translation>
    </message>
    <message>
        <source>A fee higher than %1 is considered an absurdly high fee.</source>
        <translation type="unfinished">%1 보다 큰 수수료는 지나치게 높은 수수료 입니다.</translation>
    </message>
    <message numerus="yes">
        <source>Estimated to begin confirmation within %n block(s).</source>
        <translation type="unfinished">
            <numerusform>%n블록내로 컨펌이 시작될 것으로 예상됩니다.</numerusform>
        </translation>
    </message>
    <message>
        <source>Warning: Invalid Bitcoin address</source>
        <translation type="unfinished">경고: 잘못된 비트코인 주소입니다</translation>
    </message>
    <message>
        <source>Warning: Unknown change address</source>
        <translation type="unfinished">경고: 알려지지 않은 주소 변경입니다</translation>
    </message>
    <message>
        <source>Confirm custom change address</source>
        <translation type="unfinished">맞춤 주소 변경 확인</translation>
    </message>
    <message>
        <source>The address you selected for change is not part of this wallet. Any or all funds in your wallet may be sent to this address. Are you sure?</source>
        <translation type="unfinished">거스름돈을 위해 선택한 주소는 이 지갑의 일부가 아닙니다. 지갑에 있는 일부 또는 모든 금액을 이 주소로 보낼 수 있습니다. 확실합니까?</translation>
    </message>
    <message>
        <source>(no label)</source>
        <translation type="unfinished">(라벨 없음)</translation>
    </message>
</context>
<context>
    <name>SendCoinsEntry</name>
    <message>
        <source>A&amp;mount:</source>
        <translation type="unfinished">금액(&amp;M):</translation>
    </message>
    <message>
        <source>Pay &amp;To:</source>
        <translation type="unfinished">송금할 대상(&amp;T):</translation>
    </message>
    <message>
        <source>&amp;Label:</source>
        <translation type="unfinished">라벨(&amp;L):</translation>
    </message>
    <message>
        <source>Choose previously used address</source>
        <translation type="unfinished">이전에 사용한 주소를 선택하기</translation>
    </message>
    <message>
        <source>The Bitcoin address to send the payment to</source>
        <translation type="unfinished">이 비트코인 주소로 송금됩니다</translation>
    </message>
    <message>
        <source>Paste address from clipboard</source>
        <translation type="unfinished">클립보드로 부터 주소 붙여넣기</translation>
    </message>
    <message>
        <source>Remove this entry</source>
        <translation type="unfinished">입력된 항목 삭제</translation>
    </message>
    <message>
        <source>The amount to send in the selected unit</source>
        <translation type="unfinished">선택한 단위로 보낼 수량</translation>
    </message>
    <message>
        <source>The fee will be deducted from the amount being sent. The recipient will receive less bitcoins than you enter in the amount field. If multiple recipients are selected, the fee is split equally.</source>
        <translation type="unfinished">수수료가 송금되는 금액에서 공제됩니다. 수령자는 금액 필드에서 입력한 금액보다 적은 금액을 전송받게 됩니다. 받는 사람이 여러 명인 경우 수수료는 균등하게 나누어집니다.</translation>
    </message>
    <message>
        <source>S&amp;ubtract fee from amount</source>
        <translation type="unfinished">송금액에서 수수료 공제(&amp;U)</translation>
    </message>
    <message>
        <source>Use available balance</source>
        <translation type="unfinished">잔액 전부 사용하기</translation>
    </message>
    <message>
        <source>Message:</source>
        <translation type="unfinished">메시지:</translation>
    </message>
    <message>
        <source>Enter a label for this address to add it to the list of used addresses</source>
        <translation type="unfinished">이 주소에 라벨을 입력하면 사용된 주소 목록에 라벨이 표시됩니다</translation>
    </message>
    <message>
        <source>A message that was attached to the bitcoin: URI which will be stored with the transaction for your reference. Note: This message will not be sent over the Bitcoin network.</source>
        <translation type="unfinished">bitcoin: URI에 추가된 메시지는 참고를 위해 거래내역과 함께 저장될 것입니다. Note: 이 메시지는 비트코인 네트워크로 전송되지 않습니다.</translation>
    </message>
</context>
<context>
    <name>SendConfirmationDialog</name>
    <message>
        <source>Send</source>
        <translation type="unfinished">보내기</translation>
    </message>
    <message>
        <source>Create Unsigned</source>
        <translation type="unfinished">서명되지 않은 것을 생성</translation>
    </message>
</context>
<context>
    <name>SignVerifyMessageDialog</name>
    <message>
        <source>Signatures - Sign / Verify a Message</source>
        <translation type="unfinished">서명 - 싸인 / 메시지 검증</translation>
    </message>
    <message>
        <source>&amp;Sign Message</source>
        <translation type="unfinished">메시지 서명(&amp;S)</translation>
    </message>
    <message>
        <source>You can sign messages/agreements with your addresses to prove you can receive bitcoins sent to them. Be careful not to sign anything vague or random, as phishing attacks may try to trick you into signing your identity over to them. Only sign fully-detailed statements you agree to.</source>
        <translation type="unfinished">당신이 해당 주소로 비트코인을 받을 수 있다는 것을 증명하기 위해 메시지/합의문을 그 주소로 서명할 수 있습니다. 피싱 공격이 당신을 속일 수 있으므로 임의의 내용이나 모호한 내용에 서명하지 않도록 주의하세요. 당신이 동의하는 명확한 조항들에만 서명하세요.</translation>
    </message>
    <message>
        <source>The Bitcoin address to sign the message with</source>
        <translation type="unfinished">메세지를 서명할 비트코인 주소</translation>
    </message>
    <message>
        <source>Choose previously used address</source>
        <translation type="unfinished">이전에 사용한 주소를 선택하기</translation>
    </message>
    <message>
        <source>Paste address from clipboard</source>
        <translation type="unfinished">클립보드로 부터 주소 붙여넣기</translation>
    </message>
    <message>
        <source>Enter the message you want to sign here</source>
        <translation type="unfinished">여기에 서명할 메시지를 입력하세요</translation>
    </message>
    <message>
        <source>Signature</source>
        <translation type="unfinished">서명</translation>
    </message>
    <message>
        <source>Copy the current signature to the system clipboard</source>
        <translation type="unfinished">이 서명을 시스템 클립보드로 복사</translation>
    </message>
    <message>
        <source>Sign the message to prove you own this Bitcoin address</source>
        <translation type="unfinished">당신이 이 비트코인 주소를 소유한다는 증명을 위해 메시지를 서명합니다</translation>
    </message>
    <message>
        <source>Sign &amp;Message</source>
        <translation type="unfinished">메시지 서명(&amp;M)</translation>
    </message>
    <message>
        <source>Reset all sign message fields</source>
        <translation type="unfinished">모든 입력항목을 초기화합니다</translation>
    </message>
    <message>
        <source>Clear &amp;All</source>
        <translation type="unfinished">모두 지우기(&amp;A)</translation>
    </message>
    <message>
        <source>&amp;Verify Message</source>
        <translation type="unfinished">메시지 검증(&amp;V)</translation>
    </message>
    <message>
        <source>Enter the receiver's address, message (ensure you copy line breaks, spaces, tabs, etc. exactly) and signature below to verify the message. Be careful not to read more into the signature than what is in the signed message itself, to avoid being tricked by a man-in-the-middle attack. Note that this only proves the signing party receives with the address, it cannot prove sendership of any transaction!</source>
        <translation type="unfinished">메시지를 검증하기 위해 아래 칸에 각각 지갑 주소와 메시지, 서명을 입력하세요 (메시지 원본의 띄어쓰기, 들여쓰기, 행 나눔 등이 정확하게 입력되어야 하므로 원본을 복사해서 입력하세요). 네트워크 침입자의 속임수에 넘어가지 않도록 서명된 메시지 내용 이외의 내용은 참고하지 않도록 유의하세요. 이 기능은 단순히 서명한 쪽에서 해당 주소로 송금을 받을 수 있다는 것을 증명하는 것 뿐이며 그 이상은 어떤 것도 보증하지 않습니다.</translation>
    </message>
    <message>
        <source>The Bitcoin address the message was signed with</source>
        <translation type="unfinished">메세지의 서명에 사용된 비트코인 주소</translation>
    </message>
    <message>
        <source>The signed message to verify</source>
        <translation type="unfinished">검증할 서명된 메세지</translation>
    </message>
    <message>
        <source>The signature given when the message was signed</source>
        <translation type="unfinished">메세지의 서명되었을 때의 시그니처</translation>
    </message>
    <message>
        <source>Verify the message to ensure it was signed with the specified Bitcoin address</source>
        <translation type="unfinished">입력된 비트코인 주소로 메시지가 서명되었는지 검증합니다</translation>
    </message>
    <message>
        <source>Verify &amp;Message</source>
        <translation type="unfinished">메시지 검증(&amp;M)</translation>
    </message>
    <message>
        <source>Reset all verify message fields</source>
        <translation type="unfinished">모든 입력 항목을 초기화합니다</translation>
    </message>
    <message>
        <source>Click "Sign Message" to generate signature</source>
        <translation type="unfinished">서명을 만들려면 "메시지 서명"을 클릭하세요</translation>
    </message>
    <message>
        <source>The entered address is invalid.</source>
        <translation type="unfinished">입력한 주소가 잘못되었습니다.</translation>
    </message>
    <message>
        <source>Please check the address and try again.</source>
        <translation type="unfinished">주소를 확인하고 다시 시도하십시오.</translation>
    </message>
    <message>
        <source>The entered address does not refer to a key.</source>
        <translation type="unfinished">입력한 주소는 지갑내 키를 참조하지 않습니다.</translation>
    </message>
    <message>
        <source>Wallet unlock was cancelled.</source>
        <translation type="unfinished">지갑 잠금 해제를 취소했습니다.</translation>
    </message>
    <message>
        <source>No error</source>
        <translation type="unfinished">오류 없음</translation>
    </message>
    <message>
        <source>Private key for the entered address is not available.</source>
        <translation type="unfinished">입력한 주소에 대한 개인키가 없습니다.</translation>
    </message>
    <message>
        <source>Message signing failed.</source>
        <translation type="unfinished">메시지 서명에 실패했습니다.</translation>
    </message>
    <message>
        <source>Message signed.</source>
        <translation type="unfinished">메시지를 서명했습니다.</translation>
    </message>
    <message>
        <source>The signature could not be decoded.</source>
        <translation type="unfinished">서명을 해독할 수 없습니다.</translation>
    </message>
    <message>
        <source>Please check the signature and try again.</source>
        <translation type="unfinished">서명을 확인하고 다시 시도하십시오.</translation>
    </message>
    <message>
        <source>The signature did not match the message digest.</source>
        <translation type="unfinished">메시지 다이제스트와 서명이 일치하지 않습니다.</translation>
    </message>
    <message>
        <source>Message verification failed.</source>
        <translation type="unfinished">메시지 검증에 실패했습니다.</translation>
    </message>
    <message>
        <source>Message verified.</source>
        <translation type="unfinished">메시지가 검증되었습니다.</translation>
    </message>
</context>
<context>
    <name>SplashScreen</name>
    <message>
        <source>(press q to shutdown and continue later)</source>
        <translation type="unfinished">q 를 눌러 종료하거나 나중에 계속하세요.</translation>
    </message>
    <message>
        <source>press q to shutdown</source>
        <translation type="unfinished">q를 눌러 종료하세요</translation>
    </message>
</context>
<context>
    <name>TransactionDesc</name>
    <message>
        <source>conflicted with a transaction with %1 confirmations</source>
        <extracomment>Text explaining the current status of a transaction, shown in the status field of the details window for this transaction. This status represents an unconfirmed transaction that conflicts with a confirmed transaction.</extracomment>
        <translation type="unfinished">%1 승인이 있는 거래와 충돌함</translation>
    </message>
    <message>
        <source>abandoned</source>
        <extracomment>Text explaining the current status of a transaction, shown in the status field of the details window for this transaction. This status represents an abandoned transaction.</extracomment>
        <translation type="unfinished">버려진</translation>
    </message>
    <message>
        <source>%1/unconfirmed</source>
        <extracomment>Text explaining the current status of a transaction, shown in the status field of the details window for this transaction. This status represents a transaction confirmed in at least one block, but less than 6 blocks.</extracomment>
        <translation type="unfinished">%1/미확인</translation>
    </message>
    <message>
        <source>%1 confirmations</source>
        <extracomment>Text explaining the current status of a transaction, shown in the status field of the details window for this transaction. This status represents a transaction confirmed in 6 or more blocks.</extracomment>
        <translation type="unfinished">%1 확인 완료</translation>
    </message>
    <message>
        <source>Status</source>
        <translation type="unfinished">상태</translation>
    </message>
    <message>
        <source>Date</source>
        <translation type="unfinished">날짜</translation>
    </message>
    <message>
        <source>Source</source>
        <translation type="unfinished">소스</translation>
    </message>
    <message>
        <source>Generated</source>
        <translation type="unfinished">생성됨</translation>
    </message>
    <message>
        <source>From</source>
        <translation type="unfinished">보낸 주소</translation>
    </message>
    <message>
        <source>unknown</source>
        <translation type="unfinished">알 수 없음</translation>
    </message>
    <message>
        <source>To</source>
        <translation type="unfinished">받는 주소</translation>
    </message>
    <message>
        <source>own address</source>
        <translation type="unfinished">자신의 주소</translation>
    </message>
    <message>
        <source>watch-only</source>
        <translation type="unfinished">조회-전용</translation>
    </message>
    <message>
        <source>label</source>
        <translation type="unfinished">라벨</translation>
    </message>
    <message>
        <source>Credit</source>
        <translation type="unfinished">입금액</translation>
    </message>
    <message numerus="yes">
        <source>matures in %n more block(s)</source>
        <translation type="unfinished">
            <numerusform>%n개 이상 블록 이내에 완료됩니다.</numerusform>
        </translation>
    </message>
    <message>
        <source>not accepted</source>
        <translation type="unfinished">승인되지 않음</translation>
    </message>
    <message>
        <source>Debit</source>
        <translation type="unfinished">출금액</translation>
    </message>
    <message>
        <source>Total debit</source>
        <translation type="unfinished">총 출금액</translation>
    </message>
    <message>
        <source>Total credit</source>
        <translation type="unfinished">총 입금액</translation>
    </message>
    <message>
        <source>Transaction fee</source>
        <translation type="unfinished">거래 수수료</translation>
    </message>
    <message>
        <source>Net amount</source>
        <translation type="unfinished">총 거래액</translation>
    </message>
    <message>
        <source>Message</source>
        <translation type="unfinished">메시지</translation>
    </message>
    <message>
        <source>Comment</source>
        <translation type="unfinished">설명</translation>
    </message>
    <message>
        <source>Transaction ID</source>
        <translation type="unfinished">거래 ID</translation>
    </message>
    <message>
        <source>Transaction total size</source>
        <translation type="unfinished">거래 총 크기</translation>
    </message>
    <message>
        <source>Transaction virtual size</source>
        <translation type="unfinished">가상 거래 사이즈</translation>
    </message>
    <message>
        <source>Output index</source>
        <translation type="unfinished">출력 인덱스</translation>
    </message>
    <message>
        <source> (Certificate was not verified)</source>
        <translation type="unfinished">(인증서가 확인되지 않았습니다)</translation>
    </message>
    <message>
        <source>Merchant</source>
        <translation type="unfinished">판매자</translation>
    </message>
    <message>
        <source>Generated coins must mature %1 blocks before they can be spent. When you generated this block, it was broadcast to the network to be added to the block chain. If it fails to get into the chain, its state will change to "not accepted" and it won't be spendable. This may occasionally happen if another node generates a block within a few seconds of yours.</source>
        <translation type="unfinished">신규 채굴된 코인이 사용되기 위해서는 %1 개의 블록이 경과되어야 합니다. 블록을 생성할 때 블록체인에 추가되도록 네트워크에 전파되는 과정을 거치는데, 블록체인에 포함되지 못하고 실패한다면 해당 블록의 상태는 '미승인'으로 표현되고 비트코인 또한 사용될 수 없습니다. 이 현상은 다른 노드가 비슷한 시간대에 동시에 블록을 생성할 때 종종 발생할 수 있습니다.</translation>
    </message>
    <message>
        <source>Debug information</source>
        <translation type="unfinished">디버깅 정보</translation>
    </message>
    <message>
        <source>Transaction</source>
        <translation type="unfinished">거래</translation>
    </message>
    <message>
        <source>Inputs</source>
        <translation type="unfinished">입력</translation>
    </message>
    <message>
        <source>Amount</source>
        <translation type="unfinished">금액</translation>
    </message>
    <message>
        <source>true</source>
        <translation type="unfinished">참</translation>
    </message>
    <message>
        <source>false</source>
        <translation type="unfinished">거짓</translation>
    </message>
</context>
<context>
    <name>TransactionDescDialog</name>
    <message>
        <source>This pane shows a detailed description of the transaction</source>
        <translation type="unfinished">이 창은 거래의 세부내역을 보여줍니다</translation>
    </message>
    <message>
        <source>Details for %1</source>
        <translation type="unfinished">%1에 대한 세부 정보</translation>
    </message>
</context>
<context>
    <name>TransactionTableModel</name>
    <message>
        <source>Date</source>
        <translation type="unfinished">날짜</translation>
    </message>
    <message>
        <source>Type</source>
        <translation type="unfinished">형식</translation>
    </message>
    <message>
        <source>Label</source>
        <translation type="unfinished">라벨</translation>
    </message>
    <message>
        <source>Unconfirmed</source>
        <translation type="unfinished">미확인</translation>
    </message>
    <message>
        <source>Abandoned</source>
        <translation type="unfinished">버려진</translation>
    </message>
    <message>
        <source>Confirming (%1 of %2 recommended confirmations)</source>
        <translation type="unfinished">승인 중 (권장되는 승인 회수 %2 대비 현재 승인 수 %1)</translation>
    </message>
    <message>
        <source>Confirmed (%1 confirmations)</source>
        <translation type="unfinished">승인됨 (%1 확인됨)</translation>
    </message>
    <message>
        <source>Conflicted</source>
        <translation type="unfinished">충돌</translation>
    </message>
    <message>
        <source>Immature (%1 confirmations, will be available after %2)</source>
        <translation type="unfinished">충분히 숙성되지 않은 상태 (%1 승인, %2 후에 사용 가능합니다)</translation>
    </message>
    <message>
        <source>Generated but not accepted</source>
        <translation type="unfinished">생성되었으나 거절됨</translation>
    </message>
    <message>
        <source>Received with</source>
        <translation type="unfinished">받은 주소 :</translation>
    </message>
    <message>
        <source>Received from</source>
        <translation type="unfinished">보낸 주소 :</translation>
    </message>
    <message>
        <source>Sent to</source>
        <translation type="unfinished">받는 주소 :</translation>
    </message>
    <message>
        <source>Payment to yourself</source>
        <translation type="unfinished">자신에게 지불</translation>
    </message>
    <message>
        <source>Mined</source>
        <translation type="unfinished">채굴</translation>
    </message>
    <message>
        <source>watch-only</source>
        <translation type="unfinished">조회-전용</translation>
    </message>
    <message>
        <source>(n/a)</source>
        <translation type="unfinished">(없음)</translation>
    </message>
    <message>
        <source>(no label)</source>
        <translation type="unfinished">(라벨 없음)</translation>
    </message>
    <message>
        <source>Transaction status. Hover over this field to show number of confirmations.</source>
        <translation type="unfinished">거래 상황. 마우스를 올리면 검증횟수가 표시됩니다.</translation>
    </message>
    <message>
        <source>Date and time that the transaction was received.</source>
        <translation type="unfinished">거래가 이루어진 날짜와 시각.</translation>
    </message>
    <message>
        <source>Type of transaction.</source>
        <translation type="unfinished">거래의 종류.</translation>
    </message>
    <message>
        <source>Whether or not a watch-only address is involved in this transaction.</source>
        <translation type="unfinished">조회-전용 주소가 이 거래에 참여하는지 여부입니다.</translation>
    </message>
    <message>
        <source>User-defined intent/purpose of the transaction.</source>
        <translation type="unfinished">거래에 대해 사용자가 정의한 의도나 목적.</translation>
    </message>
    <message>
        <source>Amount removed from or added to balance.</source>
        <translation type="unfinished">늘어나거나 줄어든 액수.</translation>
    </message>
</context>
<context>
    <name>TransactionView</name>
    <message>
        <source>All</source>
        <translation type="unfinished">전체</translation>
    </message>
    <message>
        <source>Today</source>
        <translation type="unfinished">오늘</translation>
    </message>
    <message>
        <source>This week</source>
        <translation type="unfinished">이번주</translation>
    </message>
    <message>
        <source>This month</source>
        <translation type="unfinished">이번 달</translation>
    </message>
    <message>
        <source>Last month</source>
        <translation type="unfinished">지난 달</translation>
    </message>
    <message>
        <source>This year</source>
        <translation type="unfinished">올 해</translation>
    </message>
    <message>
        <source>Received with</source>
        <translation type="unfinished">받은 주소 :</translation>
    </message>
    <message>
        <source>Sent to</source>
        <translation type="unfinished">받는 주소 :</translation>
    </message>
    <message>
        <source>To yourself</source>
        <translation type="unfinished">자기 거래</translation>
    </message>
    <message>
        <source>Mined</source>
        <translation type="unfinished">채굴</translation>
    </message>
    <message>
        <source>Other</source>
        <translation type="unfinished">기타</translation>
    </message>
    <message>
        <source>Enter address, transaction id, or label to search</source>
        <translation type="unfinished">검색하기 위한 주소, 거래 아이디 또는 라벨을 입력하십시오.</translation>
    </message>
    <message>
        <source>Min amount</source>
        <translation type="unfinished">최소 거래액</translation>
    </message>
    <message>
        <source>Range…</source>
        <translation type="unfinished">범위...</translation>
    </message>
    <message>
        <source>&amp;Copy address</source>
        <translation type="unfinished">&amp; 주소 복사</translation>
    </message>
    <message>
        <source>Copy &amp;label</source>
        <translation type="unfinished">복사 &amp; 라벨</translation>
    </message>
    <message>
        <source>Copy &amp;amount</source>
        <translation type="unfinished">복사 &amp; 금액</translation>
    </message>
    <message>
        <source>Copy transaction &amp;ID</source>
        <translation type="unfinished">복사 트랜잭션 &amp; 아이디</translation>
    </message>
    <message>
        <source>Copy &amp;raw transaction</source>
        <translation type="unfinished">처리되지 않은 트랜잭션 복사</translation>
    </message>
    <message>
        <source>Copy full transaction &amp;details</source>
        <translation type="unfinished">트랜잭션 전체와 상세내역 복사</translation>
    </message>
    <message>
        <source>&amp;Show transaction details</source>
        <translation type="unfinished">트랜잭션 상세내역 보여주기</translation>
    </message>
    <message>
        <source>Increase transaction &amp;fee</source>
        <translation type="unfinished">트랜잭션 수수료 올리기</translation>
    </message>
    <message>
        <source>A&amp;bandon transaction</source>
        <translation type="unfinished">트랜잭션 폐기하기</translation>
    </message>
    <message>
        <source>&amp;Edit address label</source>
        <translation type="unfinished">&amp;주소 라벨 수정하기</translation>
    </message>
    <message>
        <source>Show in %1</source>
        <extracomment>Transactions table context menu action to show the selected transaction in a third-party block explorer. %1 is a stand-in argument for the URL of the explorer.</extracomment>
        <translation type="unfinished">%1내로 보여주기</translation>
    </message>
    <message>
        <source>Export Transaction History</source>
        <translation type="unfinished">거래 기록 내보내기</translation>
    </message>
    <message>
        <source>Comma separated file</source>
        <extracomment>Expanded name of the CSV file format. See: https://en.wikipedia.org/wiki/Comma-separated_values.</extracomment>
        <translation type="unfinished">콤마로 분리된 파일</translation>
    </message>
    <message>
        <source>Confirmed</source>
        <translation type="unfinished">확인됨</translation>
    </message>
    <message>
        <source>Watch-only</source>
        <translation type="unfinished">조회-전용</translation>
    </message>
    <message>
        <source>Date</source>
        <translation type="unfinished">날짜</translation>
    </message>
    <message>
        <source>Type</source>
        <translation type="unfinished">형식</translation>
    </message>
    <message>
        <source>Label</source>
        <translation type="unfinished">라벨</translation>
    </message>
    <message>
        <source>Address</source>
        <translation type="unfinished">주소</translation>
    </message>
    <message>
        <source>ID</source>
        <translation type="unfinished">아이디</translation>
    </message>
    <message>
        <source>Exporting Failed</source>
        <translation type="unfinished">내보내기 실패</translation>
    </message>
    <message>
        <source>There was an error trying to save the transaction history to %1.</source>
        <translation type="unfinished">%1으로 거래 기록을 저장하는데 에러가 있었습니다.</translation>
    </message>
    <message>
        <source>Exporting Successful</source>
        <translation type="unfinished">내보내기 성공</translation>
    </message>
    <message>
        <source>The transaction history was successfully saved to %1.</source>
        <translation type="unfinished">거래 기록이 성공적으로 %1에 저장되었습니다.</translation>
    </message>
    <message>
        <source>Range:</source>
        <translation type="unfinished">범위:</translation>
    </message>
    <message>
        <source>to</source>
        <translation type="unfinished">수신인</translation>
    </message>
</context>
<context>
    <name>WalletFrame</name>
    <message>
        <source>No wallet has been loaded.
Go to File &gt; Open Wallet to load a wallet.
- OR -</source>
        <translation type="unfinished">지갑이 로드되지 않았습니다.
'파일 &gt; 지갑 열기'로 이동하여 지갑을 로드합니다.
-또는-</translation>
    </message>
    <message>
        <source>Create a new wallet</source>
        <translation type="unfinished">새로운 지갑 생성하기</translation>
    </message>
    <message>
        <source>Error</source>
        <translation type="unfinished">오류</translation>
    </message>
    <message>
        <source>Unable to decode PSBT from clipboard (invalid base64)</source>
        <translation type="unfinished">클립 보드에서 PSBT를 디코딩 할 수 없습니다 (잘못된 base64).</translation>
    </message>
    <message>
        <source>Load Transaction Data</source>
        <translation type="unfinished">트랜젝션 데이터 불러오기</translation>
    </message>
    <message>
        <source>Partially Signed Transaction (*.psbt)</source>
        <translation type="unfinished">부분적으로 서명된 비트코인 트랜잭션 (* .psbt)</translation>
    </message>
    <message>
        <source>PSBT file must be smaller than 100 MiB</source>
        <translation type="unfinished">PSBT 파일은 100MiB보다 작아야합니다.</translation>
    </message>
    <message>
        <source>Unable to decode PSBT</source>
        <translation type="unfinished">PSBT를 디코드 할 수 없음</translation>
    </message>
</context>
<context>
    <name>WalletModel</name>
    <message>
        <source>Send Coins</source>
        <translation type="unfinished">코인 보내기</translation>
    </message>
    <message>
        <source>Fee bump error</source>
        <translation type="unfinished">수수료 범프 오류</translation>
    </message>
    <message>
        <source>Increasing transaction fee failed</source>
        <translation type="unfinished">거래 수수료 상향 실패</translation>
    </message>
    <message>
        <source>Do you want to increase the fee?</source>
        <extracomment>Asks a user if they would like to manually increase the fee of a transaction that has already been created.</extracomment>
        <translation type="unfinished">수수료를 올리시겠습니까?</translation>
    </message>
    <message>
        <source>Current fee:</source>
        <translation type="unfinished">현재 수수료:</translation>
    </message>
    <message>
        <source>Increase:</source>
        <translation type="unfinished">증가:</translation>
    </message>
    <message>
        <source>New fee:</source>
        <translation type="unfinished">새로운 수수료:</translation>
    </message>
    <message>
        <source>Warning: This may pay the additional fee by reducing change outputs or adding inputs, when necessary. It may add a new change output if one does not already exist. These changes may potentially leak privacy.</source>
        <translation type="unfinished">경고: 이것은 필요할 때 변경 결과를 줄이거나 입력을 추가함으로써 추가 수수료를 지불할 수 있습니다. 아직 새 변경 출력이 없는 경우 새 변경 출력을 추가할 수 있습니다. 이러한 변경으로 인해 개인 정보가 유출될 수 있습니다.</translation>
    </message>
    <message>
        <source>Confirm fee bump</source>
        <translation type="unfinished">수수료 범프 승인</translation>
    </message>
    <message>
        <source>Can't draft transaction.</source>
        <translation type="unfinished">거래 초안을 작성할 수 없습니다.</translation>
    </message>
    <message>
        <source>PSBT copied</source>
        <translation type="unfinished">PSBT 복사됨</translation>
    </message>
    <message>
        <source>Can't sign transaction.</source>
        <translation type="unfinished">거래에 서명 할 수 없습니다.</translation>
    </message>
    <message>
        <source>Could not commit transaction</source>
        <translation type="unfinished">거래를 커밋 할 수 없습니다.</translation>
    </message>
    <message>
        <source>Can't display address</source>
        <translation type="unfinished">주소를 표시할 수 없습니다.</translation>
    </message>
    <message>
        <source>default wallet</source>
        <translation type="unfinished">기본 지갑</translation>
    </message>
</context>
<context>
    <name>WalletView</name>
    <message>
        <source>&amp;Export</source>
        <translation type="unfinished">&amp;내보내기</translation>
    </message>
    <message>
        <source>Export the data in the current tab to a file</source>
        <translation type="unfinished">현재 탭에 있는 데이터를 파일로 내보내기</translation>
    </message>
    <message>
        <source>Backup Wallet</source>
        <translation type="unfinished">지갑 백업</translation>
    </message>
    <message>
        <source>Wallet Data</source>
        <extracomment>Name of the wallet data file format.</extracomment>
        <translation type="unfinished">지갑 정보</translation>
    </message>
    <message>
        <source>Backup Failed</source>
        <translation type="unfinished">백업 실패</translation>
    </message>
    <message>
        <source>There was an error trying to save the wallet data to %1.</source>
        <translation type="unfinished">지갑 데이터를 %1 폴더에 저장하는 동안 오류가 발생 하였습니다.</translation>
    </message>
    <message>
        <source>Backup Successful</source>
        <translation type="unfinished">백업 성공</translation>
    </message>
    <message>
        <source>The wallet data was successfully saved to %1.</source>
        <translation type="unfinished">지갑 정보가 %1에 성공적으로 저장되었습니다.</translation>
    </message>
    <message>
        <source>Cancel</source>
        <translation>취소</translation>
    </message>
</context>
<context>
    <name>bitcoin-core</name>
    <message>
        <source>Distributed under the MIT software license, see the accompanying file %s or %s</source>
        <translation>MIT 소프트웨어 라이센스에 따라 배포 됨, 첨부 파일 %s 또는 %s을 참조하십시오.</translation>
    </message>
    <message>
        <source>Prune configured below the minimum of %d MiB.  Please use a higher number.</source>
        <translation>블록 축소가 최소치인 %d MiB 밑으로 설정되어 있습니다. 더 높은 값을 사용해 주세요.</translation>
    </message>
    <message>
        <source>Prune: last wallet synchronisation goes beyond pruned data. You need to -reindex (download the whole blockchain again in case of pruned node)</source>
        <translation>블록 축소: 마지막 지갑 동기화 지점이 축소된 데이터보다 과거의 것 입니다. -reindex가 필요합니다 (축소된 노드의 경우 모든 블록체인을 재다운로드합니다)</translation>
    </message>
    <message>
        <source>Pruning blockstore...</source>
        <translation>블록 데이터를 축소 중입니다..</translation>
    </message>
    <message>
        <source>Unable to start HTTP server. See debug log for details.</source>
        <translation>HTTP 서버를 시작할 수 없습니다. 자세한 사항은 디버그 로그를 확인 하세요.</translation>
    </message>
    <message>
        <source>The %s developers</source>
        <translation>%s 개발자</translation>
    </message>
    <message>
        <source>Cannot obtain a lock on data directory %s. %s is probably already running.</source>
        <translation>%s 데이터 디렉토리에 락을 걸 수 없었습니다. %s가 이미 실행 중인 것으로 보입니다.</translation>
    </message>
    <message>
        <source>Cannot provide specific connections and have addrman find outgoing connections at the same.</source>
        <translation>특정 연결을 제공 할 수없고 addrman이 나가는 연결을 찾을 수 없습니다.</translation>
    </message>
    <message>
        <source>Error reading %s! All keys read correctly, but transaction data or address book entries might be missing or incorrect.</source>
        <translation>%s 불러오기 오류: 주소 키는 모두 정확하게 로드되었으나 거래 데이터와 주소록 필드에서 누락이나 오류가 존재할 수 있습니다.</translation>
    </message>
    <message>
        <source>Please check that your computer's date and time are correct! If your clock is wrong, %s will not work properly.</source>
        <translation>컴퓨터의 날짜와 시간이 올바른지 확인하십시오! 시간이 잘못되면 %s은 제대로 동작하지 않습니다.</translation>
    </message>
    <message>
        <source>Please contribute if you find %s useful. Visit %s for further information about the software.</source>
        <translation>%s가 유용하다고 생각한다면 프로젝트에 공헌해주세요. 이 소프트웨어에 대한 보다 자세한 정보는 %s를 방문해주십시오.</translation>
    </message>
    <message>
        <source>The block database contains a block which appears to be from the future. This may be due to your computer's date and time being set incorrectly. Only rebuild the block database if you are sure that your computer's date and time are correct</source>
        <translation>블록 데이터베이스에 미래의 블록이 포함되어 있습니다. 이것은 사용자의 컴퓨터의 날짜와 시간이 올바르게 설정되어 있지 않을때 나타날 수 있습니다. 만약 사용자의 컴퓨터의 날짜와 시간이 올바르다고 확신할 때에만 블록 데이터 베이스의 재구성을 하십시오</translation>
    </message>
    <message>
        <source>This is a pre-release test build - use at your own risk - do not use for mining or merchant applications</source>
        <translation>출시 전의 테스트 빌드 입니다. 스스로의 책임하에 사용하십시오. 채굴이나 상업적 용도로 사용하지 마십시오.</translation>
    </message>
    <message>
        <source>This is the transaction fee you may discard if change is smaller than dust at this level</source>
        <translation>이것은 거스름돈이 현재 레벨의 더스트보다 적은 경우 버릴 수 있는 수수료입니다.</translation>
    </message>
    <message>
        <source>Unable to replay blocks. You will need to rebuild the database using -reindex-chainstate.</source>
        <translation>블록을 재생할 수 없습니다. -reindex-chainstate를 사용하여 데이터베이스를 다시 빌드 해야 합니다.</translation>
    </message>
    <message>
        <source>Unable to rewind the database to a pre-fork state. You will need to redownload the blockchain</source>
        <translation>데이터베이스를 포크 전 상태로 돌리지 못했습니다. 블록체인을 다시 다운로드 해주십시오.</translation>
    </message>
    <message>
        <source>Warning: The network does not appear to fully agree! Some miners appear to be experiencing issues.</source>
        <translation>경고 : 모든 네트워크가 동의해야 하나, 일부 채굴자들에게 문제가 있는 것으로 보입니다.</translation>
    </message>
    <message>
        <source>Warning: We do not appear to fully agree with our peers! You may need to upgrade, or other nodes may need to upgrade.</source>
        <translation>경고: 현재 비트코인 버전이 다른 네트워크 참여자들과 동일하지 않은 것 같습니다. 당신 또는 다른 참여자들이 동일한 비트코인 버전으로 업그레이드 할 필요가 있습니다.</translation>
    </message>
    <message>
        <source>-maxmempool must be at least %d MB</source>
        <translation>-maxmempool은 최소한 %d MB 이어야 합니다</translation>
    </message>
    <message>
        <source>Cannot resolve -%s address: '%s'</source>
        <translation>%s 주소를 확인할 수 없습니다: '%s'</translation>
    </message>
    <message>
        <source>Change index out of range</source>
        <translation>범위 밖의 인덱스 변경</translation>
    </message>
    <message>
        <source>Config setting for %s only applied on %s network when in [%s] section.</source>
        <translation>%s의 설정은 [%s] 항목에 있을 때 %s 네트워크에만 적용됩니다.</translation>
    </message>
    <message>
        <source>Copyright (C) %i-%i</source>
        <translation>Copyright (C) %i-%i</translation>
    </message>
    <message>
        <source>Corrupted block database detected</source>
        <translation>손상된 블록 데이터베이스가 감지되었습니다</translation>
    </message>
    <message>
        <source>Could not find asmap file %s</source>
        <translation>asmap file %s 을/를 찾을 수 없습니다</translation>
    </message>
    <message>
        <source>Could not parse asmap file %s</source>
        <translation>asmap file %s 을/를 파싱할 수 없습니다</translation>
    </message>
    <message>
        <source>Do you want to rebuild the block database now?</source>
        <translation>블록 데이터베이스를 다시 생성하시겠습니까?</translation>
    </message>
    <message>
        <source>Error initializing block database</source>
        <translation>블록 데이터베이스를 초기화하는데 오류</translation>
    </message>
    <message>
        <source>Error initializing wallet database environment %s!</source>
        <translation>지갑 데이터베이스 환경 초기화하는데 오류 %s</translation>
    </message>
    <message>
        <source>Error loading %s</source>
        <translation>%s 불러오기 오류</translation>
    </message>
    <message>
        <source>Error loading %s: Private keys can only be disabled during creation</source>
        <translation>%s 로딩 실패: 개인키는 생성할때만 비활성화 할 수 있습니다</translation>
    </message>
    <message>
        <source>Error loading %s: Wallet corrupted</source>
        <translation>%s 불러오기 오류: 지갑이 손상됨</translation>
    </message>
    <message>
        <source>Error loading %s: Wallet requires newer version of %s</source>
        <translation>%s 불러오기 에러: 지갑은 새 버전의 %s이 필요합니다</translation>
    </message>
    <message>
        <source>Error loading block database</source>
        <translation>블록 데이터베이스를 불러오는데 오류</translation>
    </message>
    <message>
        <source>Error opening block database</source>
        <translation>블록 데이터베이스를 여는데 오류</translation>
    </message>
    <message>
        <source>Failed to listen on any port. Use -listen=0 if you want this.</source>
        <translation>어떤 포트도 열지 못했습니다. 필요하다면 -listen=0 옵션을 사용하세요.</translation>
    </message>
    <message>
        <source>Failed to rescan the wallet during initialization</source>
        <translation>지갑 스캔 오류</translation>
    </message>
    <message>
        <source>Importing...</source>
        <translation>불러오는 중...</translation>
    </message>
    <message>
        <source>Incorrect or no genesis block found. Wrong datadir for network?</source>
        <translation>제네시스 블록이 없거나 잘못됐습니다. 네트워크의 datadir이 잘못됐을수도 있습니다.</translation>
    </message>
    <message>
        <source>Initialization sanity check failed. %s is shutting down.</source>
        <translation>무결성 확인 초기화가 실패했습니다. %s가 종료됩니다.</translation>
    </message>
    <message>
        <source>Invalid P2P permission: '%s'</source>
        <translation>잘못된 P2P 권한: '%s'</translation>
    </message>
    <message>
        <source>Invalid amount for -%s=&lt;amount&gt;: '%s'</source>
        <translation>유효하지 않은 금액 -%s=&lt;amount&gt;: '%s'</translation>
    </message>
    <message>
        <source>Invalid amount for -discardfee=&lt;amount&gt;: '%s'</source>
        <translation>유효하지 않은 금액 -discardfee=&lt;amount&gt;: '%s'</translation>
    </message>
    <message>
        <source>Invalid amount for -fallbackfee=&lt;amount&gt;: '%s'</source>
        <translation>유효하지 않은 금액 -fallbackfee=&lt;amount&gt;: '%s'</translation>
    </message>
    <message>
        <source>Specified blocks directory "%s" does not exist.</source>
        <translation>지정한 블록 디렉토리 "%s" 가 존재하지 않습니다.</translation>
    </message>
    <message>
        <source>Unknown change type '%s'</source>
        <translation>알 수 없는 변경 형식 '%s'</translation>
    </message>
    <message>
        <source>Upgrading txindex database</source>
        <translation>txindex 데이터베이스 업테이트중</translation>
    </message>
    <message>
        <source>Loading P2P addresses...</source>
        <translation>P2P 주소 불러오는 중...</translation>
    </message>
    <message>
        <source>Loading banlist...</source>
        <translation>추방리스트를 불러오는 중...</translation>
    </message>
    <message>
        <source>Not enough file descriptors available.</source>
        <translation>파일 디스크립터가 부족합니다.</translation>
    </message>
    <message>
        <source>Prune cannot be configured with a negative value.</source>
        <translation>블록 축소는 음수로 설정할 수 없습니다.</translation>
    </message>
    <message>
        <source>Prune mode is incompatible with -txindex.</source>
        <translation>블록 축소 모드는 -txindex와 호환되지 않습니다.</translation>
    </message>
    <message>
        <source>Replaying blocks...</source>
        <translation>블록 재생중...</translation>
    </message>
    <message>
        <source>Rewinding blocks...</source>
        <translation>블록 되감는중...</translation>
    </message>
    <message>
        <source>The source code is available from %s.</source>
        <translation>소스코드는 %s 에서 확인하실 수 있습니다.</translation>
    </message>
    <message>
        <source>Transaction fee and change calculation failed</source>
        <translation>거래 수수료 및 잔돈 계산에 실패했습니다.</translation>
    </message>
    <message>
        <source>Unable to bind to %s on this computer. %s is probably already running.</source>
        <translation>이 컴퓨터의 %s에 바인딩 할 수 없습니다. 아마도 %s이 실행중인 것 같습니다.</translation>
    </message>
    <message>
        <source>Unable to generate keys</source>
        <translation>키 생성 불가</translation>
    </message>
    <message>
        <source>Unsupported logging category %s=%s.</source>
        <translation>지원되지 않는 로깅 카테고리 %s = %s.</translation>
    </message>
    <message>
        <source>Upgrading UTXO database</source>
        <translation>UTXO 데이터베이스 업그레이드</translation>
    </message>
    <message>
        <source>User Agent comment (%s) contains unsafe characters.</source>
        <translation>사용자 정의 코멘트 (%s)에 안전하지 못한 글자가 포함되어 있습니다.</translation>
    </message>
    <message>
        <source>Verifying blocks...</source>
        <translation>블록 검증중...</translation>
    </message>
    <message>
        <source>Wallet needed to be rewritten: restart %s to complete</source>
        <translation>지갑을 새로 써야 합니다:  진행을 위해 %s 를 다시 시작하세요.</translation>
    </message>
    <message>
        <source>Error: Listening for incoming connections failed (listen returned error %s)</source>
        <translation>오류: 들어오는 연결을 허용하는데 실패했습니다 (listen returned error %s)</translation>
    </message>
    <message>
        <source>The transaction amount is too small to send after the fee has been deducted</source>
        <translation>거래액이 수수료를 지불하기엔 너무 작습니다</translation>
    </message>
    <message>
        <source>You need to rebuild the database using -reindex to go back to unpruned mode.  This will redownload the entire blockchain</source>
        <translation>블록 축소 모드를 해제하려면 데이터베이스를 재구성하기 위해 -reindex를 사용해야 합니다. 이 명령은 전체 블록체인을 다시 다운로드합니다.</translation>
    </message>
    <message>
        <source>Error reading from database, shutting down.</source>
        <translation>블록 데이터베이스를 불러오는데 오류가 발생하였습니다, 종료됩니다.</translation>
    </message>
    <message>
        <source>Error upgrading chainstate database</source>
        <translation>체인 상태 데이터베이스 업그레이드 중 오류가 발생했습니다.</translation>
    </message>
    <message>
        <source>Error: Disk space is low for %s</source>
        <translation>오류: %s 하기엔 저장공간이 부족합니다</translation>
    </message>
    <message>
        <source>Invalid -onion address or hostname: '%s'</source>
        <translation>올바르지 않은 -onion 주소 또는 호스트 이름: '%s'</translation>
    </message>
    <message>
        <source>Invalid -proxy address or hostname: '%s'</source>
        <translation>올바르지 않은 -proxy 주소 또는 호스트 이름: '%s'</translation>
    </message>
    <message>
        <source>Invalid amount for -paytxfee=&lt;amount&gt;: '%s' (must be at least %s)</source>
        <translation>유효하지 않은 금액 -paytxfee=&lt;amount&gt;: "%s" (최소 %s 이상이어야 됨)</translation>
    </message>
    <message>
        <source>Invalid netmask specified in -whitelist: '%s'</source>
        <translation>유효하지 않은 넷마스크가 -whitelist: '%s" 를 통해 지정됨</translation>
    </message>
    <message>
        <source>Need to specify a port with -whitebind: '%s'</source>
        <translation>-whitebind: '%s' 를 이용하여 포트를 지정해야 합니다</translation>
    </message>
    <message>
        <source>Prune mode is incompatible with -blockfilterindex.</source>
        <translation>블록 축소 모드는 -blockfileterindex와 호환되지 않습니다.</translation>
    </message>
    <message>
        <source>Reducing -maxconnections from %d to %d, because of system limitations.</source>
        <translation>시스템 한계로 인하여 -maxconnections를 %d 에서 %d로 줄였습니다.</translation>
    </message>
    <message>
        <source>Section [%s] is not recognized.</source>
        <translation>[%s] 항목은 인정되지 않습니다.</translation>
    </message>
    <message>
        <source>Signing transaction failed</source>
        <translation>거래 서명에 실패했습니다</translation>
    </message>
    <message>
        <source>Specified -walletdir "%s" does not exist</source>
        <translation>지정한 -walletdir "%s"은 존재하지 않습니다</translation>
    </message>
    <message>
        <source>Specified -walletdir "%s" is a relative path</source>
        <translation>지정한 -walletdir "%s"은 상대 경로입니다</translation>
    </message>
    <message>
        <source>Specified -walletdir "%s" is not a directory</source>
        <translation>지정한 -walletdir "%s"은 디렉토리가 아닙니다</translation>
    </message>
    <message>
        <source>The specified config file %s does not exist
</source>
        <translation>지정한 설정 파일 "%s"는 존재하지 않습니다
</translation>
    </message>
    <message>
        <source>The transaction amount is too small to pay the fee</source>
        <translation>거래액이 수수료를 지불하기엔 너무 작습니다</translation>
    </message>
    <message>
        <source>This is experimental software.</source>
        <translation>이 소프트웨어는 시험적입니다.</translation>
    </message>
    <message>
        <source>Transaction amount too small</source>
        <translation>거래액이 너무 적습니다</translation>
    </message>
    <message>
        <source>Transaction too large</source>
        <translation>거래가 너무 큽니다</translation>
    </message>
    <message>
        <source>Unable to bind to %s on this computer (bind returned error %s)</source>
        <translation>이 컴퓨터의 %s 에 바인딩할 수 없습니다 (바인딩 과정에 %s 오류 발생)</translation>
    </message>
    <message>
        <source>Unable to create the PID file '%s': %s</source>
        <translation>PID 파일 생성 실패 '%s': %s</translation>
    </message>
    <message>
        <source>Unable to generate initial keys</source>
        <translation>초기 키값 생성 불가</translation>
    </message>
    <message>
        <source>Unknown -blockfilterindex value %s.</source>
        <translation>알 수 없는 -blockfileterindex 값 %s.</translation>
    </message>
    <message>
        <source>Verifying wallet(s)...</source>
        <translation>지갑 검증중...</translation>
    </message>
    <message>
        <source>Warning: unknown new rules activated (versionbit %i)</source>
        <translation>경고: 알려지지 않은 새로운 규칙이 활성화되었습니다. (버전비트 %i)</translation>
    </message>
    <message>
        <source>Zapping all transactions from wallet...</source>
        <translation>지갑의 모든거래내역 건너뛰기...</translation>
    </message>
    <message>
        <source>This is the transaction fee you may pay when fee estimates are not available.</source>
        <translation>이것은 수수료 추정을 이용할 수 없을 때 사용되는 거래 수수료입니다.</translation>
    </message>
    <message>
        <source>Total length of network version string (%i) exceeds maximum length (%i). Reduce the number or size of uacomments.</source>
        <translation>네트워크 버전 문자 (%i)의 길이가 최대길이 (%i)를 초과합니다. uacomments의 갯수나 길이를 줄이세요.</translation>
    </message>
    <message>
        <source>%s is set very high!</source>
        <translation>%s가 매우 높게 설정되었습니다!</translation>
    </message>
    <message>
        <source>Error loading wallet %s. Duplicate -wallet filename specified.</source>
        <translation>지갑 %s 로딩 에러,  중복된 -wallet 파일이름을 입력했습니다.</translation>
    </message>
    <message>
        <source>Starting network threads...</source>
        <translation>네트워크 스레드 시작중...</translation>
    </message>
    <message>
        <source>The wallet will avoid paying less than the minimum relay fee.</source>
        <translation>지갑은 최소 중계 수수료보다 적은 금액을 지불하는 것을 피할 것입니다.</translation>
    </message>
    <message>
        <source>This is the minimum transaction fee you pay on every transaction.</source>
        <translation>이것은 모든 거래에서 지불하는 최소 거래 수수료입니다.</translation>
    </message>
    <message>
        <source>This is the transaction fee you will pay if you send a transaction.</source>
        <translation>이것은 거래를 보낼 경우 지불 할 거래 수수료입니다.</translation>
    </message>
    <message>
        <source>Transaction amounts must not be negative</source>
        <translation>거래액은 반드시 0보다 큰 값이어야 합니다.</translation>
    </message>
    <message>
        <source>Transaction has too long of a mempool chain</source>
        <translation>거래가 너무 긴 mempool 체인을 갖고 있습니다</translation>
    </message>
    <message>
        <source>Transaction must have at least one recipient</source>
        <translation>거래에는 최소한 한명의 수령인이 있어야 합니다.</translation>
    </message>
    <message>
        <source>Unknown network specified in -onlynet: '%s'</source>
        <translation>-onlynet: '%s' 에 알수없는 네트워크가 지정되었습니다</translation>
    </message>
    <message>
        <source>Insufficient funds</source>
        <translation>잔액이 부족합니다</translation>
    </message>
    <message>
        <source>Fee estimation failed. Fallbackfee is disabled. Wait a few blocks or enable -fallbackfee.</source>
        <translation>수수료 추정이 실패했습니다. Fallbackfee가 비활성화 상태입니다. 몇 블록을 기다리거나 -fallbackfee를 활성화 하세요.</translation>
    </message>
    <message>
        <source>Warning: Private keys detected in wallet {%s} with disabled private keys</source>
        <translation>경고: 비활성화된 개인키 지갑 {%s} 에서 개인키들이 발견되었습니다</translation>
    </message>
    <message>
        <source>Cannot write to data directory '%s'; check permissions.</source>
        <translation>"%s" 데이터 폴더에 기록하지 못했습니다. 접근권한을 확인하세요.</translation>
    </message>
    <message>
        <source>Loading block index...</source>
        <translation>블록 인덱스를 불러오는 중...</translation>
    </message>
    <message>
        <source>Loading wallet...</source>
        <translation>지갑을 불러오는 중...</translation>
    </message>
    <message>
        <source>Cannot downgrade wallet</source>
        <translation>지갑을 다운그레이드 할 수 없습니다</translation>
    </message>
    <message>
        <source>Rescanning...</source>
        <translation>재스캔 중...</translation>
    </message>
    <message>
        <source>Done loading</source>
        <translation>로딩 완료</translation>
    </message>
</context>
<context>
    <name>bitcoin-core</name>
    <message>
        <source>The %s developers</source>
        <translation type="unfinished">%s 개발자들</translation>
    </message>
    <message>
        <source>%s corrupt. Try using the wallet tool bitcoin-wallet to salvage or restoring a backup.</source>
        <translation type="unfinished">%s가 손상되었습니다. '비트 코인-지갑'을 사용하여 백업을 구제하거나 복원하십시오.</translation>
    </message>
    <message>
        <source>Cannot downgrade wallet from version %i to version %i. Wallet version unchanged.</source>
        <translation type="unfinished">%i버젼에서 %i버젼으로 다운그레이드 할 수 없습니다. 월렛 버젼은 변경되지 않았습니다.</translation>
    </message>
    <message>
        <source>Cannot obtain a lock on data directory %s. %s is probably already running.</source>
        <translation type="unfinished">데이터 디렉토리 %s 에 락을 걸 수 없었습니다. %s가 이미 실행 중인 것으로 보입니다.</translation>
    </message>
    <message>
        <source>Cannot upgrade a non HD split wallet from version %i to version %i without upgrading to support pre-split keypool. Please use version %i or no version specified.</source>
        <translation type="unfinished">사전분리 키풀를 지원하기 위해서 업그레이드 하지 않고는 Non HD split 지갑의 %i버젼을 %i버젼으로 업그레이드 할 수 없습니다. %i버젼을 활용하거나 구체화되지 않은 버젼을 활용하세요.</translation>
    </message>
    <message>
        <source>Distributed under the MIT software license, see the accompanying file %s or %s</source>
        <translation type="unfinished">MIT 소프트웨어 라이센스에 따라 배포되었습니다. 첨부 파일 %s 또는 %s을 참조하십시오.</translation>
    </message>
    <message>
        <source>Error reading %s! All keys read correctly, but transaction data or address book entries might be missing or incorrect.</source>
        <translation type="unfinished">%s 불러오기 오류! 주소 키는 모두 정확하게 로드되었으나 거래 데이터와 주소록 필드에서 누락이나 오류가 존재할 수 있습니다.</translation>
    </message>
    <message>
        <source>Error reading %s! Transaction data may be missing or incorrect. Rescanning wallet.</source>
        <translation type="unfinished">%s를 읽는데 에러가 생겼습니다. 트랜잭션 데이터가 잘못되었거나 누락되었습니다. 지갑을 다시 스캐닝합니다.</translation>
    </message>
    <message>
        <source>Error: Dumpfile format record is incorrect. Got "%s", expected "format".</source>
        <translation type="unfinished">오류 : 덤프파일 포맷 기록이 잘못되었습니다. "포맷"이 아니라 "%s"를 얻었습니다.</translation>
    </message>
    <message>
        <source>Error: Dumpfile identifier record is incorrect. Got "%s", expected "%s".</source>
        <translation type="unfinished">오류 : 덤프파일 식별자 기록이 잘못되었습니다. "%s"이 아닌 "%s"를 얻었습니다.</translation>
    </message>
    <message>
        <source>Error: Dumpfile version is not supported. This version of bitcoin-wallet only supports version 1 dumpfiles. Got dumpfile with version %s</source>
        <translation type="unfinished">오류 : 덤프파일 버젼이 지원되지 않습니다. 이 비트코인 지갑 버젼은 오직 버젼1의 덤프파일을 지원합니다. %s버젼의 덤프파일을 얻었습니다.</translation>
    </message>
    <message>
        <source>Error: Legacy wallets only support the "legacy", "p2sh-segwit", and "bech32" address types</source>
        <translation type="unfinished">오류 : 레거시 지갑주소는 "레거시", "p2sh-segwit", "bech32" 지갑 주소의 타입만 지원합니다.</translation>
    </message>
    <message>
        <source>File %s already exists. If you are sure this is what you want, move it out of the way first.</source>
        <translation type="unfinished">%s 파일이 이미 존재합니다. 무엇을 하고자 하는지 확실하시다면, 파일을 먼저 다른 곳으로 옮기십시오.</translation>
    </message>
    <message>
        <source>Invalid or corrupt peers.dat (%s). If you believe this is a bug, please report it to %s. As a workaround, you can move the file (%s) out of the way (rename, move, or delete) to have a new one created on the next start.</source>
        <translation type="unfinished">유효하지 않거나 손상된 peers.dat(%s). 만약 이게 버그인 경우에, %s이쪽으로 리포트해주세요.  새로 만들어서 시작하기 위한 해결방법으로 %s파일을 옮길 수 있습니다. (이름 재설정, 파일 옮기기 혹은 삭제).</translation>
    </message>
    <message>
        <source>More than one onion bind address is provided. Using %s for the automatically created Tor onion service.</source>
        <translation type="unfinished">하나 이상의 양파 바인딩 주소가 제공됩니다. 자동으로 생성 된 Tor onion 서비스에 %s 사용.</translation>
    </message>
    <message>
        <source>No dump file provided. To use createfromdump, -dumpfile=&lt;filename&gt; must be provided.</source>
        <translation type="unfinished">덤프파일이 입력되지 않았습니다. 덤프파일을 사용하기 위해서는 -dumpfile=&lt;filename&gt;이 반드시 입력되어야 합니다. </translation>
    </message>
    <message>
        <source>No dump file provided. To use dump, -dumpfile=&lt;filename&gt; must be provided.</source>
        <translation type="unfinished">덤프파일이 입력되지 않았습니다. 덤프를 사용하기 위해서는 -dumpfile=&lt;filename&gt;이 반드시 입력되어야 합니다.</translation>
    </message>
    <message>
        <source>No wallet file format provided. To use createfromdump, -format=&lt;format&gt; must be provided.</source>
        <translation type="unfinished">shshhdchb bdfjj fb  rciivfjb doffbfbdjdj</translation>
    </message>
    <message>
        <source>Please check that your computer's date and time are correct! If your clock is wrong, %s will not work properly.</source>
        <translation type="unfinished">컴퓨터의 날짜와 시간이 올바른지 확인하십시오! 시간이 잘못되면 %s은 제대로 동작하지 않습니다.</translation>
    </message>
    <message>
        <source>Please contribute if you find %s useful. Visit %s for further information about the software.</source>
        <translation type="unfinished">%s가 유용하다고 생각한다면 프로젝트에 공헌해주세요. 이 소프트웨어에 대한 보다 자세한 정보는 %s를 방문해 주십시오.</translation>
    </message>
    <message>
        <source>Prune configured below the minimum of %d MiB.  Please use a higher number.</source>
        <translation type="unfinished">블록 축소가 최소치인 %d MiB 밑으로 설정되어 있습니다. 더 높은 값을 사용해 주십시오.</translation>
    </message>
    <message>
        <source>Prune: last wallet synchronisation goes beyond pruned data. You need to -reindex (download the whole blockchain again in case of pruned node)</source>
        <translation type="unfinished">블록 축소: 마지막 지갑 동기화 지점이 축소된 데이터보다 과거의 것 입니다. -reindex가 필요합니다 (축소된 노드의 경우 모든 블록체인을 재다운로드합니다)</translation>
    </message>
    <message>
        <source>SQLiteDatabase: Unknown sqlite wallet schema version %d. Only version %d is supported</source>
        <translation type="unfinished">에스큐엘라이트 데이터베이스 : 알 수 없는 에스큐엘라이트 지갑 스키마 버전 %d. %d 버전만 지원합니다.</translation>
    </message>
    <message>
        <source>The block database contains a block which appears to be from the future. This may be due to your computer's date and time being set incorrectly. Only rebuild the block database if you are sure that your computer's date and time are correct</source>
        <translation type="unfinished">블록 데이터베이스에 미래의 블록이 포함되어 있습니다. 이것은 사용자의 컴퓨터의 날짜와 시간이 올바르게 설정되어 있지 않을때 나타날 수 있습니다. 블록 데이터 베이스의 재구성은 사용자의 컴퓨터의 날짜와 시간이 올바르다고 확신할 때에만 하십시오.</translation>
    </message>
    <message>
        <source>The block index db contains a legacy 'txindex'. To clear the occupied disk space, run a full -reindex, otherwise ignore this error. This error message will not be displayed again.</source>
        <translation type="unfinished">udhdbfjfjdnbdjfjf hdhdbjcn2owkd. jjwbdbdof dkdbdnck wdkdj </translation>
    </message>
    <message>
        <source>The transaction amount is too small to send after the fee has been deducted</source>
        <translation type="unfinished">거래액이 수수료를 지불하기엔 너무 작습니다</translation>
    </message>
    <message>
        <source>This error could occur if this wallet was not shutdown cleanly and was last loaded using a build with a newer version of Berkeley DB. If so, please use the software that last loaded this wallet</source>
        <translation type="unfinished">지갑이 완전히 종료되지 않고 최신 버전의 Berkeley DB 빌드를 사용하여 마지막으로 로드된 경우 오류가 발생할 수 있습니다. 이 지갑을 마지막으로 로드한 소프트웨어를 사용하십시오.</translation>
    </message>
    <message>
        <source>This is a pre-release test build - use at your own risk - do not use for mining or merchant applications</source>
        <translation type="unfinished">출시 전의 테스트 빌드 입니다. - 스스로의 책임하에 사용하십시오. - 채굴이나 상업적 용도로 사용하지 마십시오.</translation>
    </message>
    <message>
        <source>This is the maximum transaction fee you pay (in addition to the normal fee) to prioritize partial spend avoidance over regular coin selection.</source>
        <translation type="unfinished">이것은 일반 코인 선택보다 부분적 지출 회피를 우선시하기 위해 지불하는 최대 거래 수수료 (일반 수수료에 추가)입니다.</translation>
    </message>
    <message>
        <source>This is the transaction fee you may discard if change is smaller than dust at this level</source>
        <translation type="unfinished">이것은 거스름돈이 현재 레벨의 더스트보다 적은 경우 버릴 수 있는 수수료입니다.</translation>
    </message>
    <message>
        <source>This is the transaction fee you may pay when fee estimates are not available.</source>
        <translation type="unfinished">이것은 수수료 추정을 이용할 수 없을 때 사용되는 거래 수수료입니다.</translation>
    </message>
    <message>
        <source>Total length of network version string (%i) exceeds maximum length (%i). Reduce the number or size of uacomments.</source>
        <translation type="unfinished">네트워크 버전 문자 (%i)의 길이가 최대길이 (%i)를 초과합니다. uacomments의 갯수나 길이를 줄이세요.</translation>
    </message>
    <message>
        <source>Unable to replay blocks. You will need to rebuild the database using -reindex-chainstate.</source>
        <translation type="unfinished">블록을 재생할 수 없습니다. -reindex-chainstate를 사용하여 데이터베이스를 다시 빌드 해야 합니다.</translation>
    </message>
    <message>
        <source>Warning: Private keys detected in wallet {%s} with disabled private keys</source>
        <translation type="unfinished">경고: 비활성화된 개인키 지갑 {%s} 에서 개인키들이 발견되었습니다</translation>
    </message>
    <message>
        <source>Warning: We do not appear to fully agree with our peers! You may need to upgrade, or other nodes may need to upgrade.</source>
        <translation type="unfinished">경고: 현재 비트코인 버전이 다른 네트워크 참여자들과 동일하지 않은 것 같습니다. 당신 또는 다른 참여자들이 동일한 비트코인 버전으로 업그레이드 할 필요가 있습니다.</translation>
    </message>
    <message>
        <source>You need to rebuild the database using -reindex to go back to unpruned mode.  This will redownload the entire blockchain</source>
        <translation type="unfinished">블록 축소 모드를 해제하려면 데이터베이스를 재구성하기 위해 -reindex를 사용해야 합니다. 이 명령은 전체 블록체인을 다시 다운로드합니다.</translation>
    </message>
    <message>
        <source>%s is set very high!</source>
        <translation type="unfinished">%s가 매우 높게 설정되었습니다!</translation>
    </message>
    <message>
        <source>-maxmempool must be at least %d MB</source>
        <translation type="unfinished">-maxmempool은 최소한 %d MB 이어야 합니다</translation>
    </message>
    <message>
        <source>A fatal internal error occurred, see debug.log for details</source>
        <translation type="unfinished">치명적 내부 오류 발생. 상세한 내용을 debug.log 에서 확인하십시오</translation>
    </message>
    <message>
        <source>Cannot resolve -%s address: '%s'</source>
        <translation type="unfinished">%s 주소를 확인할 수 없습니다: '%s'</translation>
    </message>
    <message>
        <source>Cannot set -forcednsseed to true when setting -dnsseed to false.</source>
        <translation type="unfinished">naravfbj. dufb jdncnlfs. jx dhcji djc d jcbc jdnbfbicb </translation>
    </message>
    <message>
        <source>Cannot set -peerblockfilters without -blockfilterindex.</source>
        <translation type="unfinished">-blockfilterindex는 -peerblockfilters 없이 사용할 수 없습니다.</translation>
    </message>
    <message>
        <source>Cannot write to data directory '%s'; check permissions.</source>
        <translation type="unfinished">"%s" 데이터 폴더에 기록하지 못했습니다. 접근권한을 확인하십시오.</translation>
    </message>
    <message>
        <source>Config setting for %s only applied on %s network when in [%s] section.</source>
        <translation type="unfinished">%s의 설정은 %s 네트워크에만 적용되는 데, 이는 [%s] 항목에 있을 경우 뿐 입니다.</translation>
    </message>
    <message>
        <source>Corrupted block database detected</source>
        <translation type="unfinished">손상된 블록 데이터베이스가 감지되었습니다</translation>
    </message>
    <message>
        <source>Could not find asmap file %s</source>
        <translation type="unfinished">asmap file %s 을 찾을 수 없습니다</translation>
    </message>
    <message>
        <source>Could not parse asmap file %s</source>
        <translation type="unfinished">asmap file %s 을 파싱할 수 없습니다</translation>
    </message>
    <message>
        <source>Disk space is too low!</source>
        <translation type="unfinished">디스크 용량이 부족함!</translation>
    </message>
    <message>
        <source>Do you want to rebuild the block database now?</source>
        <translation type="unfinished">블록 데이터베이스를 다시 생성하시겠습니까?</translation>
    </message>
    <message>
        <source>Done loading</source>
        <translation type="unfinished">불러오기 완료</translation>
    </message>
    <message>
        <source>Dump file %s does not exist.</source>
        <translation type="unfinished">파일 버리기 1%s 존재 안함
</translation>
    </message>
    <message>
        <source>Error creating %s</source>
        <translation type="unfinished">만들기 오류 1%s
</translation>
    </message>
    <message>
        <source>Error initializing block database</source>
        <translation type="unfinished">블록 데이터베이스 초기화 오류 발생</translation>
    </message>
    <message>
        <source>Error initializing wallet database environment %s!</source>
        <translation type="unfinished">지갑 데이터베이스 %s 환경 초기화 오류 발생!</translation>
    </message>
    <message>
        <source>Error loading %s</source>
        <translation type="unfinished">%s 불러오기 오류 발생</translation>
    </message>
    <message>
        <source>Error loading %s: Private keys can only be disabled during creation</source>
        <translation type="unfinished">%s 불러오기 오류: 개인키는 생성할때만 비활성화 할 수 있습니다</translation>
    </message>
    <message>
        <source>Error loading %s: Wallet corrupted</source>
        <translation type="unfinished">%s 불러오기 오류: 지갑이 손상됨</translation>
    </message>
    <message>
        <source>Error loading %s: Wallet requires newer version of %s</source>
        <translation type="unfinished">%s 불러오기 오류: 지갑은 새 버전의 %s이 필요합니다</translation>
    </message>
    <message>
        <source>Error loading block database</source>
        <translation type="unfinished">블록 데이터베이스 불러오는데 오류 발생</translation>
    </message>
    <message>
        <source>Error opening block database</source>
        <translation type="unfinished">블록 데이터베이스 열기 오류 발생</translation>
    </message>
    <message>
        <source>Error reading from database, shutting down.</source>
        <translation type="unfinished">데이터베이스를 불러오는데 오류가 발생하였습니다, 곧 종료됩니다.</translation>
    </message>
    <message>
        <source>Error reading next record from wallet database</source>
        <translation type="unfinished">지갑 데이터베이스에서 다음 기록을 불러오는데 오류가 발생하였습니다.</translation>
    </message>
    <message>
        <source>Error: Disk space is low for %s</source>
        <translation type="unfinished">오류: %s 하기엔 저장공간이 부족합니다</translation>
    </message>
    <message>
        <source>Error: Keypool ran out, please call keypoolrefill first</source>
        <translation type="unfinished">오류: 키풀이 바닥남, 키풀 리필을 먼저 호출할 하십시오</translation>
    </message>
    <message>
        <source>Error: Missing checksum</source>
        <translation type="unfinished">오류: 체크섬 누락</translation>
    </message>
    <message>
        <source>Error: Unable to write record to new wallet</source>
        <translation type="unfinished">오류: 새로운 지갑에 기록하지 못했습니다.</translation>
    </message>
    <message>
        <source>Failed to listen on any port. Use -listen=0 if you want this.</source>
        <translation type="unfinished">포트 연결에 실패하였습니다. 필요하다면 -리슨=0 옵션을 사용하십시오.</translation>
    </message>
    <message>
        <source>Failed to rescan the wallet during initialization</source>
        <translation type="unfinished">지갑 스캔 오류</translation>
    </message>
    <message>
        <source>Failed to verify database</source>
        <translation type="unfinished">데이터베이스를 검증 실패</translation>
    </message>
    <message>
        <source>Importing…</source>
        <translation type="unfinished">불러오는 중...</translation>
    </message>
    <message>
        <source>Incorrect or no genesis block found. Wrong datadir for network?</source>
        <translation type="unfinished">제네시스 블록이 없거나 잘 못 되었습니다. 네트워크의 datadir을 확인해 주십시오.</translation>
    </message>
    <message>
        <source>Initialization sanity check failed. %s is shutting down.</source>
        <translation type="unfinished">무결성 확인 초기화에 실패하였습니다. %s가 곧 종료됩니다.</translation>
    </message>
    <message>
        <source>Insufficient funds</source>
        <translation type="unfinished">잔액이 부족합니다</translation>
    </message>
    <message>
        <source>Invalid -i2psam address or hostname: '%s'</source>
        <translation type="unfinished">올바르지 않은 -i2psam 주소 또는 호스트 이름: '%s'</translation>
    </message>
    <message>
        <source>Invalid -onion address or hostname: '%s'</source>
        <translation type="unfinished">올바르지 않은 -onion 주소 또는 호스트 이름: '%s'</translation>
    </message>
    <message>
        <source>Invalid -proxy address or hostname: '%s'</source>
        <translation type="unfinished">올바르지 않은 -proxy 주소 또는 호스트 이름: '%s'</translation>
    </message>
    <message>
        <source>Invalid P2P permission: '%s'</source>
        <translation type="unfinished">잘못된 P2P 권한: '%s'</translation>
    </message>
    <message>
        <source>Invalid amount for -%s=&lt;amount&gt;: '%s'</source>
        <translation type="unfinished">유효하지 않은 금액 -%s=&lt;amount&gt;: '%s'</translation>
    </message>
    <message>
        <source>Invalid netmask specified in -whitelist: '%s'</source>
        <translation type="unfinished">유효하지 않은 넷마스크가 -whitelist: '%s" 를 통해 지정됨</translation>
    </message>
    <message>
        <source>Loading P2P addresses…</source>
        <translation type="unfinished">P2P 주소를 불러오는 중...</translation>
    </message>
    <message>
        <source>Loading banlist…</source>
        <translation type="unfinished">추방리스트를 불러오는 중...</translation>
    </message>
    <message>
        <source>Loading block index…</source>
        <translation type="unfinished">블록 인덱스를 불러오는 중...</translation>
    </message>
    <message>
        <source>Loading wallet…</source>
        <translation type="unfinished">지갑을 불러오는 중...</translation>
    </message>
    <message>
        <source>Need to specify a port with -whitebind: '%s'</source>
        <translation type="unfinished">-whitebind: '%s' 를 이용하여 포트를 지정해야 합니다</translation>
    </message>
    <message>
        <source>Not enough file descriptors available.</source>
        <translation type="unfinished">파일 디스크립터가 부족합니다.</translation>
    </message>
    <message>
        <source>Prune cannot be configured with a negative value.</source>
        <translation type="unfinished">블록 축소는 음수로 설정할 수 없습니다.</translation>
    </message>
    <message>
        <source>Prune mode is incompatible with -txindex.</source>
        <translation type="unfinished">블록 축소 모드는 -txindex와 호환되지 않습니다.</translation>
    </message>
    <message>
        <source>Pruning blockstore…</source>
        <translation type="unfinished">블록 데이터를 축소 중입니다...</translation>
    </message>
    <message>
        <source>Reducing -maxconnections from %d to %d, because of system limitations.</source>
        <translation type="unfinished">시스템 한계로 인하여 -maxconnections를 %d 에서 %d로 줄였습니다.</translation>
    </message>
    <message>
        <source>Replaying blocks…</source>
        <translation type="unfinished">블록 재생 중...</translation>
    </message>
    <message>
        <source>Rescanning…</source>
        <translation type="unfinished">재스캔 중...</translation>
    </message>
    <message>
        <source>SQLiteDatabase: Failed to execute statement to verify database: %s</source>
        <translation type="unfinished">에스큐엘라이트 데이터베이스 : 데이터베이스를 확인하는 실행문 출력을 실패하였습니다 : %s.</translation>
    </message>
    <message>
        <source>SQLiteDatabase: Failed to prepare statement to verify database: %s</source>
        <translation type="unfinished">에스큐엘라이트 데이터베이스 : 데이터베이스를 확인하는 실행문 준비에 실패하였습니다 : %s.</translation>
    </message>
    <message>
        <source>SQLiteDatabase: Unexpected application id. Expected %u, got %u</source>
        <translation type="unfinished">에스큐엘라이트 데이터베이스 : 예상 못한 어플리케이션 아이디. 예정: %u, 받음: %u</translation>
    </message>
    <message>
        <source>Section [%s] is not recognized.</source>
        <translation type="unfinished">[%s] 항목은 인정되지 않습니다.</translation>
    </message>
    <message>
        <source>Signing transaction failed</source>
        <translation type="unfinished">거래 서명에 실패했습니다</translation>
    </message>
    <message>
        <source>Specified -walletdir "%s" does not exist</source>
        <translation type="unfinished">지정한 -walletdir "%s"은 존재하지 않습니다</translation>
    </message>
    <message>
        <source>Specified -walletdir "%s" is a relative path</source>
        <translation type="unfinished">지정한 -walletdir "%s"은 상대 경로입니다</translation>
    </message>
    <message>
        <source>Specified -walletdir "%s" is not a directory</source>
        <translation type="unfinished">지정한 -walletdir "%s"은 디렉토리가 아닙니다</translation>
    </message>
    <message>
        <source>Specified blocks directory "%s" does not exist.</source>
        <translation type="unfinished">지정한 블록 디렉토리 "%s" 가 존재하지 않습니다.</translation>
    </message>
    <message>
        <source>Starting network threads…</source>
        <translation type="unfinished">네트워크 스레드 시작중...</translation>
    </message>
    <message>
        <source>The source code is available from %s.</source>
        <translation type="unfinished">소스코드는 %s 에서 확인하실 수 있습니다.</translation>
    </message>
    <message>
        <source>The transaction amount is too small to pay the fee</source>
        <translation type="unfinished">거래액이 수수료를 지불하기엔 너무 작습니다</translation>
    </message>
    <message>
        <source>The wallet will avoid paying less than the minimum relay fee.</source>
        <translation type="unfinished">지갑은 최소 중계 수수료보다 적은 금액을 지불하는 것을 피할 것입니다.</translation>
    </message>
    <message>
        <source>This is experimental software.</source>
        <translation type="unfinished">이 소프트웨어는 시험적입니다.</translation>
    </message>
    <message>
        <source>This is the minimum transaction fee you pay on every transaction.</source>
        <translation type="unfinished">이것은 모든 거래에서 지불하는 최소 거래 수수료입니다.</translation>
    </message>
    <message>
        <source>This is the transaction fee you will pay if you send a transaction.</source>
        <translation type="unfinished">이것은 거래를 보낼 경우 지불 할 거래 수수료입니다.</translation>
    </message>
    <message>
        <source>Transaction amount too small</source>
        <translation type="unfinished">거래액이 너무 적습니다</translation>
    </message>
    <message>
        <source>Transaction amounts must not be negative</source>
        <translation type="unfinished">거래액은 반드시 0보다 큰 값이어야 합니다.</translation>
    </message>
    <message>
        <source>Transaction has too long of a mempool chain</source>
        <translation type="unfinished">거래가 너무 긴 메모리 풀 체인을 갖고 있습니다</translation>
    </message>
    <message>
        <source>Transaction must have at least one recipient</source>
        <translation type="unfinished">거래에는 최소한 한명의 수령인이 있어야 합니다.</translation>
    </message>
    <message>
        <source>Transaction too large</source>
        <translation type="unfinished">거래가 너무 큽니다</translation>
    </message>
    <message>
        <source>Unable to bind to %s on this computer (bind returned error %s)</source>
        <translation type="unfinished">이 컴퓨터의 %s 에 바인딩할 수 없습니다 (바인딩 과정에 %s 오류 발생)</translation>
    </message>
    <message>
        <source>Unable to bind to %s on this computer. %s is probably already running.</source>
        <translation type="unfinished">이 컴퓨터의 %s에 바인딩 할 수 없습니다. 아마도 %s이 실행중인 것 같습니다.</translation>
    </message>
    <message>
        <source>Unable to create the PID file '%s': %s</source>
        <translation type="unfinished">PID 파일 생성 실패 '%s': %s</translation>
    </message>
    <message>
        <source>Unable to generate initial keys</source>
        <translation type="unfinished">초기 키값 생성 불가</translation>
    </message>
    <message>
        <source>Unable to generate keys</source>
        <translation type="unfinished">키 생성 불가</translation>
    </message>
    <message>
        <source>Unable to open %s for writing</source>
        <translation type="unfinished">%s을 쓰기 위하여 열 수 없습니다.</translation>
    </message>
    <message>
        <source>Unable to start HTTP server. See debug log for details.</source>
        <translation type="unfinished">HTTP 서버를 시작할 수 없습니다. 자세한 사항은 디버그 로그를 확인 하세요.</translation>
    </message>
    <message>
        <source>Unknown -blockfilterindex value %s.</source>
        <translation type="unfinished">알 수 없는 -blockfileterindex 값 %s.</translation>
    </message>
    <message>
        <source>Unknown change type '%s'</source>
        <translation type="unfinished">알 수 없는 변경 형식 '%s'</translation>
    </message>
    <message>
        <source>Unknown network specified in -onlynet: '%s'</source>
        <translation type="unfinished">-onlynet: '%s' 에 알수없는 네트워크가 지정되었습니다</translation>
    </message>
    <message>
        <source>Unknown new rules activated (versionbit %i)</source>
        <translation type="unfinished">알 수 없는 새로운 규칙이 활성화 되었습니다. (versionbit %i)</translation>
    </message>
    <message>
        <source>Unsupported logging category %s=%s.</source>
        <translation type="unfinished">지원되지 않는 로깅 카테고리 %s = %s.</translation>
    </message>
    <message>
        <source>User Agent comment (%s) contains unsafe characters.</source>
        <translation type="unfinished">사용자 정의 코멘트 (%s)에 안전하지 못한 글자가 포함되어 있습니다.</translation>
    </message>
    <message>
        <source>Verifying blocks…</source>
        <translation type="unfinished">블록 검증 중...</translation>
    </message>
    <message>
        <source>Verifying wallet(s)…</source>
        <translation type="unfinished">지갑(들) 검증 중...</translation>
    </message>
    <message>
        <source>Wallet needed to be rewritten: restart %s to complete</source>
        <translation type="unfinished">지갑을 새로 써야 합니다:  진행을 위해 %s 를 다시 시작하십시오</translation>
    </message>
    <message>
        <source>Settings file could not be read</source>
        <translation type="unfinished">설정 파일을 읽을 수 없습니다</translation>
    </message>
    <message>
        <source>Settings file could not be written</source>
        <translation type="unfinished">설정파일이 쓰여지지 않았습니다.</translation>
    </message>
</context>
</TS><|MERGE_RESOLUTION|>--- conflicted
+++ resolved
@@ -70,13 +70,6 @@
         <translation>피어코인을 보내는 계좌 주소입니다. 코인을 보내기 전에 금액과 받는 주소를 항상 확인하세요.</translation>
     </message>
     <message>
-<<<<<<< HEAD
-        <source>These are your Bitcoin addresses for receiving payments. Use the 'Create new receiving address' button in the receive tab to create new addresses.</source>
-        <translation>지불 수신용 피어코인주소. 신규 주소를 만들려면 'Create new receiving address' 버튼을 사용하세요.</translation>
-    </message>
-    <message>
-=======
->>>>>>> b33fecfa
         <source>&amp;Copy Address</source>
         <translation type="unfinished">주소 복사(&amp;C)</translation>
     </message>
@@ -166,11 +159,7 @@
     </message>
     <message>
         <source>Warning: If you encrypt your wallet and lose your passphrase, you will &lt;b&gt;LOSE ALL OF YOUR BITCOINS&lt;/b&gt;!</source>
-<<<<<<< HEAD
         <translation>경고: 만약 암호화 된 지갑의 비밀번호를 잃어버릴 경우, &lt;b&gt;모든 피어코인들을 잃어버릴 수 있습니다&lt;/b&gt;!</translation>
-=======
-        <translation type="unfinished">경고: 만약 암호화 된 지갑의 비밀번호를 잃어버릴 경우, &lt;b&gt;모든 비트코인들을 잃어버릴 수 있습니다&lt;/b&gt;!</translation>
->>>>>>> b33fecfa
     </message>
     <message>
         <source>Are you sure you wish to encrypt your wallet?</source>
@@ -630,15 +619,7 @@
         <source>Wallet is &lt;b&gt;encrypted&lt;/b&gt; and currently &lt;b&gt;locked&lt;/b&gt;</source>
         <translation>지갑이 &lt;b&gt;암호화&lt;/b&gt; 되었고 현재 &lt;b&gt;잠겨져&lt;/b&gt; 있습니다</translation>
     </message>
-<<<<<<< HEAD
-    <message>
-        <source>A fatal error occurred. Bitcoin can no longer continue safely and will quit.</source>
-        <translation>치명적인 오류가 발생했습니다. 피어코인을 더이상 안전하게 진행할 수 없어 곧 종료합니다.</translation>
-    </message>
-</context>
-=======
     </context>
->>>>>>> b33fecfa
 <context>
     <name>CoinControlDialog</name>
     <message>
@@ -1244,13 +1225,6 @@
         <translation>Tor</translation>
     </message>
     <message>
-<<<<<<< HEAD
-        <source>Connect to the Bitcoin network through a separate SOCKS5 proxy for Tor hidden services.</source>
-        <translation>Tor 서비스를 경유하여 피어코인 네트워크에 연결하기 위해 분리된 SOCKS5 프록시를 사용합니다.</translation>
-    </message>
-    <message>
-=======
->>>>>>> b33fecfa
         <source>&amp;Window</source>
         <translation>창(&amp;W)</translation>
     </message>
@@ -1510,94 +1484,9 @@
 <context>
     <name>QObject</name>
     <message>
-<<<<<<< HEAD
-        <source>Amount</source>
-        <translation>금액</translation>
-    </message>
-    <message>
-        <source>Enter a Bitcoin address (e.g. %1)</source>
-        <translation>피어코인 주소를 입력하세요 (예. %1)</translation>
-    </message>
-    <message>
-        <source>%1 d</source>
-        <translation>%1 일</translation>
-    </message>
-    <message>
-        <source>%1 h</source>
-        <translation>%1 시간</translation>
-    </message>
-    <message>
-        <source>%1 m</source>
-        <translation>%1 분</translation>
-    </message>
-    <message>
-        <source>%1 s</source>
-        <translation>%1 초</translation>
-    </message>
-    <message>
-        <source>None</source>
-        <translation>없음</translation>
-    </message>
-    <message>
-        <source>N/A</source>
-        <translation>없음</translation>
-    </message>
-    <message>
-        <source>%1 ms</source>
-        <translation>%1 ms</translation>
-    </message>
-    <message numerus="yes">
-        <source>%n second(s)</source>
-        <translation><numerusform>%n 초</numerusform></translation>
-    </message>
-    <message numerus="yes">
-        <source>%n minute(s)</source>
-        <translation><numerusform>%n 분</numerusform></translation>
-    </message>
-    <message numerus="yes">
-        <source>%n hour(s)</source>
-        <translation><numerusform>%n 시간</numerusform></translation>
-    </message>
-    <message numerus="yes">
-        <source>%n day(s)</source>
-        <translation><numerusform>&amp;n 일</numerusform></translation>
-    </message>
-    <message numerus="yes">
-        <source>%n week(s)</source>
-        <translation><numerusform>%n 주</numerusform></translation>
-    </message>
-    <message>
-        <source>%1 and %2</source>
-        <translation>%1 그리고 %2</translation>
-    </message>
-    <message numerus="yes">
-        <source>%n year(s)</source>
-        <translation><numerusform>%n 년</numerusform></translation>
-    </message>
-    <message>
-        <source>%1 B</source>
-        <translation>%1 바이트</translation>
-    </message>
-    <message>
-        <source>%1 KB</source>
-        <translation>%1 킬로바이트</translation>
-    </message>
-    <message>
-        <source>%1 MB</source>
-        <translation>%1 메가바이트</translation>
-    </message>
-    <message>
-        <source>%1 GB</source>
-        <translation>%1 기가바이트</translation>
-    </message>
-    <message>
-        <source>Error: Specified data directory "%1" does not exist.</source>
-        <translation>오류: 지정한 데이터 폴더 "%1"은 존재하지 않습니다.</translation>
-=======
         <source>Do you want to reset settings to default values, or to abort without making changes?</source>
         <extracomment>Explanatory text shown on startup when the settings file cannot be read. Prompts user to make a choice between resetting or aborting.</extracomment>
         <translation type="unfinished">초기값으로 리셋하거나 변동사항없이 진행하시겠습니까?</translation>
->>>>>>> b33fecfa
     </message>
     <message>
         <source>A fatal error occurred. Check that settings file is writable, or try running with -nosettings.</source>
@@ -3286,13 +3175,8 @@
         <translation type="unfinished">오류: %1</translation>
     </message>
     <message>
-<<<<<<< HEAD
-        <source>Warning: We do not appear to fully agree with our peers! You may need to upgrade, or other nodes may need to upgrade.</source>
-        <translation>경고: 현재 피어코인 버전이 다른 네트워크 참여자들과 동일하지 않은 것 같습니다. 당신 또는 다른 참여자들이 동일한 피어코인 버전으로 업그레이드 할 필요가 있습니다.</translation>
-=======
         <source>Warning: %1</source>
         <translation type="unfinished">경고: %1</translation>
->>>>>>> b33fecfa
     </message>
     <message>
         <source>Date: %1
@@ -6446,7 +6330,7 @@
     </message>
     <message>
         <source>Warning: We do not appear to fully agree with our peers! You may need to upgrade, or other nodes may need to upgrade.</source>
-        <translation>경고: 현재 비트코인 버전이 다른 네트워크 참여자들과 동일하지 않은 것 같습니다. 당신 또는 다른 참여자들이 동일한 비트코인 버전으로 업그레이드 할 필요가 있습니다.</translation>
+        <translation>경고: 현재 피어코인 버전이 다른 네트워크 참여자들과 동일하지 않은 것 같습니다. 당신 또는 다른 참여자들이 동일한 피어코인 버전으로 업그레이드 할 필요가 있습니다.</translation>
     </message>
     <message>
         <source>-maxmempool must be at least %d MB</source>
