--- conflicted
+++ resolved
@@ -199,11 +199,7 @@
 
 LRUCache::LRUCache()
     : usage_(0) {
-<<<<<<< HEAD
-  // Make empty circular linked list
-=======
   // Make empty circular linked lists.
->>>>>>> dac5d68f
   lru_.next = &lru_;
   lru_.prev = &lru_;
   in_use_.next = &in_use_;
