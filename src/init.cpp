// Copyright (c) 2009-2010 Satoshi Nakamoto
// Copyright (c) 2009-2020 The Bitcoin Core developers
// Distributed under the MIT software license, see the accompanying
// file COPYING or http://www.opensource.org/licenses/mit-license.php.

#if defined(HAVE_CONFIG_H)
#include <config/bitcoin-config.h>
#endif

#include <init.h>

#include <addrman.h>
#include <amount.h>
#include <banman.h>
#include <blockfilter.h>
#include <chain.h>
#include <chainparams.h>
#include <compat/sanity.h>
#include <consensus/validation.h>
#include <fs.h>
#include <httprpc.h>
#include <httpserver.h>
#include <index/blockfilterindex.h>
#include <index/txindex.h>
#include <interfaces/chain.h>
#include <key.h>
#include <miner.h>
#include <net.h>
#include <net_permissions.h>
#include <net_processing.h>
#include <netbase.h>
#include <node/context.h>
<<<<<<< HEAD
=======
#include <policy/feerate.h>
#include <policy/fees.h>
>>>>>>> 56311988
#include <policy/policy.h>
#include <policy/settings.h>
#include <rpc/blockchain.h>
#include <rpc/register.h>
#include <rpc/server.h>
#include <rpc/util.h>
#include <scheduler.h>
#include <script/sigcache.h>
#include <script/standard.h>
#include <shutdown.h>
#include <timedata.h>
#include <torcontrol.h>
#include <txdb.h>
#include <txmempool.h>
#include <ui_interface.h>
#include <util/asmap.h>
#include <util/moneystr.h>
<<<<<<< HEAD
=======
#include <util/string.h>
>>>>>>> 56311988
#include <util/system.h>
#include <util/threadnames.h>
#include <util/translation.h>
#include <validation.h>
#include <hash.h>


#include <validationinterface.h>
#include <walletinitinterface.h>
<<<<<<< HEAD
//#include <checkpointsync.h>
=======
>>>>>>> 56311988

#include <stdint.h>
#include <stdio.h>
#include <set>

#ifndef WIN32
#include <attributes.h>
#include <cerrno>
#include <signal.h>
#include <sys/stat.h>
#endif

#include <boost/algorithm/string/classification.hpp>
#include <boost/algorithm/string/replace.hpp>
#include <boost/algorithm/string/split.hpp>
#include <boost/signals2/signal.hpp>
#include <boost/thread.hpp>

#if ENABLE_ZMQ
#include <zmq/zmqabstractnotifier.h>
#include <zmq/zmqnotificationinterface.h>
#include <zmq/zmqrpc.h>
#endif

<<<<<<< HEAD
=======
static bool fFeeEstimatesInitialized = false;
>>>>>>> 56311988
static const bool DEFAULT_PROXYRANDOMIZE = true;
static const bool DEFAULT_REST_ENABLE = false;
static const bool DEFAULT_STOPAFTERBLOCKIMPORT = false;

#ifdef WIN32
// Win32 LevelDB doesn't use filedescriptors, and the ones used for
// accessing block files don't count towards the fd_set size limit
// anyway.
#define MIN_CORE_FILEDESCRIPTORS 0
#else
#define MIN_CORE_FILEDESCRIPTORS 150
#endif

static const char* DEFAULT_ASMAP_FILENAME="ip_asn.map";

/**
 * The PID file facilities.
 */
static const char* BITCOIN_PID_FILENAME = "peercoind.pid";

static fs::path GetPidFile()
{
    return AbsPathForConfigVal(fs::path(gArgs.GetArg("-pid", BITCOIN_PID_FILENAME)));
}

NODISCARD static bool CreatePidFile()
{
    fsbridge::ofstream file{GetPidFile()};
    if (file) {
#ifdef WIN32
        tfm::format(file, "%d\n", GetCurrentProcessId());
#else
        tfm::format(file, "%d\n", getpid());
#endif
        return true;
    } else {
        return InitError(strprintf(_("Unable to create the PID file '%s': %s").translated, GetPidFile().string(), std::strerror(errno)));
    }
}

static const char* DEFAULT_ASMAP_FILENAME="ip_asn.map";

/**
 * The PID file facilities.
 */
static const char* BITCOIN_PID_FILENAME = "bitcoind.pid";

static fs::path GetPidFile()
{
    return AbsPathForConfigVal(fs::path(gArgs.GetArg("-pid", BITCOIN_PID_FILENAME)));
}

NODISCARD static bool CreatePidFile()
{
    fsbridge::ofstream file{GetPidFile()};
    if (file) {
#ifdef WIN32
        tfm::format(file, "%d\n", GetCurrentProcessId());
#else
        tfm::format(file, "%d\n", getpid());
#endif
        return true;
    } else {
        return InitError(strprintf(_("Unable to create the PID file '%s': %s").translated, GetPidFile().string(), std::strerror(errno)));
    }
}

//////////////////////////////////////////////////////////////////////////////
//
// Shutdown
//

//
// Thread management and startup/shutdown:
//
// The network-processing threads are all part of a thread group
// created by AppInit() or the Qt main() function.
//
// A clean exit happens when StartShutdown() or the SIGTERM
// signal handler sets ShutdownRequested(), which makes main thread's
// WaitForShutdown() interrupts the thread group.
// And then, WaitForShutdown() makes all other on-going threads
// in the thread group join the main thread.
// Shutdown() is then called to clean up database connections, and stop other
// threads that should only be stopped after the main network-processing
// threads have exited.
//
// Shutdown for Qt is very similar, only it uses a QTimer to detect
// ShutdownRequested() getting set, and then does the normal Qt
// shutdown thing.
//

static std::unique_ptr<ECCVerifyHandle> globalVerifyHandle;

static boost::thread_group threadGroup;

void Interrupt(NodeContext& node)
{
    InterruptHTTPServer();
    InterruptHTTPRPC();
    InterruptRPC();
    InterruptREST();
    InterruptTorControl();
    InterruptMapPort();
    if (node.connman)
        node.connman->Interrupt();
    if (g_txindex) {
        g_txindex->Interrupt();
    }
    ForEachBlockFilterIndex([](BlockFilterIndex& index) { index.Interrupt(); });
}

void Shutdown(NodeContext& node)
{
    LogPrintf("%s: In progress...\n", __func__);
    static RecursiveMutex cs_Shutdown;
    TRY_LOCK(cs_Shutdown, lockShutdown);
    if (!lockShutdown)
        return;

    /// Note: Shutdown() must be able to handle cases in which initialization failed part of the way,
    /// for example if the data directory was found to be locked.
    /// Be sure that anything that writes files or flushes caches only does this if the respective
    /// module was initialized.
    util::ThreadRename("shutoff");
    mempool.AddTransactionsUpdated(1);

    StopHTTPRPC();
    StopREST();
    StopRPC();
    StopHTTPServer();
    for (const auto& client : node.chain_clients) {
        client->flush();
    }
    StopMapPort();

    // Because these depend on each-other, we make sure that neither can be
    // using the other before destroying them.
    if (node.peer_logic) UnregisterValidationInterface(node.peer_logic.get());
    // Follow the lock order requirements:
    // * CheckForStaleTipAndEvictPeers locks cs_main before indirectly calling GetExtraOutboundCount
    //   which locks cs_vNodes.
    // * ProcessMessage locks cs_main and g_cs_orphans before indirectly calling ForEachNode which
    //   locks cs_vNodes.
    // * CConnman::Stop calls DeleteNode, which calls FinalizeNode, which locks cs_main and calls
    //   EraseOrphansFor, which locks g_cs_orphans.
    //
    // Thus the implicit locking order requirement is: (1) cs_main, (2) g_cs_orphans, (3) cs_vNodes.
    if (node.connman) {
        node.connman->StopThreads();
        LOCK2(::cs_main, ::g_cs_orphans);
        node.connman->StopNodes();
    }

    StopTorControl();
<<<<<<< HEAD

    // After everything has been shut down, but before things get flushed, stop the
    // CScheduler/checkqueue threadGroup
    if (node.scheduler) node.scheduler->stop();
    threadGroup.interrupt_all();
    threadGroup.join_all();

    // After the threads that potentially access these pointers have been stopped,
    // destruct and reset all to nullptr.
    node.peer_logic.reset();
    node.connman.reset();
    node.banman.reset();

    if (::mempool.IsLoaded() && gArgs.GetArg("-persistmempool", DEFAULT_PERSIST_MEMPOOL)) {
        DumpMempool(::mempool);
=======

    // After everything has been shut down, but before things get flushed, stop the
    // CScheduler/checkqueue threadGroup
    if (node.scheduler) node.scheduler->stop();
    threadGroup.interrupt_all();
    threadGroup.join_all();

    // After the threads that potentially access these pointers have been stopped,
    // destruct and reset all to nullptr.
    node.peer_logic.reset();
    node.connman.reset();
    node.banman.reset();

    if (::mempool.IsLoaded() && gArgs.GetArg("-persistmempool", DEFAULT_PERSIST_MEMPOOL)) {
        DumpMempool(::mempool);
    }

    if (fFeeEstimatesInitialized)
    {
        ::feeEstimator.FlushUnconfirmed();
        fs::path est_path = GetDataDir() / FEE_ESTIMATES_FILENAME;
        CAutoFile est_fileout(fsbridge::fopen(est_path, "wb"), SER_DISK, CLIENT_VERSION);
        if (!est_fileout.IsNull())
            ::feeEstimator.Write(est_fileout);
        else
            LogPrintf("%s: Failed to write fee estimates to %s\n", __func__, est_path.string());
        fFeeEstimatesInitialized = false;
>>>>>>> 56311988
    }

    // FlushStateToDisk generates a ChainStateFlushed callback, which we should avoid missing
    //
    // g_chainstate is referenced here directly (instead of ::ChainstateActive()) because it
    // may not have been initialized yet.
    {
        LOCK(cs_main);
        if (g_chainstate && g_chainstate->CanFlushToDisk()) {
            g_chainstate->ForceFlushStateToDisk();
        }
    }

    // After there are no more peers/RPC left to give us new data which may generate
    // CValidationInterface callbacks, flush them...
    GetMainSignals().FlushBackgroundCallbacks();

    // Stop and delete all indexes only after flushing background callbacks.
    if (g_txindex) {
        g_txindex->Stop();
        g_txindex.reset();
    }
    ForEachBlockFilterIndex([](BlockFilterIndex& index) { index.Stop(); });
    DestroyAllBlockFilterIndexes();

    // Any future callbacks will be dropped. This should absolutely be safe - if
    // missing a callback results in an unrecoverable situation, unclean shutdown
    // would too. The only reason to do the above flushes is to let the wallet catch
    // up with our current chain to avoid any strange pruning edge cases and make
    // next startup faster by avoiding rescan.

    {
        LOCK(cs_main);
        if (g_chainstate && g_chainstate->CanFlushToDisk()) {
            g_chainstate->ForceFlushStateToDisk();
            g_chainstate->ResetCoinsViews();
        }
        pblocktree.reset();
    }
    for (const auto& client : node.chain_clients) {
        client->stop();
    }

#if ENABLE_ZMQ
    if (g_zmq_notification_interface) {
        UnregisterValidationInterface(g_zmq_notification_interface);
        delete g_zmq_notification_interface;
        g_zmq_notification_interface = nullptr;
    }
#endif

    node.chain_clients.clear();
    UnregisterAllValidationInterfaces();
    GetMainSignals().UnregisterBackgroundSignalScheduler();
    globalVerifyHandle.reset();
    ECC_Stop();
    if (node.mempool) node.mempool = nullptr;
    node.scheduler.reset();

    try {
        if (!fs::remove(GetPidFile())) {
            LogPrintf("%s: Unable to remove PID file: File does not exist\n", __func__);
        }
    } catch (const fs::filesystem_error& e) {
        LogPrintf("%s: Unable to remove PID file: %s\n", __func__, fsbridge::get_filesystem_error_message(e));
    }

    LogPrintf("%s: done\n", __func__);
}

/**
 * Signal handlers are very limited in what they are allowed to do.
 * The execution context the handler is invoked in is not guaranteed,
 * so we restrict handler operations to just touching variables:
 */
#ifndef WIN32
static void HandleSIGTERM(int)
{
    StartShutdown();
}

static void HandleSIGHUP(int)
{
    LogInstance().m_reopen_file = true;
}
#else
static BOOL WINAPI consoleCtrlHandler(DWORD dwCtrlType)
{
    StartShutdown();
    Sleep(INFINITE);
    return true;
}
#endif

#ifndef WIN32
static void registerSignalHandler(int signal, void(*handler)(int))
{
    struct sigaction sa;
    sa.sa_handler = handler;
    sigemptyset(&sa.sa_mask);
    sa.sa_flags = 0;
    sigaction(signal, &sa, nullptr);
}
#endif

static boost::signals2::connection rpc_notify_block_change_connection;
static void OnRPCStarted()
{
    rpc_notify_block_change_connection = uiInterface.NotifyBlockTip_connect(&RPCNotifyBlockChange);
}

static void OnRPCStopped()
{
    rpc_notify_block_change_connection.disconnect();
    RPCNotifyBlockChange(false, nullptr);
    g_best_block_cv.notify_all();
    LogPrint(BCLog::RPC, "RPC stopped.\n");
}

void SetupServerArgs()
{
    SetupHelpOptions(gArgs);
    gArgs.AddArg("-help-debug", "Print help message with debugging options and exit", ArgsManager::ALLOW_ANY, OptionsCategory::DEBUG_TEST); // server-only for now

    const auto defaultBaseParams = CreateBaseChainParams(CBaseChainParams::MAIN);
    const auto testnetBaseParams = CreateBaseChainParams(CBaseChainParams::TESTNET);
    const auto regtestBaseParams = CreateBaseChainParams(CBaseChainParams::REGTEST);
    const auto defaultChainParams = CreateChainParams(CBaseChainParams::MAIN);
    const auto testnetChainParams = CreateChainParams(CBaseChainParams::TESTNET);
    const auto regtestChainParams = CreateChainParams(CBaseChainParams::REGTEST);

    // Hidden Options
    std::vector<std::string> hidden_args = {
        "-dbcrashratio", "-forcecompactdb",
        // GUI args. These will be overwritten by SetupUIArgs for the GUI
        "-choosedatadir", "-lang=<lang>", "-min", "-resetguisettings", "-splash", "-uiplatform"};

    gArgs.AddArg("-version", "Print version and exit", ArgsManager::ALLOW_ANY, OptionsCategory::OPTIONS);
#if HAVE_SYSTEM
    gArgs.AddArg("-alertnotify=<cmd>", "Execute command when a relevant alert is received or we see a really long fork (%s in cmd is replaced by message)", ArgsManager::ALLOW_ANY, OptionsCategory::OPTIONS);
#endif
    gArgs.AddArg("-assumevalid=<hex>", strprintf("If this block is in the chain assume that it and its ancestors are valid and potentially skip their script verification (0 to verify all, default: %s, testnet: %s)", defaultChainParams->GetConsensus().defaultAssumeValid.GetHex(), testnetChainParams->GetConsensus().defaultAssumeValid.GetHex()), ArgsManager::ALLOW_ANY, OptionsCategory::OPTIONS);
    gArgs.AddArg("-blocksdir=<dir>", "Specify directory to hold blocks subdirectory for *.dat files (default: <datadir>)", ArgsManager::ALLOW_ANY, OptionsCategory::OPTIONS);
<<<<<<< HEAD
    gArgs.AddArg("-alerts", strprintf("Receive and display P2P network alerts (default: %u)", DEFAULT_ALERTS), ArgsManager::ALLOW_ANY, OptionsCategory::OPTIONS);
=======
>>>>>>> 56311988
#if HAVE_SYSTEM
    gArgs.AddArg("-blocknotify=<cmd>", "Execute command when the best block changes (%s in cmd is replaced by block hash)", ArgsManager::ALLOW_ANY, OptionsCategory::OPTIONS);
#endif
    gArgs.AddArg("-blockreconstructionextratxn=<n>", strprintf("Extra transactions to keep in memory for compact block reconstructions (default: %u)", DEFAULT_BLOCK_RECONSTRUCTION_EXTRA_TXN), ArgsManager::ALLOW_ANY, OptionsCategory::OPTIONS);
    gArgs.AddArg("-blocksonly", strprintf("Whether to reject transactions from network peers. Automatic broadcast and rebroadcast of any transactions from inbound peers is disabled, unless '-whitelistforcerelay' is '1', in which case whitelisted peers' transactions will be relayed. RPC transactions are not affected. (default: %u)", DEFAULT_BLOCKSONLY), ArgsManager::ALLOW_ANY, OptionsCategory::OPTIONS);
    gArgs.AddArg("-conf=<file>", strprintf("Specify configuration file. Relative paths will be prefixed by datadir location. (default: %s)", BITCOIN_CONF_FILENAME), ArgsManager::ALLOW_ANY, OptionsCategory::OPTIONS);
    gArgs.AddArg("-datadir=<dir>", "Specify data directory", ArgsManager::ALLOW_ANY, OptionsCategory::OPTIONS);
    gArgs.AddArg("-dbbatchsize", strprintf("Maximum database write batch size in bytes (default: %u)", nDefaultDbBatchSize), ArgsManager::ALLOW_ANY | ArgsManager::DEBUG_ONLY, OptionsCategory::OPTIONS);
    gArgs.AddArg("-dbcache=<n>", strprintf("Maximum database cache size <n> MiB (%d to %d, default: %d). In addition, unused mempool memory is shared for this cache (see -maxmempool).", nMinDbCache, nMaxDbCache, nDefaultDbCache), ArgsManager::ALLOW_ANY, OptionsCategory::OPTIONS);
    gArgs.AddArg("-debuglogfile=<file>", strprintf("Specify location of debug log file. Relative paths will be prefixed by a net-specific datadir location. (-nodebuglogfile to disable; default: %s)", DEFAULT_DEBUGLOGFILE), ArgsManager::ALLOW_ANY, OptionsCategory::OPTIONS);
    gArgs.AddArg("-feefilter", strprintf("Tell other nodes to filter invs to us by our mempool min fee (default: %u)", DEFAULT_FEEFILTER), ArgsManager::ALLOW_ANY | ArgsManager::DEBUG_ONLY, OptionsCategory::OPTIONS);
    gArgs.AddArg("-includeconf=<file>", "Specify additional configuration file, relative to the -datadir path (only useable from configuration file, not command line)", ArgsManager::ALLOW_ANY, OptionsCategory::OPTIONS);
    gArgs.AddArg("-loadblock=<file>", "Imports blocks from external file on startup", ArgsManager::ALLOW_ANY, OptionsCategory::OPTIONS);
    gArgs.AddArg("-maxmempool=<n>", strprintf("Keep the transaction memory pool below <n> megabytes (default: %u)", DEFAULT_MAX_MEMPOOL_SIZE), ArgsManager::ALLOW_ANY, OptionsCategory::OPTIONS);
    gArgs.AddArg("-maxorphantx=<n>", strprintf("Keep at most <n> unconnectable transactions in memory (default: %u)", DEFAULT_MAX_ORPHAN_TRANSACTIONS), ArgsManager::ALLOW_ANY, OptionsCategory::OPTIONS);
    gArgs.AddArg("-mempoolexpiry=<n>", strprintf("Do not keep transactions in the mempool longer than <n> hours (default: %u)", DEFAULT_MEMPOOL_EXPIRY), ArgsManager::ALLOW_ANY, OptionsCategory::OPTIONS);
    gArgs.AddArg("-minimumchainwork=<hex>", strprintf("Minimum work assumed to exist on a valid chain in hex (default: %s, testnet: %s)", defaultChainParams->GetConsensus().nMinimumChainWork.GetHex(), testnetChainParams->GetConsensus().nMinimumChainWork.GetHex()), ArgsManager::ALLOW_ANY | ArgsManager::DEBUG_ONLY, OptionsCategory::OPTIONS);
    gArgs.AddArg("-par=<n>", strprintf("Set the number of script verification threads (%u to %d, 0 = auto, <0 = leave that many cores free, default: %d)",
        -GetNumCores(), MAX_SCRIPTCHECK_THREADS, DEFAULT_SCRIPTCHECK_THREADS), ArgsManager::ALLOW_ANY, OptionsCategory::OPTIONS);
    gArgs.AddArg("-persistmempool", strprintf("Whether to save the mempool on shutdown and load on restart (default: %u)", DEFAULT_PERSIST_MEMPOOL), ArgsManager::ALLOW_ANY, OptionsCategory::OPTIONS);
    gArgs.AddArg("-pid=<file>", strprintf("Specify pid file. Relative paths will be prefixed by a net-specific datadir location. (default: %s)", BITCOIN_PID_FILENAME), ArgsManager::ALLOW_ANY, OptionsCategory::OPTIONS);
<<<<<<< HEAD
=======
    gArgs.AddArg("-prune=<n>", strprintf("Reduce storage requirements by enabling pruning (deleting) of old blocks. This allows the pruneblockchain RPC to be called to delete specific blocks, and enables automatic pruning of old blocks if a target size in MiB is provided. This mode is incompatible with -txindex and -rescan. "
            "Warning: Reverting this setting requires re-downloading the entire blockchain. "
            "(default: 0 = disable pruning blocks, 1 = allow manual pruning via RPC, >=%u = automatically prune block files to stay under the specified target size in MiB)", MIN_DISK_SPACE_FOR_BLOCK_FILES / 1024 / 1024), ArgsManager::ALLOW_ANY, OptionsCategory::OPTIONS);
>>>>>>> 56311988
    gArgs.AddArg("-reindex", "Rebuild chain state and block index from the blk*.dat files on disk", ArgsManager::ALLOW_ANY, OptionsCategory::OPTIONS);
    gArgs.AddArg("-reindex-chainstate", "Rebuild chain state from the currently indexed blocks. When in pruning mode or if blocks on disk might be corrupted, use full -reindex instead.", ArgsManager::ALLOW_ANY, OptionsCategory::OPTIONS);
#ifndef WIN32
    gArgs.AddArg("-sysperms", "Create new files with system default permissions, instead of umask 077 (only effective with disabled wallet functionality)", ArgsManager::ALLOW_ANY, OptionsCategory::OPTIONS);
#else
    hidden_args.emplace_back("-sysperms");
#endif
<<<<<<< HEAD
=======
    gArgs.AddArg("-txindex", strprintf("Maintain a full transaction index, used by the getrawtransaction rpc call (default: %u)", DEFAULT_TXINDEX), ArgsManager::ALLOW_ANY, OptionsCategory::OPTIONS);
>>>>>>> 56311988
    gArgs.AddArg("-blockfilterindex=<type>",
                 strprintf("Maintain an index of compact filters by block (default: %s, values: %s).", DEFAULT_BLOCKFILTERINDEX, ListBlockFilterTypes()) +
                 " If <type> is not supplied or if <type> = 1, indexes for all known types are enabled.",
                 ArgsManager::ALLOW_ANY, OptionsCategory::OPTIONS);

    gArgs.AddArg("-addnode=<ip>", "Add a node to connect to and attempt to keep the connection open (see the `addnode` RPC command help for more info). This option can be specified multiple times to add multiple nodes.", ArgsManager::ALLOW_ANY | ArgsManager::NETWORK_ONLY, OptionsCategory::CONNECTION);
    gArgs.AddArg("-asmap=<file>", strprintf("Specify asn mapping used for bucketing of the peers (default: %s). Relative paths will be prefixed by the net-specific datadir location.", DEFAULT_ASMAP_FILENAME), ArgsManager::ALLOW_ANY, OptionsCategory::CONNECTION);
    gArgs.AddArg("-banscore=<n>", strprintf("Threshold for disconnecting and discouraging misbehaving peers (default: %u)", DEFAULT_BANSCORE_THRESHOLD), ArgsManager::ALLOW_ANY, OptionsCategory::CONNECTION);
    gArgs.AddArg("-bantime=<n>", strprintf("Default duration (in seconds) of manually configured bans (default: %u)", DEFAULT_MISBEHAVING_BANTIME), ArgsManager::ALLOW_ANY, OptionsCategory::CONNECTION);
    gArgs.AddArg("-bind=<addr>", "Bind to given address and always listen on it. Use [host]:port notation for IPv6", ArgsManager::ALLOW_ANY | ArgsManager::NETWORK_ONLY, OptionsCategory::CONNECTION);
    gArgs.AddArg("-connect=<ip>", "Connect only to the specified node; -noconnect disables automatic connections (the rules for this peer are the same as for -addnode). This option can be specified multiple times to connect to multiple nodes.", ArgsManager::ALLOW_ANY | ArgsManager::NETWORK_ONLY, OptionsCategory::CONNECTION);
    gArgs.AddArg("-discover", "Discover own IP addresses (default: 1 when listening and no -externalip or -proxy)", ArgsManager::ALLOW_ANY, OptionsCategory::CONNECTION);
    gArgs.AddArg("-dns", strprintf("Allow DNS lookups for -addnode, -seednode and -connect (default: %u)", DEFAULT_NAME_LOOKUP), ArgsManager::ALLOW_ANY, OptionsCategory::CONNECTION);
    gArgs.AddArg("-dnsseed", "Query for peer addresses via DNS lookup, if low on addresses (default: 1 unless -connect used)", ArgsManager::ALLOW_ANY, OptionsCategory::CONNECTION);
    gArgs.AddArg("-externalip=<ip>", "Specify your own public address", ArgsManager::ALLOW_ANY, OptionsCategory::CONNECTION);
    gArgs.AddArg("-forcednsseed", strprintf("Always query for peer addresses via DNS lookup (default: %u)", DEFAULT_FORCEDNSSEED), ArgsManager::ALLOW_ANY, OptionsCategory::CONNECTION);
    gArgs.AddArg("-listen", "Accept connections from outside (default: 1 if no -proxy or -connect)", ArgsManager::ALLOW_ANY, OptionsCategory::CONNECTION);
    gArgs.AddArg("-listenonion", strprintf("Automatically create Tor hidden service (default: %d)", DEFAULT_LISTEN_ONION), ArgsManager::ALLOW_ANY, OptionsCategory::CONNECTION);
    gArgs.AddArg("-maxconnections=<n>", strprintf("Maintain at most <n> connections to peers (default: %u)", DEFAULT_MAX_PEER_CONNECTIONS), ArgsManager::ALLOW_ANY, OptionsCategory::CONNECTION);
    gArgs.AddArg("-maxreceivebuffer=<n>", strprintf("Maximum per-connection receive buffer, <n>*1000 bytes (default: %u)", DEFAULT_MAXRECEIVEBUFFER), ArgsManager::ALLOW_ANY, OptionsCategory::CONNECTION);
    gArgs.AddArg("-maxsendbuffer=<n>", strprintf("Maximum per-connection send buffer, <n>*1000 bytes (default: %u)", DEFAULT_MAXSENDBUFFER), ArgsManager::ALLOW_ANY, OptionsCategory::CONNECTION);
    gArgs.AddArg("-maxtimeadjustment", strprintf("Maximum allowed median peer time offset adjustment. Local perspective of time may be influenced by peers forward or backward by this amount. (default: %u seconds)", DEFAULT_MAX_TIME_ADJUSTMENT), ArgsManager::ALLOW_ANY, OptionsCategory::CONNECTION);
    gArgs.AddArg("-maxuploadtarget=<n>", strprintf("Tries to keep outbound traffic under the given target (in MiB per 24h), 0 = no limit (default: %d)", DEFAULT_MAX_UPLOAD_TARGET), ArgsManager::ALLOW_ANY, OptionsCategory::CONNECTION);
    gArgs.AddArg("-onion=<ip:port>", "Use separate SOCKS5 proxy to reach peers via Tor hidden services, set -noonion to disable (default: -proxy)", ArgsManager::ALLOW_ANY, OptionsCategory::CONNECTION);
    gArgs.AddArg("-onlynet=<net>", "Make outgoing connections only through network <net> (ipv4, ipv6 or onion). Incoming connections are not affected by this option. This option can be specified multiple times to allow multiple networks.", ArgsManager::ALLOW_ANY, OptionsCategory::CONNECTION);
    gArgs.AddArg("-peerbloomfilters", strprintf("Support filtering of blocks and transaction with bloom filters (default: %u)", DEFAULT_PEERBLOOMFILTERS), ArgsManager::ALLOW_ANY, OptionsCategory::CONNECTION);
    gArgs.AddArg("-permitbaremultisig", strprintf("Relay non-P2SH multisig (default: %u)", DEFAULT_PERMIT_BAREMULTISIG), ArgsManager::ALLOW_ANY, OptionsCategory::CONNECTION);
    gArgs.AddArg("-port=<port>", strprintf("Listen for connections on <port> (default: %u, testnet: %u, regtest: %u)", defaultChainParams->GetDefaultPort(), testnetChainParams->GetDefaultPort(), regtestChainParams->GetDefaultPort()), ArgsManager::ALLOW_ANY | ArgsManager::NETWORK_ONLY, OptionsCategory::CONNECTION);
    gArgs.AddArg("-proxy=<ip:port>", "Connect through SOCKS5 proxy, set -noproxy to disable (default: disabled)", ArgsManager::ALLOW_ANY, OptionsCategory::CONNECTION);
    gArgs.AddArg("-proxyrandomize", strprintf("Randomize credentials for every proxy connection. This enables Tor stream isolation (default: %u)", DEFAULT_PROXYRANDOMIZE), ArgsManager::ALLOW_ANY, OptionsCategory::CONNECTION);
    gArgs.AddArg("-seednode=<ip>", "Connect to a node to retrieve peer addresses, and disconnect. This option can be specified multiple times to connect to multiple nodes.", ArgsManager::ALLOW_ANY, OptionsCategory::CONNECTION);
    gArgs.AddArg("-timeout=<n>", strprintf("Specify connection timeout in milliseconds (minimum: 1, default: %d)", DEFAULT_CONNECT_TIMEOUT), ArgsManager::ALLOW_ANY, OptionsCategory::CONNECTION);
    gArgs.AddArg("-peertimeout=<n>", strprintf("Specify p2p connection timeout in seconds. This option determines the amount of time a peer may be inactive before the connection to it is dropped. (minimum: 1, default: %d)", DEFAULT_PEER_CONNECT_TIMEOUT), ArgsManager::ALLOW_ANY | ArgsManager::DEBUG_ONLY, OptionsCategory::CONNECTION);
    gArgs.AddArg("-torcontrol=<ip>:<port>", strprintf("Tor control port to use if onion listening enabled (default: %s)", DEFAULT_TOR_CONTROL), ArgsManager::ALLOW_ANY, OptionsCategory::CONNECTION);
    gArgs.AddArg("-torpassword=<pass>", "Tor control port password (default: empty)", ArgsManager::ALLOW_ANY | ArgsManager::SENSITIVE, OptionsCategory::CONNECTION);
#ifdef USE_UPNP
#if USE_UPNP
    gArgs.AddArg("-upnp", "Use UPnP to map the listening port (default: 1 when listening and no -proxy)", ArgsManager::ALLOW_ANY, OptionsCategory::CONNECTION);
#else
    gArgs.AddArg("-upnp", strprintf("Use UPnP to map the listening port (default: %u)", 0), ArgsManager::ALLOW_ANY, OptionsCategory::CONNECTION);
#endif
#else
    hidden_args.emplace_back("-upnp");
#endif
    gArgs.AddArg("-whitebind=<[permissions@]addr>", "Bind to given address and whitelist peers connecting to it. "
<<<<<<< HEAD
        "Use [host]:port notation for IPv6. Allowed permissions are bloomfilter (allow requesting BIP37 filtered blocks and transactions), "
        "noban (do not ban for misbehavior), "
        "forcerelay (relay transactions that are already in the mempool; implies relay), "
        "relay (relay even in -blocksonly mode), "
        "and mempool (allow requesting BIP35 mempool contents). "
=======
        "Use [host]:port notation for IPv6. Allowed permissions: " + Join(NET_PERMISSIONS_DOC, ", ") + ". "
>>>>>>> 56311988
        "Specify multiple permissions separated by commas (default: noban,mempool,relay). Can be specified multiple times.", ArgsManager::ALLOW_ANY, OptionsCategory::CONNECTION);

    gArgs.AddArg("-whitelist=<[permissions@]IP address or network>", "Whitelist peers connecting from the given IP address (e.g. 1.2.3.4) or "
        "CIDR notated network(e.g. 1.2.3.0/24). Uses same permissions as "
        "-whitebind. Can be specified multiple times." , ArgsManager::ALLOW_ANY, OptionsCategory::CONNECTION);

    g_wallet_init_interface.AddWalletOptions();

#if ENABLE_ZMQ
    gArgs.AddArg("-zmqpubhashblock=<address>", "Enable publish hash block in <address>", ArgsManager::ALLOW_ANY, OptionsCategory::ZMQ);
    gArgs.AddArg("-zmqpubhashtx=<address>", "Enable publish hash transaction in <address>", ArgsManager::ALLOW_ANY, OptionsCategory::ZMQ);
    gArgs.AddArg("-zmqpubrawblock=<address>", "Enable publish raw block in <address>", ArgsManager::ALLOW_ANY, OptionsCategory::ZMQ);
    gArgs.AddArg("-zmqpubrawtx=<address>", "Enable publish raw transaction in <address>", ArgsManager::ALLOW_ANY, OptionsCategory::ZMQ);
    gArgs.AddArg("-zmqpubhashblockhwm=<n>", strprintf("Set publish hash block outbound message high water mark (default: %d)", CZMQAbstractNotifier::DEFAULT_ZMQ_SNDHWM), ArgsManager::ALLOW_ANY, OptionsCategory::ZMQ);
    gArgs.AddArg("-zmqpubhashtxhwm=<n>", strprintf("Set publish hash transaction outbound message high water mark (default: %d)", CZMQAbstractNotifier::DEFAULT_ZMQ_SNDHWM), ArgsManager::ALLOW_ANY, OptionsCategory::ZMQ);
    gArgs.AddArg("-zmqpubrawblockhwm=<n>", strprintf("Set publish raw block outbound message high water mark (default: %d)", CZMQAbstractNotifier::DEFAULT_ZMQ_SNDHWM), ArgsManager::ALLOW_ANY, OptionsCategory::ZMQ);
    gArgs.AddArg("-zmqpubrawtxhwm=<n>", strprintf("Set publish raw transaction outbound message high water mark (default: %d)", CZMQAbstractNotifier::DEFAULT_ZMQ_SNDHWM), ArgsManager::ALLOW_ANY, OptionsCategory::ZMQ);
#else
    hidden_args.emplace_back("-zmqpubhashblock=<address>");
    hidden_args.emplace_back("-zmqpubhashtx=<address>");
    hidden_args.emplace_back("-zmqpubrawblock=<address>");
    hidden_args.emplace_back("-zmqpubrawtx=<address>");
    hidden_args.emplace_back("-zmqpubhashblockhwm=<n>");
    hidden_args.emplace_back("-zmqpubhashtxhwm=<n>");
    hidden_args.emplace_back("-zmqpubrawblockhwm=<n>");
    hidden_args.emplace_back("-zmqpubrawtxhwm=<n>");
#endif

    gArgs.AddArg("-checkblocks=<n>", strprintf("How many blocks to check at startup (default: %u, 0 = all)", DEFAULT_CHECKBLOCKS), ArgsManager::ALLOW_ANY | ArgsManager::DEBUG_ONLY, OptionsCategory::DEBUG_TEST);
    gArgs.AddArg("-checklevel=<n>", strprintf("How thorough the block verification of -checkblocks is: "
        "level 0 reads the blocks from disk, "
        "level 1 verifies block validity, "
        "level 2 verifies undo data, "
        "level 3 checks disconnection of tip blocks, "
        "and level 4 tries to reconnect the blocks, "
        "each level includes the checks of the previous levels "
        "(0-4, default: %u)", DEFAULT_CHECKLEVEL), ArgsManager::ALLOW_ANY | ArgsManager::DEBUG_ONLY, OptionsCategory::DEBUG_TEST);
    gArgs.AddArg("-checkblockindex", strprintf("Do a consistency check for the block tree, chainstate, and other validation data structures occasionally. (default: %u, regtest: %u)", defaultChainParams->DefaultConsistencyChecks(), regtestChainParams->DefaultConsistencyChecks()), ArgsManager::ALLOW_ANY | ArgsManager::DEBUG_ONLY, OptionsCategory::DEBUG_TEST);
    gArgs.AddArg("-checkmempool=<n>", strprintf("Run checks every <n> transactions (default: %u, regtest: %u)", defaultChainParams->DefaultConsistencyChecks(), regtestChainParams->DefaultConsistencyChecks()), ArgsManager::ALLOW_ANY | ArgsManager::DEBUG_ONLY, OptionsCategory::DEBUG_TEST);
    gArgs.AddArg("-checkpoints", strprintf("Enable rejection of any forks from the known historical chain until block 295000 (default: %u)", DEFAULT_CHECKPOINTS_ENABLED), ArgsManager::ALLOW_ANY | ArgsManager::DEBUG_ONLY, OptionsCategory::DEBUG_TEST);
    gArgs.AddArg("-deprecatedrpc=<method>", "Allows deprecated RPC method(s) to be used", ArgsManager::ALLOW_ANY | ArgsManager::DEBUG_ONLY, OptionsCategory::DEBUG_TEST);
    gArgs.AddArg("-dropmessagestest=<n>", "Randomly drop 1 of every <n> network messages", ArgsManager::ALLOW_ANY | ArgsManager::DEBUG_ONLY, OptionsCategory::DEBUG_TEST);
    gArgs.AddArg("-stopafterblockimport", strprintf("Stop running after importing blocks from disk (default: %u)", DEFAULT_STOPAFTERBLOCKIMPORT), ArgsManager::ALLOW_ANY | ArgsManager::DEBUG_ONLY, OptionsCategory::DEBUG_TEST);
    gArgs.AddArg("-stopatheight", strprintf("Stop running after reaching the given height in the main chain (default: %u)", DEFAULT_STOPATHEIGHT), ArgsManager::ALLOW_ANY | ArgsManager::DEBUG_ONLY, OptionsCategory::DEBUG_TEST);
    gArgs.AddArg("-limitancestorcount=<n>", strprintf("Do not accept transactions if number of in-mempool ancestors is <n> or more (default: %u)", DEFAULT_ANCESTOR_LIMIT), ArgsManager::ALLOW_ANY | ArgsManager::DEBUG_ONLY, OptionsCategory::DEBUG_TEST);
    gArgs.AddArg("-limitancestorsize=<n>", strprintf("Do not accept transactions whose size with all in-mempool ancestors exceeds <n> kilobytes (default: %u)", DEFAULT_ANCESTOR_SIZE_LIMIT), ArgsManager::ALLOW_ANY | ArgsManager::DEBUG_ONLY, OptionsCategory::DEBUG_TEST);
    gArgs.AddArg("-limitdescendantcount=<n>", strprintf("Do not accept transactions if any ancestor would have <n> or more in-mempool descendants (default: %u)", DEFAULT_DESCENDANT_LIMIT), ArgsManager::ALLOW_ANY | ArgsManager::DEBUG_ONLY, OptionsCategory::DEBUG_TEST);
    gArgs.AddArg("-limitdescendantsize=<n>", strprintf("Do not accept transactions if any ancestor would have more than <n> kilobytes of in-mempool descendants (default: %u).", DEFAULT_DESCENDANT_SIZE_LIMIT), ArgsManager::ALLOW_ANY | ArgsManager::DEBUG_ONLY, OptionsCategory::DEBUG_TEST);
    gArgs.AddArg("-addrmantest", "Allows to test address relay on localhost", ArgsManager::ALLOW_ANY | ArgsManager::DEBUG_ONLY, OptionsCategory::DEBUG_TEST);
    gArgs.AddArg("-debug=<category>", "Output debugging information (default: -nodebug, supplying <category> is optional). "
        "If <category> is not supplied or if <category> = 1, output all debugging information. <category> can be: " + ListLogCategories() + ".", ArgsManager::ALLOW_ANY, OptionsCategory::DEBUG_TEST);
    gArgs.AddArg("-debugexclude=<category>", strprintf("Exclude debugging information for a category. Can be used in conjunction with -debug=1 to output debug logs for all categories except one or more specified categories."), ArgsManager::ALLOW_ANY, OptionsCategory::DEBUG_TEST);
    gArgs.AddArg("-logips", strprintf("Include IP addresses in debug output (default: %u)", DEFAULT_LOGIPS), ArgsManager::ALLOW_ANY, OptionsCategory::DEBUG_TEST);
    gArgs.AddArg("-logtimestamps", strprintf("Prepend debug output with timestamp (default: %u)", DEFAULT_LOGTIMESTAMPS), ArgsManager::ALLOW_ANY, OptionsCategory::DEBUG_TEST);
#ifdef HAVE_THREAD_LOCAL
    gArgs.AddArg("-logthreadnames", strprintf("Prepend debug output with name of the originating thread (only available on platforms supporting thread_local) (default: %u)", DEFAULT_LOGTHREADNAMES), ArgsManager::ALLOW_ANY, OptionsCategory::DEBUG_TEST);
#else
    hidden_args.emplace_back("-logthreadnames");
#endif
    gArgs.AddArg("-logtimemicros", strprintf("Add microsecond precision to debug timestamps (default: %u)", DEFAULT_LOGTIMEMICROS), ArgsManager::ALLOW_ANY | ArgsManager::DEBUG_ONLY, OptionsCategory::DEBUG_TEST);
    gArgs.AddArg("-mocktime=<n>", "Replace actual time with " + UNIX_EPOCH_TIME + " (default: 0)", ArgsManager::ALLOW_ANY | ArgsManager::DEBUG_ONLY, OptionsCategory::DEBUG_TEST);
    gArgs.AddArg("-maxsigcachesize=<n>", strprintf("Limit sum of signature cache and script execution cache sizes to <n> MiB (default: %u)", DEFAULT_MAX_SIG_CACHE_SIZE), ArgsManager::ALLOW_ANY | ArgsManager::DEBUG_ONLY, OptionsCategory::DEBUG_TEST);
    gArgs.AddArg("-maxtipage=<n>", strprintf("Maximum tip age in seconds to consider node in initial block download (default: %u)", DEFAULT_MAX_TIP_AGE), ArgsManager::ALLOW_ANY | ArgsManager::DEBUG_ONLY, OptionsCategory::DEBUG_TEST);
    gArgs.AddArg("-printpriority", strprintf("Log transaction fee per kB when mining blocks (default: %u)", DEFAULT_PRINTPRIORITY), ArgsManager::ALLOW_ANY | ArgsManager::DEBUG_ONLY, OptionsCategory::DEBUG_TEST);
    gArgs.AddArg("-printtoconsole", "Send trace/debug info to console (default: 1 when no -daemon. To disable logging to file, set -nodebuglogfile)", ArgsManager::ALLOW_ANY, OptionsCategory::DEBUG_TEST);
    gArgs.AddArg("-shrinkdebugfile", "Shrink debug.log file on client startup (default: 1 when no -debug)", ArgsManager::ALLOW_ANY, OptionsCategory::DEBUG_TEST);
    gArgs.AddArg("-uacomment=<cmt>", "Append comment to the user agent string", ArgsManager::ALLOW_ANY, OptionsCategory::DEBUG_TEST);

    SetupChainParamsBaseOptions();

    gArgs.AddArg("-acceptnonstdtxn", strprintf("Relay and mine \"non-standard\" transactions (%sdefault: %u)", "testnet/regtest only; ", !testnetChainParams->RequireStandard()), ArgsManager::ALLOW_ANY | ArgsManager::DEBUG_ONLY, OptionsCategory::NODE_RELAY);
<<<<<<< HEAD
    gArgs.AddArg("-bytespersigop", strprintf("Equivalent bytes per sigop in transactions for relay and mining (default: %u)", DEFAULT_BYTES_PER_SIGOP), ArgsManager::ALLOW_ANY, OptionsCategory::NODE_RELAY);
    gArgs.AddArg("-datacarrier", strprintf("Relay and mine data carrier transactions (default: %u)", DEFAULT_ACCEPT_DATACARRIER), ArgsManager::ALLOW_ANY, OptionsCategory::NODE_RELAY);
    gArgs.AddArg("-datacarriersize", strprintf("Maximum size of data in data carrier transactions we relay and mine (default: %u)", MAX_OP_RETURN_RELAY), ArgsManager::ALLOW_ANY, OptionsCategory::NODE_RELAY);

=======
    gArgs.AddArg("-incrementalrelayfee=<amt>", strprintf("Fee rate (in %s/kB) used to define cost of relay, used for mempool limiting and BIP 125 replacement. (default: %s)", CURRENCY_UNIT, FormatMoney(DEFAULT_INCREMENTAL_RELAY_FEE)), ArgsManager::ALLOW_ANY | ArgsManager::DEBUG_ONLY, OptionsCategory::NODE_RELAY);
    gArgs.AddArg("-dustrelayfee=<amt>", strprintf("Fee rate (in %s/kB) used to define dust, the value of an output such that it will cost more than its value in fees at this fee rate to spend it. (default: %s)", CURRENCY_UNIT, FormatMoney(DUST_RELAY_TX_FEE)), ArgsManager::ALLOW_ANY | ArgsManager::DEBUG_ONLY, OptionsCategory::NODE_RELAY);
    gArgs.AddArg("-bytespersigop", strprintf("Equivalent bytes per sigop in transactions for relay and mining (default: %u)", DEFAULT_BYTES_PER_SIGOP), ArgsManager::ALLOW_ANY, OptionsCategory::NODE_RELAY);
    gArgs.AddArg("-datacarrier", strprintf("Relay and mine data carrier transactions (default: %u)", DEFAULT_ACCEPT_DATACARRIER), ArgsManager::ALLOW_ANY, OptionsCategory::NODE_RELAY);
    gArgs.AddArg("-datacarriersize", strprintf("Maximum size of data in data carrier transactions we relay and mine (default: %u)", MAX_OP_RETURN_RELAY), ArgsManager::ALLOW_ANY, OptionsCategory::NODE_RELAY);
    gArgs.AddArg("-minrelaytxfee=<amt>", strprintf("Fees (in %s/kB) smaller than this are considered zero fee for relaying, mining and transaction creation (default: %s)",
        CURRENCY_UNIT, FormatMoney(DEFAULT_MIN_RELAY_TX_FEE)), ArgsManager::ALLOW_ANY, OptionsCategory::NODE_RELAY);
>>>>>>> 56311988
    gArgs.AddArg("-whitelistforcerelay", strprintf("Add 'forcerelay' permission to whitelisted inbound peers with default permissions. This will relay transactions even if the transactions were already in the mempool. (default: %d)", DEFAULT_WHITELISTFORCERELAY), ArgsManager::ALLOW_ANY, OptionsCategory::NODE_RELAY);
    gArgs.AddArg("-whitelistrelay", strprintf("Add 'relay' permission to whitelisted inbound peers with default permissions. This will accept relayed transactions even when not relaying transactions (default: %d)", DEFAULT_WHITELISTRELAY), ArgsManager::ALLOW_ANY, OptionsCategory::NODE_RELAY);


    gArgs.AddArg("-blockmaxweight=<n>", strprintf("Set maximum BIP141 block weight (default: %d)", DEFAULT_BLOCK_MAX_WEIGHT), ArgsManager::ALLOW_ANY, OptionsCategory::BLOCK_CREATION);
<<<<<<< HEAD
    gArgs.AddArg("-blockversion=<n>", "Override block version to test forking scenarios", ArgsManager::ALLOW_ANY | ArgsManager::DEBUG_ONLY, OptionsCategory::BLOCK_CREATION);
    gArgs.AddArg("-nominting", "Disable minting of POS blocks", ArgsManager::ALLOW_ANY, OptionsCategory::BLOCK_CREATION);
=======
    gArgs.AddArg("-blockmintxfee=<amt>", strprintf("Set lowest fee rate (in %s/kB) for transactions to be included in block creation. (default: %s)", CURRENCY_UNIT, FormatMoney(DEFAULT_BLOCK_MIN_TX_FEE)), ArgsManager::ALLOW_ANY, OptionsCategory::BLOCK_CREATION);
    gArgs.AddArg("-blockversion=<n>", "Override block version to test forking scenarios", ArgsManager::ALLOW_ANY | ArgsManager::DEBUG_ONLY, OptionsCategory::BLOCK_CREATION);
>>>>>>> 56311988

    gArgs.AddArg("-rest", strprintf("Accept public REST requests (default: %u)", DEFAULT_REST_ENABLE), ArgsManager::ALLOW_ANY, OptionsCategory::RPC);
    gArgs.AddArg("-rpcallowip=<ip>", "Allow JSON-RPC connections from specified source. Valid for <ip> are a single IP (e.g. 1.2.3.4), a network/netmask (e.g. 1.2.3.4/255.255.255.0) or a network/CIDR (e.g. 1.2.3.4/24). This option can be specified multiple times", ArgsManager::ALLOW_ANY, OptionsCategory::RPC);
    gArgs.AddArg("-rpcauth=<userpw>", "Username and HMAC-SHA-256 hashed password for JSON-RPC connections. The field <userpw> comes in the format: <USERNAME>:<SALT>$<HASH>. A canonical python script is included in share/rpcauth. The client then connects normally using the rpcuser=<USERNAME>/rpcpassword=<PASSWORD> pair of arguments. This option can be specified multiple times", ArgsManager::ALLOW_ANY | ArgsManager::SENSITIVE, OptionsCategory::RPC);
    gArgs.AddArg("-rpcbind=<addr>[:port]", "Bind to given address to listen for JSON-RPC connections. Do not expose the RPC server to untrusted networks such as the public internet! This option is ignored unless -rpcallowip is also passed. Port is optional and overrides -rpcport. Use [host]:port notation for IPv6. This option can be specified multiple times (default: 127.0.0.1 and ::1 i.e., localhost)", ArgsManager::ALLOW_ANY | ArgsManager::NETWORK_ONLY | ArgsManager::SENSITIVE, OptionsCategory::RPC);
    gArgs.AddArg("-rpccookiefile=<loc>", "Location of the auth cookie. Relative paths will be prefixed by a net-specific datadir location. (default: data dir)", ArgsManager::ALLOW_ANY, OptionsCategory::RPC);
    gArgs.AddArg("-rpcpassword=<pw>", "Password for JSON-RPC connections", ArgsManager::ALLOW_ANY | ArgsManager::SENSITIVE, OptionsCategory::RPC);
    gArgs.AddArg("-rpcport=<port>", strprintf("Listen for JSON-RPC connections on <port> (default: %u, testnet: %u, regtest: %u)", defaultBaseParams->RPCPort(), testnetBaseParams->RPCPort(), regtestBaseParams->RPCPort()), ArgsManager::ALLOW_ANY | ArgsManager::NETWORK_ONLY, OptionsCategory::RPC);
    gArgs.AddArg("-rpcserialversion", strprintf("Sets the serialization of raw transaction or block hex returned in non-verbose mode, non-segwit(0) or segwit(1) (default: %d)", DEFAULT_RPC_SERIALIZE_VERSION), ArgsManager::ALLOW_ANY, OptionsCategory::RPC);
    gArgs.AddArg("-rpcservertimeout=<n>", strprintf("Timeout during HTTP requests (default: %d)", DEFAULT_HTTP_SERVER_TIMEOUT), ArgsManager::ALLOW_ANY | ArgsManager::DEBUG_ONLY, OptionsCategory::RPC);
    gArgs.AddArg("-rpcthreads=<n>", strprintf("Set the number of threads to service RPC calls (default: %d)", DEFAULT_HTTP_THREADS), ArgsManager::ALLOW_ANY, OptionsCategory::RPC);
    gArgs.AddArg("-rpcuser=<user>", "Username for JSON-RPC connections", ArgsManager::ALLOW_ANY | ArgsManager::SENSITIVE, OptionsCategory::RPC);
    gArgs.AddArg("-rpcwhitelist=<whitelist>", "Set a whitelist to filter incoming RPC calls for a specific user. The field <whitelist> comes in the format: <USERNAME>:<rpc 1>,<rpc 2>,...,<rpc n>. If multiple whitelists are set for a given user, they are set-intersected. See -rpcwhitelistdefault documentation for information on default whitelist behavior.", ArgsManager::ALLOW_ANY, OptionsCategory::RPC);
    gArgs.AddArg("-rpcwhitelistdefault", "Sets default behavior for rpc whitelisting. Unless rpcwhitelistdefault is set to 0, if any -rpcwhitelist is set, the rpc server acts as if all rpc users are subject to empty-unless-otherwise-specified whitelists. If rpcwhitelistdefault is set to 1 and no -rpcwhitelist is set, rpc server acts as if all rpc users are subject to empty whitelists.", ArgsManager::ALLOW_BOOL, OptionsCategory::RPC);
    gArgs.AddArg("-rpcworkqueue=<n>", strprintf("Set the depth of the work queue to service RPC calls (default: %d)", DEFAULT_HTTP_WORKQUEUE), ArgsManager::ALLOW_ANY | ArgsManager::DEBUG_ONLY, OptionsCategory::RPC);
    gArgs.AddArg("-server", "Accept command line and JSON-RPC commands", ArgsManager::ALLOW_ANY, OptionsCategory::RPC);

#if HAVE_DECL_DAEMON
    gArgs.AddArg("-daemon", "Run in the background as a daemon and accept commands", ArgsManager::ALLOW_ANY, OptionsCategory::OPTIONS);
#else
    hidden_args.emplace_back("-daemon");
#endif

<<<<<<< HEAD
    // peercoin parameters
    gArgs.AddArg("-printstakemodifier", "Print stakemodifier selection parameters if debug is enabled", ArgsManager::ALLOW_BOOL, OptionsCategory::DEBUG_TEST);
    gArgs.AddArg("-printcoinstake", "Print coinstake if debug is enabled", ArgsManager::ALLOW_BOOL, OptionsCategory::DEBUG_TEST);
    gArgs.AddArg("-printcoinage", "Print coinage if debug is enabled", ArgsManager::ALLOW_BOOL, OptionsCategory::DEBUG_TEST);
    gArgs.AddArg("-printcreation", "Print coin creation if debug is enabled", ArgsManager::ALLOW_BOOL, OptionsCategory::DEBUG_TEST);

    gArgs.AddArg("-reservebalance=<amt>", "Reserve this many coins", ArgsManager::ALLOW_ANY, OptionsCategory::OPTIONS);
    gArgs.AddArg("-minting", "Enable minting (default: true)", ArgsManager::ALLOW_BOOL, OptionsCategory::OPTIONS);

=======
>>>>>>> 56311988
    // Add the hidden options
    gArgs.AddHiddenArgs(hidden_args);
}

std::string LicenseInfo()
{
<<<<<<< HEAD
    const std::string URL_SOURCE_CODE = "<https://github.com/peercoin/peercoin>";

    return CopyrightHolders(strprintf(_("Copyright (C) %i-%i").translated, 2011, COPYRIGHT_YEAR) + " ") + "\n" +
=======
    const std::string URL_SOURCE_CODE = "<https://github.com/bitcoin/bitcoin>";

    return CopyrightHolders(strprintf(_("Copyright (C) %i-%i").translated, 2009, COPYRIGHT_YEAR) + " ") + "\n" +
>>>>>>> 56311988
           "\n" +
           strprintf(_("Please contribute if you find %s useful. "
                       "Visit %s for further information about the software.").translated,
               PACKAGE_NAME, "<" PACKAGE_URL ">") +
           "\n" +
           strprintf(_("The source code is available from %s.").translated,
               URL_SOURCE_CODE) +
           "\n" +
           "\n" +
           _("This is experimental software.").translated + "\n" +
           strprintf(_("Distributed under the MIT software license, see the accompanying file %s or %s").translated, "COPYING", "<https://opensource.org/licenses/MIT>") +
           "\n";
}

#if HAVE_SYSTEM
static void BlockNotifyCallback(bool initialSync, const CBlockIndex *pBlockIndex)
{
    if (initialSync || !pBlockIndex)
        return;

    std::string strCmd = gArgs.GetArg("-blocknotify", "");
    if (!strCmd.empty()) {
        boost::replace_all(strCmd, "%s", pBlockIndex->GetBlockHash().GetHex());
        std::thread t(runCommand, strCmd);
        t.detach(); // thread runs free
    }
}
#endif

static bool fHaveGenesis = false;
static Mutex g_genesis_wait_mutex;
static std::condition_variable g_genesis_wait_cv;

static void BlockNotifyGenesisWait(bool, const CBlockIndex *pBlockIndex)
{
    if (pBlockIndex != nullptr) {
        {
            LOCK(g_genesis_wait_mutex);
            fHaveGenesis = true;
        }
        g_genesis_wait_cv.notify_all();
    }
}

struct CImportingNow
{
    CImportingNow() {
        assert(fImporting == false);
        fImporting = true;
    }

    ~CImportingNow() {
        assert(fImporting == true);
        fImporting = false;
    }
};

<<<<<<< HEAD
=======

// If we're using -prune with -reindex, then delete block files that will be ignored by the
// reindex.  Since reindexing works by starting at block file 0 and looping until a blockfile
// is missing, do the same here to delete any later block files after a gap.  Also delete all
// rev files since they'll be rewritten by the reindex anyway.  This ensures that vinfoBlockFile
// is in sync with what's actually on disk by the time we start downloading, so that pruning
// works correctly.
static void CleanupBlockRevFiles()
{
    std::map<std::string, fs::path> mapBlockFiles;

    // Glob all blk?????.dat and rev?????.dat files from the blocks directory.
    // Remove the rev files immediately and insert the blk file paths into an
    // ordered map keyed by block file index.
    LogPrintf("Removing unusable blk?????.dat and rev?????.dat files for -reindex with -prune\n");
    fs::path blocksdir = GetBlocksDir();
    for (fs::directory_iterator it(blocksdir); it != fs::directory_iterator(); it++) {
        if (fs::is_regular_file(*it) &&
            it->path().filename().string().length() == 12 &&
            it->path().filename().string().substr(8,4) == ".dat")
        {
            if (it->path().filename().string().substr(0,3) == "blk")
                mapBlockFiles[it->path().filename().string().substr(3,5)] = it->path();
            else if (it->path().filename().string().substr(0,3) == "rev")
                remove(it->path());
        }
    }

    // Remove all block files that aren't part of a contiguous set starting at
    // zero by walking the ordered map (keys are block file indices) by
    // keeping a separate counter.  Once we hit a gap (or if 0 doesn't exist)
    // start removing block files.
    int nContigCounter = 0;
    for (const std::pair<const std::string, fs::path>& item : mapBlockFiles) {
        if (atoi(item.first) == nContigCounter) {
            nContigCounter++;
            continue;
        }
        remove(item.second);
    }
}

>>>>>>> 56311988
static void ThreadImport(std::vector<fs::path> vImportFiles)
{
    const CChainParams& chainparams = Params();
    util::ThreadRename("loadblk");
    ScheduleBatchPriority();

    {
    CImportingNow imp;

    // -reindex
    if (fReindex) {
        int nFile = 0;
        while (true) {
            FlatFilePos pos(nFile, 0);
            if (!fs::exists(GetBlockPosFilename(pos)))
                break; // No block files left to reindex
            FILE *file = OpenBlockFile(pos, true);
            if (!file)
                break; // This error is logged in OpenBlockFile
            LogPrintf("Reindexing block file blk%05u.dat...\n", (unsigned int)nFile);
            LoadExternalBlockFile(chainparams, file, &pos);
            nFile++;
        }
        pblocktree->WriteReindexing(false);
        fReindex = false;
        LogPrintf("Reindexing finished\n");
        // To avoid ending up in a situation without genesis block, re-try initializing (no-op if reindexing worked):
        LoadGenesisBlock(chainparams);
    }

    // -loadblock=
    for (const fs::path& path : vImportFiles) {
        FILE *file = fsbridge::fopen(path, "rb");
        if (file) {
            LogPrintf("Importing blocks file %s...\n", path.string());
            LoadExternalBlockFile(chainparams, file);
        } else {
            LogPrintf("Warning: Could not open blocks file %s\n", path.string());
        }
    }

    // scan for better chains in the block chain database, that are not yet connected in the active best chain
    BlockValidationState state;
    if (!ActivateBestChain(state, chainparams)) {
        LogPrintf("Failed to connect best block (%s)\n", state.ToString());
        StartShutdown();
        return;
    }

    if (gArgs.GetBoolArg("-stopafterblockimport", DEFAULT_STOPAFTERBLOCKIMPORT)) {
        LogPrintf("Stopping after block import\n");
        StartShutdown();
        return;
    }
    } // End scope of CImportingNow
    if (gArgs.GetArg("-persistmempool", DEFAULT_PERSIST_MEMPOOL)) {
        LoadMempool(::mempool);
    }
    ::mempool.SetIsLoaded(!ShutdownRequested());
}

/** Sanity checks
 *  Ensure that Peercoin is running in a usable environment with all
 *  necessary library support.
 */
static bool InitSanityCheck()
{
    if(!ECC_InitSanityCheck()) {
        InitError("Elliptic curve cryptography sanity check failure. Aborting.");
        return false;
    }

    if (!glibc_sanity_test() || !glibcxx_sanity_test())
        return false;

    if (!Random_SanityCheck()) {
        InitError("OS cryptographic RNG sanity check failure. Aborting.");
        return false;
    }

    return true;
}

static bool AppInitServers()
{
    RPCServer::OnStarted(&OnRPCStarted);
    RPCServer::OnStopped(&OnRPCStopped);
    if (!InitHTTPServer())
        return false;
    StartRPC();
    if (!StartHTTPRPC())
        return false;
    if (gArgs.GetBoolArg("-rest", DEFAULT_REST_ENABLE)) StartREST();
    StartHTTPServer();
    return true;
}

// Parameter interaction based on rules
void InitParameterInteraction()
{
    // when specifying an explicit binding address, you want to listen on it
    // even when -connect or -proxy is specified
    if (gArgs.IsArgSet("-bind")) {
        if (gArgs.SoftSetBoolArg("-listen", true))
            LogPrintf("%s: parameter interaction: -bind set -> setting -listen=1\n", __func__);
    }
    if (gArgs.IsArgSet("-whitebind")) {
        if (gArgs.SoftSetBoolArg("-listen", true))
            LogPrintf("%s: parameter interaction: -whitebind set -> setting -listen=1\n", __func__);
    }

    if (gArgs.IsArgSet("-connect")) {
        // when only connecting to trusted nodes, do not seed via DNS, or listen by default
        if (gArgs.SoftSetBoolArg("-dnsseed", false))
            LogPrintf("%s: parameter interaction: -connect set -> setting -dnsseed=0\n", __func__);
        if (gArgs.SoftSetBoolArg("-listen", false))
            LogPrintf("%s: parameter interaction: -connect set -> setting -listen=0\n", __func__);
    }

    if (gArgs.IsArgSet("-proxy")) {
        // to protect privacy, do not listen by default if a default proxy server is specified
        if (gArgs.SoftSetBoolArg("-listen", false))
            LogPrintf("%s: parameter interaction: -proxy set -> setting -listen=0\n", __func__);
        // to protect privacy, do not use UPNP when a proxy is set. The user may still specify -listen=1
        // to listen locally, so don't rely on this happening through -listen below.
        if (gArgs.SoftSetBoolArg("-upnp", false))
            LogPrintf("%s: parameter interaction: -proxy set -> setting -upnp=0\n", __func__);
        // to protect privacy, do not discover addresses by default
        if (gArgs.SoftSetBoolArg("-discover", false))
            LogPrintf("%s: parameter interaction: -proxy set -> setting -discover=0\n", __func__);
    }

    if (!gArgs.GetBoolArg("-listen", DEFAULT_LISTEN)) {
        // do not map ports or try to retrieve public IP when not listening (pointless)
        if (gArgs.SoftSetBoolArg("-upnp", false))
            LogPrintf("%s: parameter interaction: -listen=0 -> setting -upnp=0\n", __func__);
        if (gArgs.SoftSetBoolArg("-discover", false))
            LogPrintf("%s: parameter interaction: -listen=0 -> setting -discover=0\n", __func__);
        if (gArgs.SoftSetBoolArg("-listenonion", false))
            LogPrintf("%s: parameter interaction: -listen=0 -> setting -listenonion=0\n", __func__);
    }

    if (gArgs.IsArgSet("-externalip")) {
        // if an explicit public IP is specified, do not try to find others
        if (gArgs.SoftSetBoolArg("-discover", false))
            LogPrintf("%s: parameter interaction: -externalip set -> setting -discover=0\n", __func__);
    }

    // disable whitelistrelay in blocksonly mode
    if (gArgs.GetBoolArg("-blocksonly", DEFAULT_BLOCKSONLY)) {
        if (gArgs.SoftSetBoolArg("-whitelistrelay", false))
            LogPrintf("%s: parameter interaction: -blocksonly=1 -> setting -whitelistrelay=0\n", __func__);
    }

    // Forcing relay from whitelisted hosts implies we will accept relays from them in the first place.
    if (gArgs.GetBoolArg("-whitelistforcerelay", DEFAULT_WHITELISTFORCERELAY)) {
        if (gArgs.SoftSetBoolArg("-whitelistrelay", true))
            LogPrintf("%s: parameter interaction: -whitelistforcerelay=1 -> setting -whitelistrelay=1\n", __func__);
    }
}

/**
 * Initialize global loggers.
 *
 * Note that this is called very early in the process lifetime, so you should be
 * careful about what global state you rely on here.
 */
void InitLogging()
{
    LogInstance().m_print_to_file = !gArgs.IsArgNegated("-debuglogfile");
    LogInstance().m_file_path = AbsPathForConfigVal(gArgs.GetArg("-debuglogfile", DEFAULT_DEBUGLOGFILE));
    LogInstance().m_print_to_console = gArgs.GetBoolArg("-printtoconsole", !gArgs.GetBoolArg("-daemon", false));
    LogInstance().m_log_timestamps = gArgs.GetBoolArg("-logtimestamps", DEFAULT_LOGTIMESTAMPS);
    LogInstance().m_log_time_micros = gArgs.GetBoolArg("-logtimemicros", DEFAULT_LOGTIMEMICROS);
#ifdef HAVE_THREAD_LOCAL
    LogInstance().m_log_threadnames = gArgs.GetBoolArg("-logthreadnames", DEFAULT_LOGTHREADNAMES);
#endif

    fLogIPs = gArgs.GetBoolArg("-logips", DEFAULT_LOGIPS);

    std::string version_string = FormatFullVersion();
#ifdef DEBUG
    version_string += " (debug build)";
#else
    version_string += " (release build)";
#endif
    LogPrintf(PACKAGE_NAME " version %s\n", version_string);
}

namespace { // Variables internal to initialization process only

int nMaxConnections;
int nUserMaxConnections;
int nFD;
ServiceFlags nLocalServices = ServiceFlags(NODE_NETWORK | NODE_NETWORK_LIMITED);
int64_t peer_connect_timeout;
std::set<BlockFilterType> g_enabled_filter_types;

} // namespace

[[noreturn]] static void new_handler_terminate()
{
    // Rather than throwing std::bad-alloc if allocation fails, terminate
    // immediately to (try to) avoid chain corruption.
    // Since LogPrintf may itself allocate memory, set the handler directly
    // to terminate first.
    std::set_new_handler(std::terminate);
    LogPrintf("Error: Out of memory. Terminating.\n");

    // The log was successful, terminate now.
    std::terminate();
};

bool AppInitBasicSetup()
{
    // ********************************************************* Step 1: setup
#ifdef _MSC_VER
    // Turn off Microsoft heap dump noise
    _CrtSetReportMode(_CRT_WARN, _CRTDBG_MODE_FILE);
    _CrtSetReportFile(_CRT_WARN, CreateFileA("NUL", GENERIC_WRITE, 0, nullptr, OPEN_EXISTING, 0, 0));
    // Disable confusing "helpful" text message on abort, Ctrl-C
    _set_abort_behavior(0, _WRITE_ABORT_MSG | _CALL_REPORTFAULT);
#endif
#ifdef WIN32
    // Enable heap terminate-on-corruption
    HeapSetInformation(nullptr, HeapEnableTerminationOnCorruption, nullptr, 0);
#endif

    if (!SetupNetworking())
        return InitError("Initializing networking failed");

#ifndef WIN32
    if (!gArgs.GetBoolArg("-sysperms", false)) {
        umask(077);
    }

    // Clean shutdown on SIGTERM
    registerSignalHandler(SIGTERM, HandleSIGTERM);
    registerSignalHandler(SIGINT, HandleSIGTERM);

    // Reopen debug.log on SIGHUP
    registerSignalHandler(SIGHUP, HandleSIGHUP);

    // Ignore SIGPIPE, otherwise it will bring the daemon down if the client closes unexpectedly
    signal(SIGPIPE, SIG_IGN);
#else
    SetConsoleCtrlHandler(consoleCtrlHandler, true);
#endif

    std::set_new_handler(new_handler_terminate);

    return true;
}

bool AppInitParameterInteraction()
{
    const CChainParams& chainparams = Params();
    // ********************************************************* Step 2: parameter interactions

    // also see: InitParameterInteraction()

<<<<<<< HEAD
=======
    // Warn if network-specific options (-addnode, -connect, etc) are
    // specified in default section of config file, but not overridden
    // on the command line or in this network's section of the config file.
    std::string network = gArgs.GetChainName();
    for (const auto& arg : gArgs.GetUnsuitableSectionOnlyArgs()) {
        return InitError(strprintf(_("Config setting for %s only applied on %s network when in [%s] section.").translated, arg, network, network));
    }

    // Warn if unrecognized section name are present in the config file.
    for (const auto& section : gArgs.GetUnrecognizedSections()) {
        InitWarning(strprintf("%s:%i " + _("Section [%s] is not recognized.").translated, section.m_file, section.m_line, section.m_name));
    }

>>>>>>> 56311988
    if (!fs::is_directory(GetBlocksDir())) {
        return InitError(strprintf(_("Specified blocks directory \"%s\" does not exist.").translated, gArgs.GetArg("-blocksdir", "")));
    }

    // parse and validate enabled filter types
    std::string blockfilterindex_value = gArgs.GetArg("-blockfilterindex", DEFAULT_BLOCKFILTERINDEX);
    if (blockfilterindex_value == "" || blockfilterindex_value == "1") {
        g_enabled_filter_types = AllBlockFilterTypes();
    } else if (blockfilterindex_value != "0") {
        const std::vector<std::string> names = gArgs.GetArgs("-blockfilterindex");
        for (const auto& name : names) {
            BlockFilterType filter_type;
            if (!BlockFilterTypeByName(name, filter_type)) {
                return InitError(strprintf(_("Unknown -blockfilterindex value %s.").translated, name));
            }
            g_enabled_filter_types.insert(filter_type);
        }
<<<<<<< HEAD
=======
    }

    // if using block pruning, then disallow txindex
    if (gArgs.GetArg("-prune", 0)) {
        if (gArgs.GetBoolArg("-txindex", DEFAULT_TXINDEX))
            return InitError(_("Prune mode is incompatible with -txindex.").translated);
        if (!g_enabled_filter_types.empty()) {
            return InitError(_("Prune mode is incompatible with -blockfilterindex.").translated);
        }
>>>>>>> 56311988
    }

    // -bind and -whitebind can't be set when not listening
    size_t nUserBind = gArgs.GetArgs("-bind").size() + gArgs.GetArgs("-whitebind").size();
    if (nUserBind != 0 && !gArgs.GetBoolArg("-listen", DEFAULT_LISTEN)) {
        return InitError("Cannot set -bind or -whitebind together with -listen=0");
    }

    // Make sure enough file descriptors are available
    int nBind = std::max(nUserBind, size_t(1));
    nUserMaxConnections = gArgs.GetArg("-maxconnections", DEFAULT_MAX_PEER_CONNECTIONS);
    nMaxConnections = std::max(nUserMaxConnections, 0);

    // Trim requested connection counts, to fit into system limitations
    // <int> in std::min<int>(...) to work around FreeBSD compilation issue described in #2695
    nFD = RaiseFileDescriptorLimit(nMaxConnections + MIN_CORE_FILEDESCRIPTORS + MAX_ADDNODE_CONNECTIONS);
#ifdef USE_POLL
    int fd_max = nFD;
#else
    int fd_max = FD_SETSIZE;
#endif
    nMaxConnections = std::max(std::min<int>(nMaxConnections, fd_max - nBind - MIN_CORE_FILEDESCRIPTORS - MAX_ADDNODE_CONNECTIONS), 0);
    if (nFD < MIN_CORE_FILEDESCRIPTORS)
        return InitError(_("Not enough file descriptors available.").translated);
    nMaxConnections = std::min(nFD - MIN_CORE_FILEDESCRIPTORS - MAX_ADDNODE_CONNECTIONS, nMaxConnections);

    if (nMaxConnections < nUserMaxConnections)
        InitWarning(strprintf(_("Reducing -maxconnections from %d to %d, because of system limitations.").translated, nUserMaxConnections, nMaxConnections));

    // ********************************************************* Step 3: parameter-to-internal-flags
    if (gArgs.IsArgSet("-debug")) {
        // Special-case: if -debug=0/-nodebug is set, turn off debugging messages
        const std::vector<std::string> categories = gArgs.GetArgs("-debug");

        if (std::none_of(categories.begin(), categories.end(),
            [](std::string cat){return cat == "0" || cat == "none";})) {
            for (const auto& cat : categories) {
                if (!LogInstance().EnableCategory(cat)) {
                    InitWarning(strprintf(_("Unsupported logging category %s=%s.").translated, "-debug", cat));
                }
            }
        }
    }

    // Now remove the logging categories which were explicitly excluded
    for (const std::string& cat : gArgs.GetArgs("-debugexclude")) {
        if (!LogInstance().DisableCategory(cat)) {
            InitWarning(strprintf(_("Unsupported logging category %s=%s.").translated, "-debugexclude", cat));
        }
    }

    // Checkmempool and checkblockindex default to true in regtest mode
    int ratio = std::min<int>(std::max<int>(gArgs.GetArg("-checkmempool", chainparams.DefaultConsistencyChecks() ? 1 : 0), 0), 1000000);
    if (ratio != 0) {
        mempool.setSanityCheck(1.0 / ratio);
    }
    fCheckBlockIndex = gArgs.GetBoolArg("-checkblockindex", chainparams.DefaultConsistencyChecks());
    fCheckpointsEnabled = gArgs.GetBoolArg("-checkpoints", DEFAULT_CHECKPOINTS_ENABLED);

    hashAssumeValid = uint256S(gArgs.GetArg("-assumevalid", chainparams.GetConsensus().defaultAssumeValid.GetHex()));
    if (!hashAssumeValid.IsNull())
        LogPrintf("Assuming ancestors of block %s have valid signatures.\n", hashAssumeValid.GetHex());
    else
        LogPrintf("Validating signatures for all blocks.\n");

    if (gArgs.IsArgSet("-minimumchainwork")) {
        const std::string minChainWorkStr = gArgs.GetArg("-minimumchainwork", "");
        if (!IsHexNumber(minChainWorkStr)) {
            return InitError(strprintf("Invalid non-hex (%s) minimum chain work value specified", minChainWorkStr));
        }
        nMinimumChainWork = UintToArith256(uint256S(minChainWorkStr));
    } else {
        nMinimumChainWork = UintToArith256(chainparams.GetConsensus().nMinimumChainWork);
    }
    LogPrintf("Setting nMinimumChainWork=%s\n", nMinimumChainWork.GetHex());
    if (nMinimumChainWork < UintToArith256(chainparams.GetConsensus().nMinimumChainWork)) {
        LogPrintf("Warning: nMinimumChainWork set below default value of %s\n", chainparams.GetConsensus().nMinimumChainWork.GetHex());
    }

    // mempool limits
    int64_t nMempoolSizeMax = gArgs.GetArg("-maxmempool", DEFAULT_MAX_MEMPOOL_SIZE) * 1000000;
    int64_t nMempoolSizeMin = gArgs.GetArg("-limitdescendantsize", DEFAULT_DESCENDANT_SIZE_LIMIT) * 1000 * 40;
    if (nMempoolSizeMax < 0 || nMempoolSizeMax < nMempoolSizeMin)
        return InitError(strprintf(_("-maxmempool must be at least %d MB").translated, std::ceil(nMempoolSizeMin / 1000000.0)));
<<<<<<< HEAD
=======
    // incremental relay fee sets the minimum feerate increase necessary for BIP 125 replacement in the mempool
    // and the amount the mempool min fee increases above the feerate of txs evicted due to mempool limiting.
    if (gArgs.IsArgSet("-incrementalrelayfee"))
    {
        CAmount n = 0;
        if (!ParseMoney(gArgs.GetArg("-incrementalrelayfee", ""), n))
            return InitError(AmountErrMsg("incrementalrelayfee", gArgs.GetArg("-incrementalrelayfee", "")).translated);
        incrementalRelayFee = CFeeRate(n);
    }

    // block pruning; get the amount of disk space (in MiB) to allot for block & undo files
    int64_t nPruneArg = gArgs.GetArg("-prune", 0);
    if (nPruneArg < 0) {
        return InitError(_("Prune cannot be configured with a negative value.").translated);
    }
    nPruneTarget = (uint64_t) nPruneArg * 1024 * 1024;
    if (nPruneArg == 1) {  // manual pruning: -prune=1
        LogPrintf("Block pruning enabled.  Use RPC call pruneblockchain(height) to manually prune block and undo files.\n");
        nPruneTarget = std::numeric_limits<uint64_t>::max();
        fPruneMode = true;
    } else if (nPruneTarget) {
        if (nPruneTarget < MIN_DISK_SPACE_FOR_BLOCK_FILES) {
            return InitError(strprintf(_("Prune configured below the minimum of %d MiB.  Please use a higher number.").translated, MIN_DISK_SPACE_FOR_BLOCK_FILES / 1024 / 1024));
        }
        LogPrintf("Prune configured to target %u MiB on disk for block and undo files.\n", nPruneTarget / 1024 / 1024);
        fPruneMode = true;
    }
>>>>>>> 56311988

    nConnectTimeout = gArgs.GetArg("-timeout", DEFAULT_CONNECT_TIMEOUT);
    if (nConnectTimeout <= 0) {
        nConnectTimeout = DEFAULT_CONNECT_TIMEOUT;
<<<<<<< HEAD
    }

    peer_connect_timeout = gArgs.GetArg("-peertimeout", DEFAULT_PEER_CONNECT_TIMEOUT);
    if (peer_connect_timeout <= 0) {
        return InitError("peertimeout cannot be configured with a negative value.");
=======
    }

    peer_connect_timeout = gArgs.GetArg("-peertimeout", DEFAULT_PEER_CONNECT_TIMEOUT);
    if (peer_connect_timeout <= 0) {
        return InitError("peertimeout cannot be configured with a negative value.");
    }

    if (gArgs.IsArgSet("-minrelaytxfee")) {
        CAmount n = 0;
        if (!ParseMoney(gArgs.GetArg("-minrelaytxfee", ""), n)) {
            return InitError(AmountErrMsg("minrelaytxfee", gArgs.GetArg("-minrelaytxfee", "")).translated);
        }
        // High fee check is done afterward in CWallet::CreateWalletFromFile()
        ::minRelayTxFee = CFeeRate(n);
    } else if (incrementalRelayFee > ::minRelayTxFee) {
        // Allow only setting incrementalRelayFee to control both
        ::minRelayTxFee = incrementalRelayFee;
        LogPrintf("Increasing minrelaytxfee to %s to match incrementalrelayfee\n",::minRelayTxFee.ToString());
    }

    // Sanity check argument for min fee for including tx in block
    // TODO: Harmonize which arguments need sanity checking and where that happens
    if (gArgs.IsArgSet("-blockmintxfee"))
    {
        CAmount n = 0;
        if (!ParseMoney(gArgs.GetArg("-blockmintxfee", ""), n))
            return InitError(AmountErrMsg("blockmintxfee", gArgs.GetArg("-blockmintxfee", "")).translated);
    }

    // Feerate used to define dust.  Shouldn't be changed lightly as old
    // implementations may inadvertently create non-standard transactions
    if (gArgs.IsArgSet("-dustrelayfee"))
    {
        CAmount n = 0;
        if (!ParseMoney(gArgs.GetArg("-dustrelayfee", ""), n))
            return InitError(AmountErrMsg("dustrelayfee", gArgs.GetArg("-dustrelayfee", "")).translated);
        dustRelayFee = CFeeRate(n);
>>>>>>> 56311988
    }

    fRequireStandard = !gArgs.GetBoolArg("-acceptnonstdtxn", !chainparams.RequireStandard());
    if (!chainparams.IsTestChain() && !fRequireStandard) {
        return InitError(strprintf("acceptnonstdtxn is not currently supported for %s chain", chainparams.NetworkIDString()));
    }
    nBytesPerSigOp = gArgs.GetArg("-bytespersigop", nBytesPerSigOp);

    if (!g_wallet_init_interface.ParameterInteraction()) return false;

    fIsBareMultisigStd = gArgs.GetBoolArg("-permitbaremultisig", DEFAULT_PERMIT_BAREMULTISIG);
    fAcceptDatacarrier = gArgs.GetBoolArg("-datacarrier", DEFAULT_ACCEPT_DATACARRIER);
    nMaxDatacarrierBytes = gArgs.GetArg("-datacarriersize", nMaxDatacarrierBytes);

    fAlerts = gArgs.GetBoolArg("-alerts", DEFAULT_ALERTS);

    // Option to startup with mocktime set (used for regression testing):
    SetMockTime(gArgs.GetArg("-mocktime", 0)); // SetMockTime(0) is a no-op

    if (gArgs.GetBoolArg("-peerbloomfilters", DEFAULT_PEERBLOOMFILTERS))
        nLocalServices = ServiceFlags(nLocalServices | NODE_BLOOM);

    if (gArgs.GetArg("-rpcserialversion", DEFAULT_RPC_SERIALIZE_VERSION) < 0)
        return InitError("rpcserialversion must be non-negative.");

    if (gArgs.GetArg("-rpcserialversion", DEFAULT_RPC_SERIALIZE_VERSION) > 1)
        return InitError("unknown rpcserialversion requested.");

    nMaxTipAge = gArgs.GetArg("-maxtipage", DEFAULT_MAX_TIP_AGE);
<<<<<<< HEAD
=======

>>>>>>> 56311988
    return true;
}

static bool LockDataDirectory(bool probeOnly)
{
<<<<<<< HEAD
    // Make sure only a single Peercoin process is using the data directory.
=======
    // Make sure only a single Bitcoin process is using the data directory.
>>>>>>> 56311988
    fs::path datadir = GetDataDir();
    if (!DirIsWritable(datadir)) {
        return InitError(strprintf(_("Cannot write to data directory '%s'; check permissions.").translated, datadir.string()));
    }
    if (!LockDirectory(datadir, ".lock", probeOnly)) {
        return InitError(strprintf(_("Cannot obtain a lock on data directory %s. %s is probably already running.").translated, datadir.string(), PACKAGE_NAME));
    }
    return true;
}

bool AppInitSanityChecks()
{
    // ********************************************************* Step 4: sanity checks

    // Initialize elliptic curve code
    std::string sha256_algo = SHA256AutoDetect();
    LogPrintf("Using the '%s' SHA256 implementation\n", sha256_algo);
    RandomInit();
    ECC_Start();
    globalVerifyHandle.reset(new ECCVerifyHandle());

    // peercoin: init hash seed
    peercoinRandseed = GetRand(1 << 30);

#ifdef ENABLE_CHECKPOINTS
    // peercoin: moved here because ECC need to be initialized to execute this
    if (gArgs.IsArgSet("-checkpointkey")) // peercoin: checkpoint master priv key
    {
        if (!SetCheckpointPrivKey(gArgs.GetArg("-checkpointkey", "")))
            return InitError("Unable to sign checkpoint, wrong checkpointkey?");
    }
#endif

    // Sanity check
    if (!InitSanityCheck())
        return InitError(strprintf(_("Initialization sanity check failed. %s is shutting down.").translated, PACKAGE_NAME));

    // Probe the data directory lock to give an early error message, if possible
    // We cannot hold the data directory lock here, as the forking for daemon() hasn't yet happened,
    // and a fork will cause weird behavior to it.
    return LockDataDirectory(true);
}

bool AppInitLockDataDirectory()
{
    // After daemonization get the data directory lock again and hold on to it until exit
    // This creates a slight window for a race condition to happen, however this condition is harmless: it
    // will at most make us exit without printing a message to console.
    if (!LockDataDirectory(false)) {
        // Detailed error printed inside LockDataDirectory
        return false;
    }
    return true;
}

bool AppInitMain(NodeContext& node)
{
    const CChainParams& chainparams = Params();
    // ********************************************************* Step 4a: application initialization
    if (!CreatePidFile()) {
        // Detailed error printed inside CreatePidFile().
        return false;
    }
    if (LogInstance().m_print_to_file) {
        if (gArgs.GetBoolArg("-shrinkdebugfile", LogInstance().DefaultShrinkDebugFile())) {
            // Do this first since it both loads a bunch of debug.log into memory,
            // and because this needs to happen before any other debug.log printing
            LogInstance().ShrinkDebugFile();
        }
    }
    if (!LogInstance().StartLogging()) {
            return InitError(strprintf("Could not open debug log file %s",
                LogInstance().m_file_path.string()));
    }

    if (!LogInstance().m_log_timestamps)
        LogPrintf("Startup time: %s\n", FormatISO8601DateTime(GetTime()));
    LogPrintf("Default data directory %s\n", GetDefaultDataDir().string());
    LogPrintf("Using data directory %s\n", GetDataDir().string());

    // Only log conf file usage message if conf file actually exists.
    fs::path config_file_path = GetConfigFile(gArgs.GetArg("-conf", BITCOIN_CONF_FILENAME));
    if (fs::exists(config_file_path)) {
        LogPrintf("Config file: %s\n", config_file_path.string());
    } else if (gArgs.IsArgSet("-conf")) {
        // Warn if no conf file exists at path provided by user
        InitWarning(strprintf(_("The specified config file %s does not exist\n").translated, config_file_path.string()));
    } else {
        // Not categorizing as "Warning" because it's the default behavior
        LogPrintf("Config file: %s (not found, skipping)\n", config_file_path.string());
    }

    // Log the config arguments to debug.log
    gArgs.LogArgs();

    LogPrintf("Using at most %i automatic connections (%i file descriptors available)\n", nMaxConnections, nFD);

    // Warn about relative -datadir path.
    if (gArgs.IsArgSet("-datadir") && !fs::path(gArgs.GetArg("-datadir", "")).is_absolute()) {
        LogPrintf("Warning: relative datadir option '%s' specified, which will be interpreted relative to the " /* Continued */
<<<<<<< HEAD
                  "current working directory '%s'. This is fragile, because if peercoin is started in the future "
                  "from a different location, it will be unable to locate the current data files. There could "
                  "also be data loss if peercoin is started while in a temporary directory.\n",
=======
                  "current working directory '%s'. This is fragile, because if bitcoin is started in the future "
                  "from a different location, it will be unable to locate the current data files. There could "
                  "also be data loss if bitcoin is started while in a temporary directory.\n",
>>>>>>> 56311988
            gArgs.GetArg("-datadir", ""), fs::current_path().string());
    }

    InitSignatureCache();
    InitScriptExecutionCache();

    int script_threads = gArgs.GetArg("-par", DEFAULT_SCRIPTCHECK_THREADS);
    if (script_threads <= 0) {
        // -par=0 means autodetect (number of cores - 1 script threads)
        // -par=-n means "leave n cores free" (number of cores - n - 1 script threads)
        script_threads += GetNumCores();
    }

    // Subtract 1 because the main thread counts towards the par threads
    script_threads = std::max(script_threads - 1, 0);

    // Number of script-checking threads <= MAX_SCRIPTCHECK_THREADS
    script_threads = std::min(script_threads, MAX_SCRIPTCHECK_THREADS);

    LogPrintf("Script verification uses %d additional threads\n", script_threads);
    if (script_threads >= 1) {
        g_parallel_script_checks = true;
        for (int i = 0; i < script_threads; ++i) {
            threadGroup.create_thread([i]() { return ThreadScriptCheck(i); });
        }
    }

    assert(!node.scheduler);
    node.scheduler = MakeUnique<CScheduler>();

    // Start the lightweight task scheduler thread
    CScheduler::Function serviceLoop = [&node]{ node.scheduler->serviceQueue(); };
    threadGroup.create_thread(std::bind(&TraceThread<CScheduler::Function>, "scheduler", serviceLoop));

    // Gather some entropy once per minute.
    node.scheduler->scheduleEvery([]{
        RandAddPeriodic();
    }, std::chrono::minutes{1});
<<<<<<< HEAD

    GetMainSignals().RegisterBackgroundSignalScheduler(*node.scheduler);

=======

    GetMainSignals().RegisterBackgroundSignalScheduler(*node.scheduler);

>>>>>>> 56311988
    // Create client interfaces for wallets that are supposed to be loaded
    // according to -wallet and -disablewallet options. This only constructs
    // the interfaces, it doesn't load wallet data. Wallets actually get loaded
    // when load() and start() interface methods are called below.
    g_wallet_init_interface.Construct(node);

    /* Register RPC commands regardless of -server setting so they will be
     * available in the GUI RPC console even if external calls are disabled.
     */
    RegisterAllCoreRPCCommands(tableRPC);
    for (const auto& client : node.chain_clients) {
        client->registerRpcs();
    }
    g_rpc_node = &node;
#if ENABLE_ZMQ
    RegisterZMQRPCCommands(tableRPC);
#endif

    /* Start the RPC server already.  It will be started in "warmup" mode
     * and not really process calls already (but it will signify connections
     * that the server is there and will be ready later).  Warmup mode will
     * be disabled when initialisation is finished.
     */
    if (gArgs.GetBoolArg("-server", false))
    {
        uiInterface.InitMessage_connect(SetRPCWarmupStatus);
        if (!AppInitServers())
            return InitError(_("Unable to start HTTP server. See debug log for details.").translated);
    }

    // ********************************************************* Step 5: verify wallet database integrity
    for (const auto& client : node.chain_clients) {
        if (!client->verify()) {
            return false;
        }
    }

    // ********************************************************* Step 6: network initialization
    // Note that we absolutely cannot open any actual connections
    // until the very end ("start node") as the UTXO/block state
    // is not yet setup and may end up being set up twice if we
    // need to reindex later.

    assert(!node.banman);
    node.banman = MakeUnique<BanMan>(GetDataDir() / "banlist.dat", &uiInterface, gArgs.GetArg("-bantime", DEFAULT_MISBEHAVING_BANTIME));
    assert(!node.connman);
    node.connman = std::unique_ptr<CConnman>(new CConnman(GetRand(std::numeric_limits<uint64_t>::max()), GetRand(std::numeric_limits<uint64_t>::max())));
    // Make mempool generally available in the node context. For example the connection manager, wallet, or RPC threads,
    // which are all started after this, may use it from the node context.
    assert(!node.mempool);
    node.mempool = &::mempool;

    node.peer_logic.reset(new PeerLogicValidation(node.connman.get(), node.banman.get(), *node.scheduler, *node.mempool));
    RegisterValidationInterface(node.peer_logic.get());

    // sanitize comments per BIP-0014, format user agent and check total size
    std::vector<std::string> uacomments;
    for (const std::string& cmt : gArgs.GetArgs("-uacomment")) {
        if (cmt != SanitizeString(cmt, SAFE_CHARS_UA_COMMENT))
            return InitError(strprintf(_("User Agent comment (%s) contains unsafe characters.").translated, cmt));
        uacomments.push_back(cmt);
    }
    strSubVersion = FormatSubVersion(CLIENT_NAME, CLIENT_VERSION, uacomments);
    if (strSubVersion.size() > MAX_SUBVERSION_LENGTH) {
        return InitError(strprintf(_("Total length of network version string (%i) exceeds maximum length (%i). Reduce the number or size of uacomments.").translated,
            strSubVersion.size(), MAX_SUBVERSION_LENGTH));
    }

    if (gArgs.IsArgSet("-onlynet")) {
        std::set<enum Network> nets;
        for (const std::string& snet : gArgs.GetArgs("-onlynet")) {
            enum Network net = ParseNetwork(snet);
            if (net == NET_UNROUTABLE)
                return InitError(strprintf(_("Unknown network specified in -onlynet: '%s'").translated, snet));
            nets.insert(net);
        }
        for (int n = 0; n < NET_MAX; n++) {
            enum Network net = (enum Network)n;
            if (!nets.count(net))
                SetReachable(net, false);
        }
    }

    // Check for host lookup allowed before parsing any network related parameters
    fNameLookup = gArgs.GetBoolArg("-dns", DEFAULT_NAME_LOOKUP);

    bool proxyRandomize = gArgs.GetBoolArg("-proxyrandomize", DEFAULT_PROXYRANDOMIZE);
    // -proxy sets a proxy for all outgoing network traffic
    // -noproxy (or -proxy=0) as well as the empty string can be used to not set a proxy, this is the default
    std::string proxyArg = gArgs.GetArg("-proxy", "");
    SetReachable(NET_ONION, false);
    if (proxyArg != "" && proxyArg != "0") {
        CService proxyAddr;
        if (!Lookup(proxyArg, proxyAddr, 9050, fNameLookup)) {
            return InitError(strprintf(_("Invalid -proxy address or hostname: '%s'").translated, proxyArg));
        }

        proxyType addrProxy = proxyType(proxyAddr, proxyRandomize);
        if (!addrProxy.IsValid())
            return InitError(strprintf(_("Invalid -proxy address or hostname: '%s'").translated, proxyArg));

        SetProxy(NET_IPV4, addrProxy);
        SetProxy(NET_IPV6, addrProxy);
        SetProxy(NET_ONION, addrProxy);
        SetNameProxy(addrProxy);
        SetReachable(NET_ONION, true); // by default, -proxy sets onion as reachable, unless -noonion later
    }

    // -onion can be used to set only a proxy for .onion, or override normal proxy for .onion addresses
    // -noonion (or -onion=0) disables connecting to .onion entirely
    // An empty string is used to not override the onion proxy (in which case it defaults to -proxy set above, or none)
    std::string onionArg = gArgs.GetArg("-onion", "");
    if (onionArg != "") {
        if (onionArg == "0") { // Handle -noonion/-onion=0
            SetReachable(NET_ONION, false);
        } else {
            CService onionProxy;
            if (!Lookup(onionArg, onionProxy, 9050, fNameLookup)) {
                return InitError(strprintf(_("Invalid -onion address or hostname: '%s'").translated, onionArg));
            }
            proxyType addrOnion = proxyType(onionProxy, proxyRandomize);
            if (!addrOnion.IsValid())
                return InitError(strprintf(_("Invalid -onion address or hostname: '%s'").translated, onionArg));
            SetProxy(NET_ONION, addrOnion);
            SetReachable(NET_ONION, true);
        }
    }

    // see Step 2: parameter interactions for more information about these
    fListen = gArgs.GetBoolArg("-listen", DEFAULT_LISTEN);
    fDiscover = gArgs.GetBoolArg("-discover", true);
    g_relay_txes = !gArgs.GetBoolArg("-blocksonly", DEFAULT_BLOCKSONLY);

    for (const std::string& strAddr : gArgs.GetArgs("-externalip")) {
        CService addrLocal;
        if (Lookup(strAddr, addrLocal, GetListenPort(), fNameLookup) && addrLocal.IsValid())
            AddLocal(addrLocal, LOCAL_MANUAL);
        else
            return InitError(ResolveErrMsg("externalip", strAddr));
    }

    // Read asmap file if configured
    if (gArgs.IsArgSet("-asmap")) {
        fs::path asmap_path = fs::path(gArgs.GetArg("-asmap", ""));
        if (asmap_path.empty()) {
            asmap_path = DEFAULT_ASMAP_FILENAME;
        }
        if (!asmap_path.is_absolute()) {
            asmap_path = GetDataDir() / asmap_path;
        }
        if (!fs::exists(asmap_path)) {
            InitError(strprintf(_("Could not find asmap file %s").translated, asmap_path));
            return false;
        }
        std::vector<bool> asmap = CAddrMan::DecodeAsmap(asmap_path);
        if (asmap.size() == 0) {
            InitError(strprintf(_("Could not parse asmap file %s").translated, asmap_path));
            return false;
        }
        const uint256 asmap_version = SerializeHash(asmap);
        node.connman->SetAsmap(std::move(asmap));
        LogPrintf("Using asmap version %s for IP bucketing\n", asmap_version.ToString());
    } else {
        LogPrintf("Using /16 prefix for IP bucketing\n");
    }

#if ENABLE_ZMQ
    g_zmq_notification_interface = CZMQNotificationInterface::Create();

    if (g_zmq_notification_interface) {
        RegisterValidationInterface(g_zmq_notification_interface);
    }
#endif
    uint64_t nMaxOutboundLimit = 0; //unlimited unless -maxuploadtarget is set
    uint64_t nMaxOutboundTimeframe = MAX_UPLOAD_TIMEFRAME;

    if (gArgs.IsArgSet("-maxuploadtarget")) {
        nMaxOutboundLimit = gArgs.GetArg("-maxuploadtarget", DEFAULT_MAX_UPLOAD_TARGET)*1024*1024;
    }

    // ********************************************************* Step 7: load block chain

    fReindex = gArgs.GetBoolArg("-reindex", false);
    bool fReindexChainState = gArgs.GetBoolArg("-reindex-chainstate", false);

    // cache size calculations
    int64_t nTotalCache = (gArgs.GetArg("-dbcache", nDefaultDbCache) << 20);
    nTotalCache = std::max(nTotalCache, nMinDbCache << 20); // total cache cannot be less than nMinDbCache
    nTotalCache = std::min(nTotalCache, nMaxDbCache << 20); // total cache cannot be greater than nMaxDbcache
    int64_t nBlockTreeDBCache = std::min(nTotalCache / 8, nMaxBlockDBCache << 20);
    nTotalCache -= nBlockTreeDBCache;
<<<<<<< HEAD
    int64_t nTxIndexCache = std::min(nTotalCache / 8, nMaxTxIndexCache << 20);
=======
    int64_t nTxIndexCache = std::min(nTotalCache / 8, gArgs.GetBoolArg("-txindex", DEFAULT_TXINDEX) ? nMaxTxIndexCache << 20 : 0);
>>>>>>> 56311988
    nTotalCache -= nTxIndexCache;
    int64_t filter_index_cache = 0;
    if (!g_enabled_filter_types.empty()) {
        size_t n_indexes = g_enabled_filter_types.size();
        int64_t max_cache = std::min(nTotalCache / 8, max_filter_index_cache << 20);
        filter_index_cache = max_cache / n_indexes;
        nTotalCache -= filter_index_cache * n_indexes;
    }
    int64_t nCoinDBCache = std::min(nTotalCache / 2, (nTotalCache / 4) + (1 << 23)); // use 25%-50% of the remainder for disk cache
    nCoinDBCache = std::min(nCoinDBCache, nMaxCoinsDBCache << 20); // cap total coins db cache
    nTotalCache -= nCoinDBCache;
    nCoinCacheUsage = nTotalCache; // the rest goes to in-memory cache
    int64_t nMempoolSizeMax = gArgs.GetArg("-maxmempool", DEFAULT_MAX_MEMPOOL_SIZE) * 1000000;
    LogPrintf("Cache configuration:\n");
    LogPrintf("* Using %.1f MiB for block index database\n", nBlockTreeDBCache * (1.0 / 1024 / 1024));
<<<<<<< HEAD
    LogPrintf("* Using %.1f MiB for transaction index database\n", nTxIndexCache * (1.0 / 1024 / 1024));
=======
    if (gArgs.GetBoolArg("-txindex", DEFAULT_TXINDEX)) {
        LogPrintf("* Using %.1f MiB for transaction index database\n", nTxIndexCache * (1.0 / 1024 / 1024));
    }
>>>>>>> 56311988
    for (BlockFilterType filter_type : g_enabled_filter_types) {
        LogPrintf("* Using %.1f MiB for %s block filter index database\n",
                  filter_index_cache * (1.0 / 1024 / 1024), BlockFilterTypeName(filter_type));
    }
    LogPrintf("* Using %.1f MiB for chain state database\n", nCoinDBCache * (1.0 / 1024 / 1024));
    LogPrintf("* Using %.1f MiB for in-memory UTXO set (plus up to %.1f MiB of unused mempool space)\n", nCoinCacheUsage * (1.0 / 1024 / 1024), nMempoolSizeMax * (1.0 / 1024 / 1024));

    bool fLoaded = false;
    while (!fLoaded && !ShutdownRequested()) {
        bool fReset = fReindex;
        std::string strLoadError;

        uiInterface.InitMessage(_("Loading block index...").translated);

        do {
            const int64_t load_block_index_start_time = GetTimeMillis();
            bool is_coinsview_empty;
            try {
                LOCK(cs_main);
                // This statement makes ::ChainstateActive() usable.
                g_chainstate = MakeUnique<CChainState>();
                UnloadBlockIndex();

                // new CBlockTreeDB tries to delete the existing file, which
                // fails if it's still open from the previous loop. Close it first:
                pblocktree.reset();
                pblocktree.reset(new CBlockTreeDB(nBlockTreeDBCache, false, fReset));

                if (fReset)
                    pblocktree->WriteReindexing(true);

                if (ShutdownRequested()) break;

<<<<<<< HEAD
=======
                // LoadBlockIndex will load fHavePruned if we've ever removed a
                // block file from disk.
>>>>>>> 56311988
                // Note that it also sets fReindex based on the disk flag!
                // From here on out fReindex and fReset mean something different!
                if (!LoadBlockIndex(chainparams)) {
                    if (ShutdownRequested()) break;
                    strLoadError = _("Error loading block database").translated;
                    break;
                }

                // If the loaded chain has a wrong genesis, bail out immediately
                // (we're likely using a testnet datadir, or the other way around).
                if (!::BlockIndex().empty() &&
                        !LookupBlockIndex(chainparams.GetConsensus().hashGenesisBlock)) {
                    return InitError(_("Incorrect or no genesis block found. Wrong datadir for network?").translated);
<<<<<<< HEAD
=======
                }

                // Check for changed -prune state.  What we are concerned about is a user who has pruned blocks
                // in the past, but is now trying to run unpruned.
                if (fHavePruned && !fPruneMode) {
                    strLoadError = _("You need to rebuild the database using -reindex to go back to unpruned mode.  This will redownload the entire blockchain").translated;
                    break;
>>>>>>> 56311988
                }

                // At this point blocktree args are consistent with what's on disk.
                // If we're not mid-reindex (based on disk + args), add a genesis block on disk
                // (otherwise we use the one already on disk).
                // This is called again in ThreadImport after the reindex completes.
                if (!fReindex && !LoadGenesisBlock(chainparams)) {
                    strLoadError = _("Error initializing block database").translated;
                    break;
                }

#ifdef ENABLE_CHECKPOINTS
                // peercoin: initialize synchronized checkpoint
                if (!fReindex && !WriteSyncCheckpoint(chainparams.GenesisBlock().GetHash()))
                    return error("LoadBlockIndex() : failed to init sync checkpoint");

                // peercoin: if checkpoint master key changed must reset sync-checkpoint
                if (!CheckCheckpointPubKey())
                    return error("failed to reset checkpoint master pubkey");
#endif

                // At this point we're either in reindex or we've loaded a useful
                // block tree into BlockIndex()!

                ::ChainstateActive().InitCoinsDB(
                    /* cache_size_bytes */ nCoinDBCache,
                    /* in_memory */ false,
                    /* should_wipe */ fReset || fReindexChainState);

                ::ChainstateActive().CoinsErrorCatcher().AddReadErrCallback([]() {
                    uiInterface.ThreadSafeMessageBox(
                        _("Error reading from database, shutting down.").translated,
                        "", CClientUIInterface::MSG_ERROR);
                });

                // If necessary, upgrade from older database format.
                // This is a no-op if we cleared the coinsviewdb with -reindex or -reindex-chainstate
                if (!::ChainstateActive().CoinsDB().Upgrade()) {
                    strLoadError = _("Error upgrading chainstate database").translated;
                    break;
                }

                // ReplayBlocks is a no-op if we cleared the coinsviewdb with -reindex or -reindex-chainstate
                if (!::ChainstateActive().ReplayBlocks(chainparams)) {
                    strLoadError = _("Unable to replay blocks. You will need to rebuild the database using -reindex-chainstate.").translated;
                    break;
                }

                // The on-disk coinsdb is now in a good state, create the cache
                ::ChainstateActive().InitCoinsCache();
                assert(::ChainstateActive().CanFlushToDisk());

                is_coinsview_empty = fReset || fReindexChainState ||
                    ::ChainstateActive().CoinsTip().GetBestBlock().IsNull();
                if (!is_coinsview_empty) {
                    // LoadChainTip initializes the chain based on CoinsTip()'s best block
                    if (!::ChainstateActive().LoadChainTip(chainparams)) {
                        strLoadError = _("Error initializing block database").translated;
                        break;
                    }
                    assert(::ChainActive().Tip() != nullptr);
                }
            } catch (const std::exception& e) {
                LogPrintf("%s\n", e.what());
                strLoadError = _("Error opening block database").translated;
                break;
            }

            if (!fReset) {
                // Note that RewindBlockIndex MUST run even if we're about to -reindex-chainstate.
                // It both disconnects blocks based on ::ChainActive(), and drops block data in
                // BlockIndex() based on lack of available witness data.
                uiInterface.InitMessage(_("Rewinding blocks...").translated);
                if (!RewindBlockIndex(chainparams)) {
                    strLoadError = _("Unable to rewind the database to a pre-fork state. You will need to redownload the blockchain").translated;
                    break;
                }
            }

            try {
                LOCK(cs_main);
                if (!is_coinsview_empty) {
                    uiInterface.InitMessage(_("Verifying blocks...").translated);
<<<<<<< HEAD
=======
                    if (fHavePruned && gArgs.GetArg("-checkblocks", DEFAULT_CHECKBLOCKS) > MIN_BLOCKS_TO_KEEP) {
                        LogPrintf("Prune: pruned datadir may not have more than %d blocks; only checking available blocks\n",
                            MIN_BLOCKS_TO_KEEP);
                    }
>>>>>>> 56311988

                    CBlockIndex* tip = ::ChainActive().Tip();
                    RPCNotifyBlockChange(true, tip);
                    if (tip && tip->nTime > GetAdjustedTime() + 2 * 60 * 60) {
                        strLoadError = _("The block database contains a block which appears to be from the future. "
                                "This may be due to your computer's date and time being set incorrectly. "
                                "Only rebuild the block database if you are sure that your computer's date and time are correct").translated;
                        break;
                    }

                    if (!CVerifyDB().VerifyDB(chainparams, &::ChainstateActive().CoinsDB(), gArgs.GetArg("-checklevel", DEFAULT_CHECKLEVEL),
                                  gArgs.GetArg("-checkblocks", DEFAULT_CHECKBLOCKS))) {
                        strLoadError = _("Corrupted block database detected").translated;
                        break;
                    }
                }
            } catch (const std::exception& e) {
                LogPrintf("%s\n", e.what());
                strLoadError = _("Error opening block database").translated;
                break;
            }

            fLoaded = true;
            LogPrintf(" block index %15dms\n", GetTimeMillis() - load_block_index_start_time);
        } while(false);

        if (!fLoaded && !ShutdownRequested()) {
            // first suggest a reindex
            if (!fReset) {
                bool fRet = uiInterface.ThreadSafeQuestion(
                    strLoadError + ".\n\n" + _("Do you want to rebuild the block database now?").translated,
                    strLoadError + ".\nPlease restart with -reindex or -reindex-chainstate to recover.",
                    "", CClientUIInterface::MSG_ERROR | CClientUIInterface::BTN_ABORT);
                if (fRet) {
                    fReindex = true;
                    AbortShutdown();
                } else {
                    LogPrintf("Aborted block database rebuild. Exiting.\n");
                    return false;
                }
            } else {
                return InitError(strLoadError);
            }
        }
    }

    // As LoadBlockIndex can take several minutes, it's possible the user
    // requested to kill the GUI during the last operation. If so, exit.
    // As the program has not fully started yet, Shutdown() is possibly overkill.
    if (ShutdownRequested()) {
        LogPrintf("Shutdown requested. Exiting.\n");
        return false;
    }

    // ********************************************************* Step 8: start indexers
    g_txindex = MakeUnique<TxIndex>(nTxIndexCache, false, fReindex);
    g_txindex->Start();

<<<<<<< HEAD
=======
    // ********************************************************* Step 8: start indexers
    if (gArgs.GetBoolArg("-txindex", DEFAULT_TXINDEX)) {
        g_txindex = MakeUnique<TxIndex>(nTxIndexCache, false, fReindex);
        g_txindex->Start();
    }

>>>>>>> 56311988
    for (const auto& filter_type : g_enabled_filter_types) {
        InitBlockFilterIndex(filter_type, filter_index_cache, false, fReindex);
        GetBlockFilterIndex(filter_type)->Start();
    }
<<<<<<< HEAD

    // ********************************************************* Step 9: load wallet
    for (const auto& client : node.chain_clients) {
        if (!client->load()) {
            return false;
        }
    }

    // ********************************************************* Step 10: data directory maintenance

    // Note that setting NODE_WITNESS is never required: the only downside from not
    // doing so is that after activation, no upgraded nodes will fetch from you.
    nLocalServices = ServiceFlags(nLocalServices | NODE_WITNESS);

    // ********************************************************* Step 11: import blocks

=======

    // ********************************************************* Step 9: load wallet
    for (const auto& client : node.chain_clients) {
        if (!client->load()) {
            return false;
        }
    }

    // ********************************************************* Step 10: data directory maintenance

    // if pruning, unset the service bit and perform the initial blockstore prune
    // after any wallet rescanning has taken place.
    if (fPruneMode) {
        LogPrintf("Unsetting NODE_NETWORK on prune mode\n");
        nLocalServices = ServiceFlags(nLocalServices & ~NODE_NETWORK);
        if (!fReindex) {
            uiInterface.InitMessage(_("Pruning blockstore...").translated);
            ::ChainstateActive().PruneAndFlush();
        }
    }

    if (chainparams.GetConsensus().SegwitHeight != std::numeric_limits<int>::max()) {
        // Advertise witness capabilities.
        // The option to not set NODE_WITNESS is only used in the tests and should be removed.
        nLocalServices = ServiceFlags(nLocalServices | NODE_WITNESS);
    }

    // ********************************************************* Step 11: import blocks

>>>>>>> 56311988
    if (!CheckDiskSpace(GetDataDir())) {
        InitError(strprintf(_("Error: Disk space is low for %s").translated, GetDataDir()));
        return false;
    }
    if (!CheckDiskSpace(GetBlocksDir())) {
        InitError(strprintf(_("Error: Disk space is low for %s").translated, GetBlocksDir()));
        return false;
    }

    // Either install a handler to notify us when genesis activates, or set fHaveGenesis directly.
    // No locking, as this happens before any background thread is started.
    boost::signals2::connection block_notify_genesis_wait_connection;
    if (::ChainActive().Tip() == nullptr) {
        block_notify_genesis_wait_connection = uiInterface.NotifyBlockTip_connect(BlockNotifyGenesisWait);
    } else {
        fHaveGenesis = true;
    }

#if HAVE_SYSTEM
    if (gArgs.IsArgSet("-blocknotify"))
        uiInterface.NotifyBlockTip_connect(BlockNotifyCallback);
#endif

    std::vector<fs::path> vImportFiles;
    for (const std::string& strFile : gArgs.GetArgs("-loadblock")) {
        vImportFiles.push_back(strFile);
    }

    threadGroup.create_thread(std::bind(&ThreadImport, vImportFiles));

    // Wait for genesis block to be processed
    {
        WAIT_LOCK(g_genesis_wait_mutex, lock);
        // We previously could hang here if StartShutdown() is called prior to
        // ThreadImport getting started, so instead we just wait on a timer to
        // check ShutdownRequested() regularly.
        while (!fHaveGenesis && !ShutdownRequested()) {
            g_genesis_wait_cv.wait_for(lock, std::chrono::milliseconds(500));
        }
        block_notify_genesis_wait_connection.disconnect();
<<<<<<< HEAD
    }

    if (ShutdownRequested()) {
        return false;
    }

=======
    }

    if (ShutdownRequested()) {
        return false;
    }

>>>>>>> 56311988
    // ********************************************************* Step 12: start node

    int chain_active_height;

    //// debug print
    {
        LOCK(cs_main);
        LogPrintf("block tree size = %u\n", ::BlockIndex().size());
        chain_active_height = ::ChainActive().Height();
    }
    LogPrintf("nBestHeight = %d\n", chain_active_height);

    if (gArgs.GetBoolArg("-listenonion", DEFAULT_LISTEN_ONION))
        StartTorControl();

    Discover();

    // Map ports with UPnP
    if (gArgs.GetBoolArg("-upnp", DEFAULT_UPNP)) {
        StartMapPort();
    }

    CConnman::Options connOptions;
    connOptions.nLocalServices = nLocalServices;
    connOptions.nMaxConnections = nMaxConnections;
    connOptions.m_max_outbound_full_relay = std::min(MAX_OUTBOUND_FULL_RELAY_CONNECTIONS, connOptions.nMaxConnections);
    connOptions.m_max_outbound_block_relay = std::min(MAX_BLOCKS_ONLY_CONNECTIONS, connOptions.nMaxConnections-connOptions.m_max_outbound_full_relay);
    connOptions.nMaxAddnode = MAX_ADDNODE_CONNECTIONS;
    connOptions.nMaxFeeler = 1;
    connOptions.nBestHeight = chain_active_height;
    connOptions.uiInterface = &uiInterface;
    connOptions.m_banman = node.banman.get();
    connOptions.m_msgproc = node.peer_logic.get();
    connOptions.nSendBufferMaxSize = 1000*gArgs.GetArg("-maxsendbuffer", DEFAULT_MAXSENDBUFFER);
    connOptions.nReceiveFloodSize = 1000*gArgs.GetArg("-maxreceivebuffer", DEFAULT_MAXRECEIVEBUFFER);
    connOptions.m_added_nodes = gArgs.GetArgs("-addnode");

    connOptions.nMaxOutboundTimeframe = nMaxOutboundTimeframe;
    connOptions.nMaxOutboundLimit = nMaxOutboundLimit;
    connOptions.m_peer_connect_timeout = peer_connect_timeout;

    for (const std::string& strBind : gArgs.GetArgs("-bind")) {
        CService addrBind;
        if (!Lookup(strBind, addrBind, GetListenPort(), false)) {
            return InitError(ResolveErrMsg("bind", strBind));
        }
        connOptions.vBinds.push_back(addrBind);
    }
    for (const std::string& strBind : gArgs.GetArgs("-whitebind")) {
        NetWhitebindPermissions whitebind;
        std::string error;
        if (!NetWhitebindPermissions::TryParse(strBind, whitebind, error)) return InitError(error);
        connOptions.vWhiteBinds.push_back(whitebind);
    }

    for (const auto& net : gArgs.GetArgs("-whitelist")) {
        NetWhitelistPermissions subnet;
        std::string error;
        if (!NetWhitelistPermissions::TryParse(net, subnet, error)) return InitError(error);
        connOptions.vWhitelistedRange.push_back(subnet);
    }

    connOptions.vSeedNodes = gArgs.GetArgs("-seednode");

    // Initiate outbound connections unless connect=0
    connOptions.m_use_addrman_outgoing = !gArgs.IsArgSet("-connect");
    if (!connOptions.m_use_addrman_outgoing) {
        const auto connect = gArgs.GetArgs("-connect");
        if (connect.size() != 1 || connect[0] != "0") {
            connOptions.m_specified_outgoing = connect;
        }
    }
    if (!node.connman->Start(*node.scheduler, connOptions)) {
        return false;
    }

    // ********************************************************* Step 13: finished

    SetRPCWarmupFinished();
    uiInterface.InitMessage(_("Done loading").translated);

    for (const auto& client : node.chain_clients) {
        client->start(*node.scheduler);
    }
<<<<<<< HEAD

    BanMan* banman = node.banman.get();
    node.scheduler->scheduleEvery([banman]{
        banman->DumpBanlist();
    }, DUMP_BANS_INTERVAL);

    if (GetWallets()[0] && gArgs.GetBoolArg("-stakegen", true))
        MintStake(threadGroup, GetWallets()[0], node.connman.get(), node.mempool);
=======

    BanMan* banman = node.banman.get();
    node.scheduler->scheduleEvery([banman]{
        banman->DumpBanlist();
    }, DUMP_BANS_INTERVAL);
>>>>>>> 56311988

    return true;
}<|MERGE_RESOLUTION|>--- conflicted
+++ resolved
@@ -30,11 +30,6 @@
 #include <net_processing.h>
 #include <netbase.h>
 #include <node/context.h>
-<<<<<<< HEAD
-=======
-#include <policy/feerate.h>
-#include <policy/fees.h>
->>>>>>> 56311988
 #include <policy/policy.h>
 #include <policy/settings.h>
 #include <rpc/blockchain.h>
@@ -52,10 +47,6 @@
 #include <ui_interface.h>
 #include <util/asmap.h>
 #include <util/moneystr.h>
-<<<<<<< HEAD
-=======
-#include <util/string.h>
->>>>>>> 56311988
 #include <util/system.h>
 #include <util/threadnames.h>
 #include <util/translation.h>
@@ -63,12 +54,9 @@
 #include <hash.h>
 
 
+
 #include <validationinterface.h>
 #include <walletinitinterface.h>
-<<<<<<< HEAD
-//#include <checkpointsync.h>
-=======
->>>>>>> 56311988
 
 #include <stdint.h>
 #include <stdio.h>
@@ -93,10 +81,6 @@
 #include <zmq/zmqrpc.h>
 #endif
 
-<<<<<<< HEAD
-=======
-static bool fFeeEstimatesInitialized = false;
->>>>>>> 56311988
 static const bool DEFAULT_PROXYRANDOMIZE = true;
 static const bool DEFAULT_REST_ENABLE = false;
 static const bool DEFAULT_STOPAFTERBLOCKIMPORT = false;
@@ -116,33 +100,6 @@
  * The PID file facilities.
  */
 static const char* BITCOIN_PID_FILENAME = "peercoind.pid";
-
-static fs::path GetPidFile()
-{
-    return AbsPathForConfigVal(fs::path(gArgs.GetArg("-pid", BITCOIN_PID_FILENAME)));
-}
-
-NODISCARD static bool CreatePidFile()
-{
-    fsbridge::ofstream file{GetPidFile()};
-    if (file) {
-#ifdef WIN32
-        tfm::format(file, "%d\n", GetCurrentProcessId());
-#else
-        tfm::format(file, "%d\n", getpid());
-#endif
-        return true;
-    } else {
-        return InitError(strprintf(_("Unable to create the PID file '%s': %s").translated, GetPidFile().string(), std::strerror(errno)));
-    }
-}
-
-static const char* DEFAULT_ASMAP_FILENAME="ip_asn.map";
-
-/**
- * The PID file facilities.
- */
-static const char* BITCOIN_PID_FILENAME = "bitcoind.pid";
 
 static fs::path GetPidFile()
 {
@@ -252,7 +209,6 @@
     }
 
     StopTorControl();
-<<<<<<< HEAD
 
     // After everything has been shut down, but before things get flushed, stop the
     // CScheduler/checkqueue threadGroup
@@ -268,35 +224,6 @@
 
     if (::mempool.IsLoaded() && gArgs.GetArg("-persistmempool", DEFAULT_PERSIST_MEMPOOL)) {
         DumpMempool(::mempool);
-=======
-
-    // After everything has been shut down, but before things get flushed, stop the
-    // CScheduler/checkqueue threadGroup
-    if (node.scheduler) node.scheduler->stop();
-    threadGroup.interrupt_all();
-    threadGroup.join_all();
-
-    // After the threads that potentially access these pointers have been stopped,
-    // destruct and reset all to nullptr.
-    node.peer_logic.reset();
-    node.connman.reset();
-    node.banman.reset();
-
-    if (::mempool.IsLoaded() && gArgs.GetArg("-persistmempool", DEFAULT_PERSIST_MEMPOOL)) {
-        DumpMempool(::mempool);
-    }
-
-    if (fFeeEstimatesInitialized)
-    {
-        ::feeEstimator.FlushUnconfirmed();
-        fs::path est_path = GetDataDir() / FEE_ESTIMATES_FILENAME;
-        CAutoFile est_fileout(fsbridge::fopen(est_path, "wb"), SER_DISK, CLIENT_VERSION);
-        if (!est_fileout.IsNull())
-            ::feeEstimator.Write(est_fileout);
-        else
-            LogPrintf("%s: Failed to write fee estimates to %s\n", __func__, est_path.string());
-        fFeeEstimatesInitialized = false;
->>>>>>> 56311988
     }
 
     // FlushStateToDisk generates a ChainStateFlushed callback, which we should avoid missing
@@ -440,10 +367,7 @@
 #endif
     gArgs.AddArg("-assumevalid=<hex>", strprintf("If this block is in the chain assume that it and its ancestors are valid and potentially skip their script verification (0 to verify all, default: %s, testnet: %s)", defaultChainParams->GetConsensus().defaultAssumeValid.GetHex(), testnetChainParams->GetConsensus().defaultAssumeValid.GetHex()), ArgsManager::ALLOW_ANY, OptionsCategory::OPTIONS);
     gArgs.AddArg("-blocksdir=<dir>", "Specify directory to hold blocks subdirectory for *.dat files (default: <datadir>)", ArgsManager::ALLOW_ANY, OptionsCategory::OPTIONS);
-<<<<<<< HEAD
     gArgs.AddArg("-alerts", strprintf("Receive and display P2P network alerts (default: %u)", DEFAULT_ALERTS), ArgsManager::ALLOW_ANY, OptionsCategory::OPTIONS);
-=======
->>>>>>> 56311988
 #if HAVE_SYSTEM
     gArgs.AddArg("-blocknotify=<cmd>", "Execute command when the best block changes (%s in cmd is replaced by block hash)", ArgsManager::ALLOW_ANY, OptionsCategory::OPTIONS);
 #endif
@@ -465,12 +389,6 @@
         -GetNumCores(), MAX_SCRIPTCHECK_THREADS, DEFAULT_SCRIPTCHECK_THREADS), ArgsManager::ALLOW_ANY, OptionsCategory::OPTIONS);
     gArgs.AddArg("-persistmempool", strprintf("Whether to save the mempool on shutdown and load on restart (default: %u)", DEFAULT_PERSIST_MEMPOOL), ArgsManager::ALLOW_ANY, OptionsCategory::OPTIONS);
     gArgs.AddArg("-pid=<file>", strprintf("Specify pid file. Relative paths will be prefixed by a net-specific datadir location. (default: %s)", BITCOIN_PID_FILENAME), ArgsManager::ALLOW_ANY, OptionsCategory::OPTIONS);
-<<<<<<< HEAD
-=======
-    gArgs.AddArg("-prune=<n>", strprintf("Reduce storage requirements by enabling pruning (deleting) of old blocks. This allows the pruneblockchain RPC to be called to delete specific blocks, and enables automatic pruning of old blocks if a target size in MiB is provided. This mode is incompatible with -txindex and -rescan. "
-            "Warning: Reverting this setting requires re-downloading the entire blockchain. "
-            "(default: 0 = disable pruning blocks, 1 = allow manual pruning via RPC, >=%u = automatically prune block files to stay under the specified target size in MiB)", MIN_DISK_SPACE_FOR_BLOCK_FILES / 1024 / 1024), ArgsManager::ALLOW_ANY, OptionsCategory::OPTIONS);
->>>>>>> 56311988
     gArgs.AddArg("-reindex", "Rebuild chain state and block index from the blk*.dat files on disk", ArgsManager::ALLOW_ANY, OptionsCategory::OPTIONS);
     gArgs.AddArg("-reindex-chainstate", "Rebuild chain state from the currently indexed blocks. When in pruning mode or if blocks on disk might be corrupted, use full -reindex instead.", ArgsManager::ALLOW_ANY, OptionsCategory::OPTIONS);
 #ifndef WIN32
@@ -478,10 +396,6 @@
 #else
     hidden_args.emplace_back("-sysperms");
 #endif
-<<<<<<< HEAD
-=======
-    gArgs.AddArg("-txindex", strprintf("Maintain a full transaction index, used by the getrawtransaction rpc call (default: %u)", DEFAULT_TXINDEX), ArgsManager::ALLOW_ANY, OptionsCategory::OPTIONS);
->>>>>>> 56311988
     gArgs.AddArg("-blockfilterindex=<type>",
                  strprintf("Maintain an index of compact filters by block (default: %s, values: %s).", DEFAULT_BLOCKFILTERINDEX, ListBlockFilterTypes()) +
                  " If <type> is not supplied or if <type> = 1, indexes for all known types are enabled.",
@@ -527,15 +441,7 @@
     hidden_args.emplace_back("-upnp");
 #endif
     gArgs.AddArg("-whitebind=<[permissions@]addr>", "Bind to given address and whitelist peers connecting to it. "
-<<<<<<< HEAD
-        "Use [host]:port notation for IPv6. Allowed permissions are bloomfilter (allow requesting BIP37 filtered blocks and transactions), "
-        "noban (do not ban for misbehavior), "
-        "forcerelay (relay transactions that are already in the mempool; implies relay), "
-        "relay (relay even in -blocksonly mode), "
-        "and mempool (allow requesting BIP35 mempool contents). "
-=======
         "Use [host]:port notation for IPv6. Allowed permissions: " + Join(NET_PERMISSIONS_DOC, ", ") + ". "
->>>>>>> 56311988
         "Specify multiple permissions separated by commas (default: noban,mempool,relay). Can be specified multiple times.", ArgsManager::ALLOW_ANY, OptionsCategory::CONNECTION);
 
     gArgs.AddArg("-whitelist=<[permissions@]IP address or network>", "Whitelist peers connecting from the given IP address (e.g. 1.2.3.4) or "
@@ -607,48 +513,17 @@
     SetupChainParamsBaseOptions();
 
     gArgs.AddArg("-acceptnonstdtxn", strprintf("Relay and mine \"non-standard\" transactions (%sdefault: %u)", "testnet/regtest only; ", !testnetChainParams->RequireStandard()), ArgsManager::ALLOW_ANY | ArgsManager::DEBUG_ONLY, OptionsCategory::NODE_RELAY);
-<<<<<<< HEAD
     gArgs.AddArg("-bytespersigop", strprintf("Equivalent bytes per sigop in transactions for relay and mining (default: %u)", DEFAULT_BYTES_PER_SIGOP), ArgsManager::ALLOW_ANY, OptionsCategory::NODE_RELAY);
     gArgs.AddArg("-datacarrier", strprintf("Relay and mine data carrier transactions (default: %u)", DEFAULT_ACCEPT_DATACARRIER), ArgsManager::ALLOW_ANY, OptionsCategory::NODE_RELAY);
     gArgs.AddArg("-datacarriersize", strprintf("Maximum size of data in data carrier transactions we relay and mine (default: %u)", MAX_OP_RETURN_RELAY), ArgsManager::ALLOW_ANY, OptionsCategory::NODE_RELAY);
 
-=======
-    gArgs.AddArg("-incrementalrelayfee=<amt>", strprintf("Fee rate (in %s/kB) used to define cost of relay, used for mempool limiting and BIP 125 replacement. (default: %s)", CURRENCY_UNIT, FormatMoney(DEFAULT_INCREMENTAL_RELAY_FEE)), ArgsManager::ALLOW_ANY | ArgsManager::DEBUG_ONLY, OptionsCategory::NODE_RELAY);
-    gArgs.AddArg("-dustrelayfee=<amt>", strprintf("Fee rate (in %s/kB) used to define dust, the value of an output such that it will cost more than its value in fees at this fee rate to spend it. (default: %s)", CURRENCY_UNIT, FormatMoney(DUST_RELAY_TX_FEE)), ArgsManager::ALLOW_ANY | ArgsManager::DEBUG_ONLY, OptionsCategory::NODE_RELAY);
-    gArgs.AddArg("-bytespersigop", strprintf("Equivalent bytes per sigop in transactions for relay and mining (default: %u)", DEFAULT_BYTES_PER_SIGOP), ArgsManager::ALLOW_ANY, OptionsCategory::NODE_RELAY);
-    gArgs.AddArg("-datacarrier", strprintf("Relay and mine data carrier transactions (default: %u)", DEFAULT_ACCEPT_DATACARRIER), ArgsManager::ALLOW_ANY, OptionsCategory::NODE_RELAY);
-    gArgs.AddArg("-datacarriersize", strprintf("Maximum size of data in data carrier transactions we relay and mine (default: %u)", MAX_OP_RETURN_RELAY), ArgsManager::ALLOW_ANY, OptionsCategory::NODE_RELAY);
-    gArgs.AddArg("-minrelaytxfee=<amt>", strprintf("Fees (in %s/kB) smaller than this are considered zero fee for relaying, mining and transaction creation (default: %s)",
-        CURRENCY_UNIT, FormatMoney(DEFAULT_MIN_RELAY_TX_FEE)), ArgsManager::ALLOW_ANY, OptionsCategory::NODE_RELAY);
->>>>>>> 56311988
     gArgs.AddArg("-whitelistforcerelay", strprintf("Add 'forcerelay' permission to whitelisted inbound peers with default permissions. This will relay transactions even if the transactions were already in the mempool. (default: %d)", DEFAULT_WHITELISTFORCERELAY), ArgsManager::ALLOW_ANY, OptionsCategory::NODE_RELAY);
     gArgs.AddArg("-whitelistrelay", strprintf("Add 'relay' permission to whitelisted inbound peers with default permissions. This will accept relayed transactions even when not relaying transactions (default: %d)", DEFAULT_WHITELISTRELAY), ArgsManager::ALLOW_ANY, OptionsCategory::NODE_RELAY);
 
 
     gArgs.AddArg("-blockmaxweight=<n>", strprintf("Set maximum BIP141 block weight (default: %d)", DEFAULT_BLOCK_MAX_WEIGHT), ArgsManager::ALLOW_ANY, OptionsCategory::BLOCK_CREATION);
-<<<<<<< HEAD
     gArgs.AddArg("-blockversion=<n>", "Override block version to test forking scenarios", ArgsManager::ALLOW_ANY | ArgsManager::DEBUG_ONLY, OptionsCategory::BLOCK_CREATION);
     gArgs.AddArg("-nominting", "Disable minting of POS blocks", ArgsManager::ALLOW_ANY, OptionsCategory::BLOCK_CREATION);
-=======
-    gArgs.AddArg("-blockmintxfee=<amt>", strprintf("Set lowest fee rate (in %s/kB) for transactions to be included in block creation. (default: %s)", CURRENCY_UNIT, FormatMoney(DEFAULT_BLOCK_MIN_TX_FEE)), ArgsManager::ALLOW_ANY, OptionsCategory::BLOCK_CREATION);
-    gArgs.AddArg("-blockversion=<n>", "Override block version to test forking scenarios", ArgsManager::ALLOW_ANY | ArgsManager::DEBUG_ONLY, OptionsCategory::BLOCK_CREATION);
->>>>>>> 56311988
-
-    gArgs.AddArg("-rest", strprintf("Accept public REST requests (default: %u)", DEFAULT_REST_ENABLE), ArgsManager::ALLOW_ANY, OptionsCategory::RPC);
-    gArgs.AddArg("-rpcallowip=<ip>", "Allow JSON-RPC connections from specified source. Valid for <ip> are a single IP (e.g. 1.2.3.4), a network/netmask (e.g. 1.2.3.4/255.255.255.0) or a network/CIDR (e.g. 1.2.3.4/24). This option can be specified multiple times", ArgsManager::ALLOW_ANY, OptionsCategory::RPC);
-    gArgs.AddArg("-rpcauth=<userpw>", "Username and HMAC-SHA-256 hashed password for JSON-RPC connections. The field <userpw> comes in the format: <USERNAME>:<SALT>$<HASH>. A canonical python script is included in share/rpcauth. The client then connects normally using the rpcuser=<USERNAME>/rpcpassword=<PASSWORD> pair of arguments. This option can be specified multiple times", ArgsManager::ALLOW_ANY | ArgsManager::SENSITIVE, OptionsCategory::RPC);
-    gArgs.AddArg("-rpcbind=<addr>[:port]", "Bind to given address to listen for JSON-RPC connections. Do not expose the RPC server to untrusted networks such as the public internet! This option is ignored unless -rpcallowip is also passed. Port is optional and overrides -rpcport. Use [host]:port notation for IPv6. This option can be specified multiple times (default: 127.0.0.1 and ::1 i.e., localhost)", ArgsManager::ALLOW_ANY | ArgsManager::NETWORK_ONLY | ArgsManager::SENSITIVE, OptionsCategory::RPC);
-    gArgs.AddArg("-rpccookiefile=<loc>", "Location of the auth cookie. Relative paths will be prefixed by a net-specific datadir location. (default: data dir)", ArgsManager::ALLOW_ANY, OptionsCategory::RPC);
-    gArgs.AddArg("-rpcpassword=<pw>", "Password for JSON-RPC connections", ArgsManager::ALLOW_ANY | ArgsManager::SENSITIVE, OptionsCategory::RPC);
-    gArgs.AddArg("-rpcport=<port>", strprintf("Listen for JSON-RPC connections on <port> (default: %u, testnet: %u, regtest: %u)", defaultBaseParams->RPCPort(), testnetBaseParams->RPCPort(), regtestBaseParams->RPCPort()), ArgsManager::ALLOW_ANY | ArgsManager::NETWORK_ONLY, OptionsCategory::RPC);
-    gArgs.AddArg("-rpcserialversion", strprintf("Sets the serialization of raw transaction or block hex returned in non-verbose mode, non-segwit(0) or segwit(1) (default: %d)", DEFAULT_RPC_SERIALIZE_VERSION), ArgsManager::ALLOW_ANY, OptionsCategory::RPC);
-    gArgs.AddArg("-rpcservertimeout=<n>", strprintf("Timeout during HTTP requests (default: %d)", DEFAULT_HTTP_SERVER_TIMEOUT), ArgsManager::ALLOW_ANY | ArgsManager::DEBUG_ONLY, OptionsCategory::RPC);
-    gArgs.AddArg("-rpcthreads=<n>", strprintf("Set the number of threads to service RPC calls (default: %d)", DEFAULT_HTTP_THREADS), ArgsManager::ALLOW_ANY, OptionsCategory::RPC);
-    gArgs.AddArg("-rpcuser=<user>", "Username for JSON-RPC connections", ArgsManager::ALLOW_ANY | ArgsManager::SENSITIVE, OptionsCategory::RPC);
-    gArgs.AddArg("-rpcwhitelist=<whitelist>", "Set a whitelist to filter incoming RPC calls for a specific user. The field <whitelist> comes in the format: <USERNAME>:<rpc 1>,<rpc 2>,...,<rpc n>. If multiple whitelists are set for a given user, they are set-intersected. See -rpcwhitelistdefault documentation for information on default whitelist behavior.", ArgsManager::ALLOW_ANY, OptionsCategory::RPC);
-    gArgs.AddArg("-rpcwhitelistdefault", "Sets default behavior for rpc whitelisting. Unless rpcwhitelistdefault is set to 0, if any -rpcwhitelist is set, the rpc server acts as if all rpc users are subject to empty-unless-otherwise-specified whitelists. If rpcwhitelistdefault is set to 1 and no -rpcwhitelist is set, rpc server acts as if all rpc users are subject to empty whitelists.", ArgsManager::ALLOW_BOOL, OptionsCategory::RPC);
-    gArgs.AddArg("-rpcworkqueue=<n>", strprintf("Set the depth of the work queue to service RPC calls (default: %d)", DEFAULT_HTTP_WORKQUEUE), ArgsManager::ALLOW_ANY | ArgsManager::DEBUG_ONLY, OptionsCategory::RPC);
-    gArgs.AddArg("-server", "Accept command line and JSON-RPC commands", ArgsManager::ALLOW_ANY, OptionsCategory::RPC);
 
 #if HAVE_DECL_DAEMON
     gArgs.AddArg("-daemon", "Run in the background as a daemon and accept commands", ArgsManager::ALLOW_ANY, OptionsCategory::OPTIONS);
@@ -656,33 +531,15 @@
     hidden_args.emplace_back("-daemon");
 #endif
 
-<<<<<<< HEAD
-    // peercoin parameters
-    gArgs.AddArg("-printstakemodifier", "Print stakemodifier selection parameters if debug is enabled", ArgsManager::ALLOW_BOOL, OptionsCategory::DEBUG_TEST);
-    gArgs.AddArg("-printcoinstake", "Print coinstake if debug is enabled", ArgsManager::ALLOW_BOOL, OptionsCategory::DEBUG_TEST);
-    gArgs.AddArg("-printcoinage", "Print coinage if debug is enabled", ArgsManager::ALLOW_BOOL, OptionsCategory::DEBUG_TEST);
-    gArgs.AddArg("-printcreation", "Print coin creation if debug is enabled", ArgsManager::ALLOW_BOOL, OptionsCategory::DEBUG_TEST);
-
-    gArgs.AddArg("-reservebalance=<amt>", "Reserve this many coins", ArgsManager::ALLOW_ANY, OptionsCategory::OPTIONS);
-    gArgs.AddArg("-minting", "Enable minting (default: true)", ArgsManager::ALLOW_BOOL, OptionsCategory::OPTIONS);
-
-=======
->>>>>>> 56311988
     // Add the hidden options
     gArgs.AddHiddenArgs(hidden_args);
 }
 
 std::string LicenseInfo()
 {
-<<<<<<< HEAD
     const std::string URL_SOURCE_CODE = "<https://github.com/peercoin/peercoin>";
 
     return CopyrightHolders(strprintf(_("Copyright (C) %i-%i").translated, 2011, COPYRIGHT_YEAR) + " ") + "\n" +
-=======
-    const std::string URL_SOURCE_CODE = "<https://github.com/bitcoin/bitcoin>";
-
-    return CopyrightHolders(strprintf(_("Copyright (C) %i-%i").translated, 2009, COPYRIGHT_YEAR) + " ") + "\n" +
->>>>>>> 56311988
            "\n" +
            strprintf(_("Please contribute if you find %s useful. "
                        "Visit %s for further information about the software.").translated,
@@ -740,51 +597,6 @@
     }
 };
 
-<<<<<<< HEAD
-=======
-
-// If we're using -prune with -reindex, then delete block files that will be ignored by the
-// reindex.  Since reindexing works by starting at block file 0 and looping until a blockfile
-// is missing, do the same here to delete any later block files after a gap.  Also delete all
-// rev files since they'll be rewritten by the reindex anyway.  This ensures that vinfoBlockFile
-// is in sync with what's actually on disk by the time we start downloading, so that pruning
-// works correctly.
-static void CleanupBlockRevFiles()
-{
-    std::map<std::string, fs::path> mapBlockFiles;
-
-    // Glob all blk?????.dat and rev?????.dat files from the blocks directory.
-    // Remove the rev files immediately and insert the blk file paths into an
-    // ordered map keyed by block file index.
-    LogPrintf("Removing unusable blk?????.dat and rev?????.dat files for -reindex with -prune\n");
-    fs::path blocksdir = GetBlocksDir();
-    for (fs::directory_iterator it(blocksdir); it != fs::directory_iterator(); it++) {
-        if (fs::is_regular_file(*it) &&
-            it->path().filename().string().length() == 12 &&
-            it->path().filename().string().substr(8,4) == ".dat")
-        {
-            if (it->path().filename().string().substr(0,3) == "blk")
-                mapBlockFiles[it->path().filename().string().substr(3,5)] = it->path();
-            else if (it->path().filename().string().substr(0,3) == "rev")
-                remove(it->path());
-        }
-    }
-
-    // Remove all block files that aren't part of a contiguous set starting at
-    // zero by walking the ordered map (keys are block file indices) by
-    // keeping a separate counter.  Once we hit a gap (or if 0 doesn't exist)
-    // start removing block files.
-    int nContigCounter = 0;
-    for (const std::pair<const std::string, fs::path>& item : mapBlockFiles) {
-        if (atoi(item.first) == nContigCounter) {
-            nContigCounter++;
-            continue;
-        }
-        remove(item.second);
-    }
-}
-
->>>>>>> 56311988
 static void ThreadImport(std::vector<fs::path> vImportFiles)
 {
     const CChainParams& chainparams = Params();
@@ -1046,8 +858,6 @@
 
     // also see: InitParameterInteraction()
 
-<<<<<<< HEAD
-=======
     // Warn if network-specific options (-addnode, -connect, etc) are
     // specified in default section of config file, but not overridden
     // on the command line or in this network's section of the config file.
@@ -1061,7 +871,6 @@
         InitWarning(strprintf("%s:%i " + _("Section [%s] is not recognized.").translated, section.m_file, section.m_line, section.m_name));
     }
 
->>>>>>> 56311988
     if (!fs::is_directory(GetBlocksDir())) {
         return InitError(strprintf(_("Specified blocks directory \"%s\" does not exist.").translated, gArgs.GetArg("-blocksdir", "")));
     }
@@ -1079,18 +888,6 @@
             }
             g_enabled_filter_types.insert(filter_type);
         }
-<<<<<<< HEAD
-=======
-    }
-
-    // if using block pruning, then disallow txindex
-    if (gArgs.GetArg("-prune", 0)) {
-        if (gArgs.GetBoolArg("-txindex", DEFAULT_TXINDEX))
-            return InitError(_("Prune mode is incompatible with -txindex.").translated);
-        if (!g_enabled_filter_types.empty()) {
-            return InitError(_("Prune mode is incompatible with -blockfilterindex.").translated);
-        }
->>>>>>> 56311988
     }
 
     // -bind and -whitebind can't be set when not listening
@@ -1175,87 +972,16 @@
     int64_t nMempoolSizeMin = gArgs.GetArg("-limitdescendantsize", DEFAULT_DESCENDANT_SIZE_LIMIT) * 1000 * 40;
     if (nMempoolSizeMax < 0 || nMempoolSizeMax < nMempoolSizeMin)
         return InitError(strprintf(_("-maxmempool must be at least %d MB").translated, std::ceil(nMempoolSizeMin / 1000000.0)));
-<<<<<<< HEAD
-=======
-    // incremental relay fee sets the minimum feerate increase necessary for BIP 125 replacement in the mempool
-    // and the amount the mempool min fee increases above the feerate of txs evicted due to mempool limiting.
-    if (gArgs.IsArgSet("-incrementalrelayfee"))
-    {
-        CAmount n = 0;
-        if (!ParseMoney(gArgs.GetArg("-incrementalrelayfee", ""), n))
-            return InitError(AmountErrMsg("incrementalrelayfee", gArgs.GetArg("-incrementalrelayfee", "")).translated);
-        incrementalRelayFee = CFeeRate(n);
-    }
-
-    // block pruning; get the amount of disk space (in MiB) to allot for block & undo files
-    int64_t nPruneArg = gArgs.GetArg("-prune", 0);
-    if (nPruneArg < 0) {
-        return InitError(_("Prune cannot be configured with a negative value.").translated);
-    }
-    nPruneTarget = (uint64_t) nPruneArg * 1024 * 1024;
-    if (nPruneArg == 1) {  // manual pruning: -prune=1
-        LogPrintf("Block pruning enabled.  Use RPC call pruneblockchain(height) to manually prune block and undo files.\n");
-        nPruneTarget = std::numeric_limits<uint64_t>::max();
-        fPruneMode = true;
-    } else if (nPruneTarget) {
-        if (nPruneTarget < MIN_DISK_SPACE_FOR_BLOCK_FILES) {
-            return InitError(strprintf(_("Prune configured below the minimum of %d MiB.  Please use a higher number.").translated, MIN_DISK_SPACE_FOR_BLOCK_FILES / 1024 / 1024));
-        }
-        LogPrintf("Prune configured to target %u MiB on disk for block and undo files.\n", nPruneTarget / 1024 / 1024);
-        fPruneMode = true;
-    }
->>>>>>> 56311988
 
     nConnectTimeout = gArgs.GetArg("-timeout", DEFAULT_CONNECT_TIMEOUT);
     if (nConnectTimeout <= 0) {
         nConnectTimeout = DEFAULT_CONNECT_TIMEOUT;
-<<<<<<< HEAD
     }
 
     peer_connect_timeout = gArgs.GetArg("-peertimeout", DEFAULT_PEER_CONNECT_TIMEOUT);
     if (peer_connect_timeout <= 0) {
         return InitError("peertimeout cannot be configured with a negative value.");
-=======
-    }
-
-    peer_connect_timeout = gArgs.GetArg("-peertimeout", DEFAULT_PEER_CONNECT_TIMEOUT);
-    if (peer_connect_timeout <= 0) {
-        return InitError("peertimeout cannot be configured with a negative value.");
-    }
-
-    if (gArgs.IsArgSet("-minrelaytxfee")) {
-        CAmount n = 0;
-        if (!ParseMoney(gArgs.GetArg("-minrelaytxfee", ""), n)) {
-            return InitError(AmountErrMsg("minrelaytxfee", gArgs.GetArg("-minrelaytxfee", "")).translated);
-        }
-        // High fee check is done afterward in CWallet::CreateWalletFromFile()
-        ::minRelayTxFee = CFeeRate(n);
-    } else if (incrementalRelayFee > ::minRelayTxFee) {
-        // Allow only setting incrementalRelayFee to control both
-        ::minRelayTxFee = incrementalRelayFee;
-        LogPrintf("Increasing minrelaytxfee to %s to match incrementalrelayfee\n",::minRelayTxFee.ToString());
-    }
-
-    // Sanity check argument for min fee for including tx in block
-    // TODO: Harmonize which arguments need sanity checking and where that happens
-    if (gArgs.IsArgSet("-blockmintxfee"))
-    {
-        CAmount n = 0;
-        if (!ParseMoney(gArgs.GetArg("-blockmintxfee", ""), n))
-            return InitError(AmountErrMsg("blockmintxfee", gArgs.GetArg("-blockmintxfee", "")).translated);
-    }
-
-    // Feerate used to define dust.  Shouldn't be changed lightly as old
-    // implementations may inadvertently create non-standard transactions
-    if (gArgs.IsArgSet("-dustrelayfee"))
-    {
-        CAmount n = 0;
-        if (!ParseMoney(gArgs.GetArg("-dustrelayfee", ""), n))
-            return InitError(AmountErrMsg("dustrelayfee", gArgs.GetArg("-dustrelayfee", "")).translated);
-        dustRelayFee = CFeeRate(n);
->>>>>>> 56311988
-    }
-
+    }
     fRequireStandard = !gArgs.GetBoolArg("-acceptnonstdtxn", !chainparams.RequireStandard());
     if (!chainparams.IsTestChain() && !fRequireStandard) {
         return InitError(strprintf("acceptnonstdtxn is not currently supported for %s chain", chainparams.NetworkIDString()));
@@ -1283,20 +1009,12 @@
         return InitError("unknown rpcserialversion requested.");
 
     nMaxTipAge = gArgs.GetArg("-maxtipage", DEFAULT_MAX_TIP_AGE);
-<<<<<<< HEAD
-=======
-
->>>>>>> 56311988
     return true;
 }
 
 static bool LockDataDirectory(bool probeOnly)
 {
-<<<<<<< HEAD
     // Make sure only a single Peercoin process is using the data directory.
-=======
-    // Make sure only a single Bitcoin process is using the data directory.
->>>>>>> 56311988
     fs::path datadir = GetDataDir();
     if (!DirIsWritable(datadir)) {
         return InitError(strprintf(_("Cannot write to data directory '%s'; check permissions.").translated, datadir.string()));
@@ -1397,15 +1115,9 @@
     // Warn about relative -datadir path.
     if (gArgs.IsArgSet("-datadir") && !fs::path(gArgs.GetArg("-datadir", "")).is_absolute()) {
         LogPrintf("Warning: relative datadir option '%s' specified, which will be interpreted relative to the " /* Continued */
-<<<<<<< HEAD
                   "current working directory '%s'. This is fragile, because if peercoin is started in the future "
                   "from a different location, it will be unable to locate the current data files. There could "
                   "also be data loss if peercoin is started while in a temporary directory.\n",
-=======
-                  "current working directory '%s'. This is fragile, because if bitcoin is started in the future "
-                  "from a different location, it will be unable to locate the current data files. There could "
-                  "also be data loss if bitcoin is started while in a temporary directory.\n",
->>>>>>> 56311988
             gArgs.GetArg("-datadir", ""), fs::current_path().string());
     }
 
@@ -1444,15 +1156,9 @@
     node.scheduler->scheduleEvery([]{
         RandAddPeriodic();
     }, std::chrono::minutes{1});
-<<<<<<< HEAD
 
     GetMainSignals().RegisterBackgroundSignalScheduler(*node.scheduler);
 
-=======
-
-    GetMainSignals().RegisterBackgroundSignalScheduler(*node.scheduler);
-
->>>>>>> 56311988
     // Create client interfaces for wallets that are supposed to be loaded
     // according to -wallet and -disablewallet options. This only constructs
     // the interfaces, it doesn't load wallet data. Wallets actually get loaded
@@ -1644,11 +1350,7 @@
     nTotalCache = std::min(nTotalCache, nMaxDbCache << 20); // total cache cannot be greater than nMaxDbcache
     int64_t nBlockTreeDBCache = std::min(nTotalCache / 8, nMaxBlockDBCache << 20);
     nTotalCache -= nBlockTreeDBCache;
-<<<<<<< HEAD
     int64_t nTxIndexCache = std::min(nTotalCache / 8, nMaxTxIndexCache << 20);
-=======
-    int64_t nTxIndexCache = std::min(nTotalCache / 8, gArgs.GetBoolArg("-txindex", DEFAULT_TXINDEX) ? nMaxTxIndexCache << 20 : 0);
->>>>>>> 56311988
     nTotalCache -= nTxIndexCache;
     int64_t filter_index_cache = 0;
     if (!g_enabled_filter_types.empty()) {
@@ -1664,13 +1366,7 @@
     int64_t nMempoolSizeMax = gArgs.GetArg("-maxmempool", DEFAULT_MAX_MEMPOOL_SIZE) * 1000000;
     LogPrintf("Cache configuration:\n");
     LogPrintf("* Using %.1f MiB for block index database\n", nBlockTreeDBCache * (1.0 / 1024 / 1024));
-<<<<<<< HEAD
     LogPrintf("* Using %.1f MiB for transaction index database\n", nTxIndexCache * (1.0 / 1024 / 1024));
-=======
-    if (gArgs.GetBoolArg("-txindex", DEFAULT_TXINDEX)) {
-        LogPrintf("* Using %.1f MiB for transaction index database\n", nTxIndexCache * (1.0 / 1024 / 1024));
-    }
->>>>>>> 56311988
     for (BlockFilterType filter_type : g_enabled_filter_types) {
         LogPrintf("* Using %.1f MiB for %s block filter index database\n",
                   filter_index_cache * (1.0 / 1024 / 1024), BlockFilterTypeName(filter_type));
@@ -1704,11 +1400,6 @@
 
                 if (ShutdownRequested()) break;
 
-<<<<<<< HEAD
-=======
-                // LoadBlockIndex will load fHavePruned if we've ever removed a
-                // block file from disk.
->>>>>>> 56311988
                 // Note that it also sets fReindex based on the disk flag!
                 // From here on out fReindex and fReset mean something different!
                 if (!LoadBlockIndex(chainparams)) {
@@ -1722,16 +1413,6 @@
                 if (!::BlockIndex().empty() &&
                         !LookupBlockIndex(chainparams.GetConsensus().hashGenesisBlock)) {
                     return InitError(_("Incorrect or no genesis block found. Wrong datadir for network?").translated);
-<<<<<<< HEAD
-=======
-                }
-
-                // Check for changed -prune state.  What we are concerned about is a user who has pruned blocks
-                // in the past, but is now trying to run unpruned.
-                if (fHavePruned && !fPruneMode) {
-                    strLoadError = _("You need to rebuild the database using -reindex to go back to unpruned mode.  This will redownload the entire blockchain").translated;
-                    break;
->>>>>>> 56311988
                 }
 
                 // At this point blocktree args are consistent with what's on disk.
@@ -1815,13 +1496,6 @@
                 LOCK(cs_main);
                 if (!is_coinsview_empty) {
                     uiInterface.InitMessage(_("Verifying blocks...").translated);
-<<<<<<< HEAD
-=======
-                    if (fHavePruned && gArgs.GetArg("-checkblocks", DEFAULT_CHECKBLOCKS) > MIN_BLOCKS_TO_KEEP) {
-                        LogPrintf("Prune: pruned datadir may not have more than %d blocks; only checking available blocks\n",
-                            MIN_BLOCKS_TO_KEEP);
-                    }
->>>>>>> 56311988
 
                     CBlockIndex* tip = ::ChainActive().Tip();
                     RPCNotifyBlockChange(true, tip);
@@ -1880,20 +1554,10 @@
     g_txindex = MakeUnique<TxIndex>(nTxIndexCache, false, fReindex);
     g_txindex->Start();
 
-<<<<<<< HEAD
-=======
-    // ********************************************************* Step 8: start indexers
-    if (gArgs.GetBoolArg("-txindex", DEFAULT_TXINDEX)) {
-        g_txindex = MakeUnique<TxIndex>(nTxIndexCache, false, fReindex);
-        g_txindex->Start();
-    }
-
->>>>>>> 56311988
     for (const auto& filter_type : g_enabled_filter_types) {
         InitBlockFilterIndex(filter_type, filter_index_cache, false, fReindex);
         GetBlockFilterIndex(filter_type)->Start();
     }
-<<<<<<< HEAD
 
     // ********************************************************* Step 9: load wallet
     for (const auto& client : node.chain_clients) {
@@ -1910,39 +1574,12 @@
 
     // ********************************************************* Step 11: import blocks
 
-=======
-
-    // ********************************************************* Step 9: load wallet
-    for (const auto& client : node.chain_clients) {
-        if (!client->load()) {
-            return false;
-        }
-    }
-
-    // ********************************************************* Step 10: data directory maintenance
-
-    // if pruning, unset the service bit and perform the initial blockstore prune
-    // after any wallet rescanning has taken place.
-    if (fPruneMode) {
-        LogPrintf("Unsetting NODE_NETWORK on prune mode\n");
-        nLocalServices = ServiceFlags(nLocalServices & ~NODE_NETWORK);
-        if (!fReindex) {
-            uiInterface.InitMessage(_("Pruning blockstore...").translated);
-            ::ChainstateActive().PruneAndFlush();
-        }
-    }
-
-    if (chainparams.GetConsensus().SegwitHeight != std::numeric_limits<int>::max()) {
-        // Advertise witness capabilities.
-        // The option to not set NODE_WITNESS is only used in the tests and should be removed.
-        nLocalServices = ServiceFlags(nLocalServices | NODE_WITNESS);
-    }
-
-    // ********************************************************* Step 11: import blocks
-
->>>>>>> 56311988
     if (!CheckDiskSpace(GetDataDir())) {
         InitError(strprintf(_("Error: Disk space is low for %s").translated, GetDataDir()));
+        return false;
+    }
+    if (!CheckDiskSpace(GetBlocksDir())) {
+        InitError(strprintf(_("Error: Disk space is low for %s").translated, GetBlocksDir()));
         return false;
     }
     if (!CheckDiskSpace(GetBlocksDir())) {
@@ -1981,21 +1618,12 @@
             g_genesis_wait_cv.wait_for(lock, std::chrono::milliseconds(500));
         }
         block_notify_genesis_wait_connection.disconnect();
-<<<<<<< HEAD
     }
 
     if (ShutdownRequested()) {
         return false;
     }
 
-=======
-    }
-
-    if (ShutdownRequested()) {
-        return false;
-    }
-
->>>>>>> 56311988
     // ********************************************************* Step 12: start node
 
     int chain_active_height;
@@ -2080,7 +1708,6 @@
     for (const auto& client : node.chain_clients) {
         client->start(*node.scheduler);
     }
-<<<<<<< HEAD
 
     BanMan* banman = node.banman.get();
     node.scheduler->scheduleEvery([banman]{
@@ -2089,13 +1716,6 @@
 
     if (GetWallets()[0] && gArgs.GetBoolArg("-stakegen", true))
         MintStake(threadGroup, GetWallets()[0], node.connman.get(), node.mempool);
-=======
-
-    BanMan* banman = node.banman.get();
-    node.scheduler->scheduleEvery([banman]{
-        banman->DumpBanlist();
-    }, DUMP_BANS_INTERVAL);
->>>>>>> 56311988
 
     return true;
 }