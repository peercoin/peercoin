// Copyright (c) 2009-2010 Satoshi Nakamoto
// Copyright (c) 2009-2022 The Bitcoin Core developers
// Distributed under the MIT software license, see the accompanying
// file COPYING or http://www.opensource.org/licenses/mit-license.php.

#include <wallet/wallet.h>

#include <blockfilter.h>
#include <chain.h>
#include <consensus/amount.h>
#include <consensus/consensus.h>
#include <consensus/validation.h>
#include <consensus/tx_verify.h>
#include <external_signer.h>
#include <index/txindex.h>
#include <interfaces/chain.h>
#include <interfaces/wallet.h>
#include <key.h>
#include <key_io.h>
#include <outputtype.h>
#include <policy/policy.h>
#include <primitives/block.h>
#include <primitives/transaction.h>
#include <psbt.h>
#include <random.h>
#include <script/descriptor.h>
#include <script/script.h>
#include <script/signingprovider.h>
#include <support/cleanse.h>
#include <timedata.h>
#include <txmempool.h>
#include <util/bip32.h>
#include <util/check.h>
#include <util/error.h>
#include <util/fs.h>
#include <util/fs_helpers.h>
#include <util/moneystr.h>
#include <util/string.h>
#include <util/system.h>

#include <util/translation.h>
#include <validation.h>
#include <bignum.h>
#include <kernel.h>
#include <txdb.h>
#include <wallet/coincontrol.h>
#include <wallet/context.h>
#include <wallet/receive.h>
#include <wallet/spend.h>
#include <wallet/external_signer_scriptpubkeyman.h>
#include <wallet/fees.h>

#include <univalue.h>

#include <algorithm>
#include <assert.h>
#include <optional>

#include <boost/algorithm/string/replace.hpp>
#include <boost/foreach.hpp>

using interfaces::FoundBlock;

namespace wallet {

bool AddWalletSetting(interfaces::Chain& chain, const std::string& wallet_name)
{
    util::SettingsValue setting_value = chain.getRwSetting("wallet");
    if (!setting_value.isArray()) setting_value.setArray();
    for (const util::SettingsValue& value : setting_value.getValues()) {
        if (value.isStr() && value.get_str() == wallet_name) return true;
    }
    setting_value.push_back(wallet_name);
    return chain.updateRwSetting("wallet", setting_value);
}

bool RemoveWalletSetting(interfaces::Chain& chain, const std::string& wallet_name)
{
    util::SettingsValue setting_value = chain.getRwSetting("wallet");
    if (!setting_value.isArray()) return true;
    util::SettingsValue new_value(util::SettingsValue::VARR);
    for (const util::SettingsValue& value : setting_value.getValues()) {
        if (!value.isStr() || value.get_str() != wallet_name) new_value.push_back(value);
    }
    if (new_value.size() == setting_value.size()) return true;
    return chain.updateRwSetting("wallet", new_value);
}

static void UpdateWalletSetting(interfaces::Chain& chain,
                                const std::string& wallet_name,
                                std::optional<bool> load_on_startup,
                                std::vector<bilingual_str>& warnings)
{
    if (!load_on_startup) return;
    if (load_on_startup.value() && !AddWalletSetting(chain, wallet_name)) {
        warnings.emplace_back(Untranslated("Wallet load on startup setting could not be updated, so wallet may not be loaded next node startup."));
    } else if (!load_on_startup.value() && !RemoveWalletSetting(chain, wallet_name)) {
        warnings.emplace_back(Untranslated("Wallet load on startup setting could not be updated, so wallet may still be loaded next node startup."));
    }
}

/**
 * Refresh mempool status so the wallet is in an internally consistent state and
 * immediately knows the transaction's status: Whether it can be considered
 * trusted and is eligible to be abandoned ...
 */
static void RefreshMempoolStatus(CWalletTx& tx, interfaces::Chain& chain)
{
    if (chain.isInMempool(tx.GetHash())) {
        tx.m_state = TxStateInMempool();
    } else if (tx.state<TxStateInMempool>()) {
        tx.m_state = TxStateInactive();
    }
}

bool AddWallet(WalletContext& context, const std::shared_ptr<CWallet>& wallet)
{
    LOCK(context.wallets_mutex);
    assert(wallet);
    std::vector<std::shared_ptr<CWallet>>::const_iterator i = std::find(context.wallets.begin(), context.wallets.end(), wallet);
    if (i != context.wallets.end()) return false;
    context.wallets.push_back(wallet);
    wallet->ConnectScriptPubKeyManNotifiers();
    wallet->NotifyCanGetAddressesChanged();
    return true;
}

bool RemoveWallet(WalletContext& context, const std::shared_ptr<CWallet>& wallet, std::optional<bool> load_on_start, std::vector<bilingual_str>& warnings)
{
    assert(wallet);

    interfaces::Chain& chain = wallet->chain();
    std::string name = wallet->GetName();

    // Unregister with the validation interface which also drops shared pointers.
    wallet->m_chain_notifications_handler.reset();
    LOCK(context.wallets_mutex);
    std::vector<std::shared_ptr<CWallet>>::iterator i = std::find(context.wallets.begin(), context.wallets.end(), wallet);
    if (i == context.wallets.end()) return false;
    context.wallets.erase(i);

    // Write the wallet setting
    UpdateWalletSetting(chain, name, load_on_start, warnings);

    return true;
}

bool RemoveWallet(WalletContext& context, const std::shared_ptr<CWallet>& wallet, std::optional<bool> load_on_start)
{
    std::vector<bilingual_str> warnings;
    return RemoveWallet(context, wallet, load_on_start, warnings);
}

std::vector<std::shared_ptr<CWallet>> GetWallets(WalletContext& context)
{
    LOCK(context.wallets_mutex);
    return context.wallets;
}

std::shared_ptr<CWallet> GetDefaultWallet(WalletContext& context, size_t& count)
{
    LOCK(context.wallets_mutex);
    count = context.wallets.size();
    return count == 1 ? context.wallets[0] : nullptr;
}

std::shared_ptr<CWallet> GetWallet(WalletContext& context, const std::string& name)
{
    LOCK(context.wallets_mutex);
    for (const std::shared_ptr<CWallet>& wallet : context.wallets) {
        if (wallet->GetName() == name) return wallet;
    }
    return nullptr;
}

std::unique_ptr<interfaces::Handler> HandleLoadWallet(WalletContext& context, LoadWalletFn load_wallet)
{
    LOCK(context.wallets_mutex);
    auto it = context.wallet_load_fns.emplace(context.wallet_load_fns.end(), std::move(load_wallet));
    return interfaces::MakeCleanupHandler([&context, it] { LOCK(context.wallets_mutex); context.wallet_load_fns.erase(it); });
}

void NotifyWalletLoaded(WalletContext& context, const std::shared_ptr<CWallet>& wallet)
{
    LOCK(context.wallets_mutex);
    for (auto& load_wallet : context.wallet_load_fns) {
        load_wallet(interfaces::MakeWallet(context, wallet));
    }
}

static GlobalMutex g_loading_wallet_mutex;
static GlobalMutex g_wallet_release_mutex;
static std::condition_variable g_wallet_release_cv;
static std::set<std::string> g_loading_wallet_set GUARDED_BY(g_loading_wallet_mutex);
static std::set<std::string> g_unloading_wallet_set GUARDED_BY(g_wallet_release_mutex);

// Custom deleter for shared_ptr<CWallet>.
static void ReleaseWallet(CWallet* wallet)
{
    const std::string name = wallet->GetName();
    wallet->WalletLogPrintf("Releasing wallet\n");
    wallet->Flush();
    delete wallet;
    // Wallet is now released, notify UnloadWallet, if any.
    {
        LOCK(g_wallet_release_mutex);
        if (g_unloading_wallet_set.erase(name) == 0) {
            // UnloadWallet was not called for this wallet, all done.
            return;
        }
    }
    g_wallet_release_cv.notify_all();
}

void UnloadWallet(std::shared_ptr<CWallet>&& wallet)
{
    // Mark wallet for unloading.
    const std::string name = wallet->GetName();
    {
        LOCK(g_wallet_release_mutex);
        auto it = g_unloading_wallet_set.insert(name);
        assert(it.second);
    }
    // The wallet can be in use so it's not possible to explicitly unload here.
    // Notify the unload intent so that all remaining shared pointers are
    // released.
    wallet->NotifyUnload();

    // Time to ditch our shared_ptr and wait for ReleaseWallet call.
    wallet.reset();
    {
        WAIT_LOCK(g_wallet_release_mutex, lock);
        while (g_unloading_wallet_set.count(name) == 1) {
            g_wallet_release_cv.wait(lock);
        }
    }
}

namespace {
std::shared_ptr<CWallet> LoadWalletInternal(WalletContext& context, const std::string& name, std::optional<bool> load_on_start, const DatabaseOptions& options, DatabaseStatus& status, bilingual_str& error, std::vector<bilingual_str>& warnings)
{
    try {
        std::unique_ptr<WalletDatabase> database = MakeWalletDatabase(name, options, status, error);
        if (!database) {
            error = Untranslated("Wallet file verification failed.") + Untranslated(" ") + error;
            return nullptr;
        }

        context.chain->initMessage(_("Loading wallet…").translated);
        std::shared_ptr<CWallet> wallet = CWallet::Create(context, name, std::move(database), options.create_flags, error, warnings);
        if (!wallet) {
            error = Untranslated("Wallet loading failed.") + Untranslated(" ") + error;
            status = DatabaseStatus::FAILED_LOAD;
            return nullptr;
        }

        NotifyWalletLoaded(context, wallet);
        AddWallet(context, wallet);
        wallet->postInitProcess();

        // Write the wallet setting
        UpdateWalletSetting(*context.chain, name, load_on_start, warnings);

        return wallet;
    } catch (const std::runtime_error& e) {
        error = Untranslated(e.what());
        status = DatabaseStatus::FAILED_LOAD;
        return nullptr;
    }
}

class FastWalletRescanFilter
{
public:
    FastWalletRescanFilter(const CWallet& wallet) : m_wallet(wallet)
    {
        // fast rescanning via block filters is only supported by descriptor wallets right now
        assert(!m_wallet.IsLegacy());

        // create initial filter with scripts from all ScriptPubKeyMans
        for (auto spkm : m_wallet.GetAllScriptPubKeyMans()) {
            auto desc_spkm{dynamic_cast<DescriptorScriptPubKeyMan*>(spkm)};
            assert(desc_spkm != nullptr);
            AddScriptPubKeys(desc_spkm);
            // save each range descriptor's end for possible future filter updates
            if (desc_spkm->IsHDEnabled()) {
                m_last_range_ends.emplace(desc_spkm->GetID(), desc_spkm->GetEndRange());
            }
        }
    }

    void UpdateIfNeeded()
    {
        // repopulate filter with new scripts if top-up has happened since last iteration
        for (const auto& [desc_spkm_id, last_range_end] : m_last_range_ends) {
            auto desc_spkm{dynamic_cast<DescriptorScriptPubKeyMan*>(m_wallet.GetScriptPubKeyMan(desc_spkm_id))};
            assert(desc_spkm != nullptr);
            int32_t current_range_end{desc_spkm->GetEndRange()};
            if (current_range_end > last_range_end) {
                AddScriptPubKeys(desc_spkm, last_range_end);
                m_last_range_ends.at(desc_spkm->GetID()) = current_range_end;
            }
        }
    }

    std::optional<bool> MatchesBlock(const uint256& block_hash) const
    {
        return m_wallet.chain().blockFilterMatchesAny(BlockFilterType::BASIC, block_hash, m_filter_set);
    }

private:
    const CWallet& m_wallet;
    /** Map for keeping track of each range descriptor's last seen end range.
      * This information is used to detect whether new addresses were derived
      * (that is, if the current end range is larger than the saved end range)
      * after processing a block and hence a filter set update is needed to
      * take possible keypool top-ups into account.
      */
    std::map<uint256, int32_t> m_last_range_ends;
    GCSFilter::ElementSet m_filter_set;

    void AddScriptPubKeys(const DescriptorScriptPubKeyMan* desc_spkm, int32_t last_range_end = 0)
    {
        for (const auto& script_pub_key : desc_spkm->GetScriptPubKeys(last_range_end)) {
            m_filter_set.emplace(script_pub_key.begin(), script_pub_key.end());
        }
    }
};
} // namespace

std::shared_ptr<CWallet> LoadWallet(WalletContext& context, const std::string& name, std::optional<bool> load_on_start, const DatabaseOptions& options, DatabaseStatus& status, bilingual_str& error, std::vector<bilingual_str>& warnings)
{
    auto result = WITH_LOCK(g_loading_wallet_mutex, return g_loading_wallet_set.insert(name));
    if (!result.second) {
        error = Untranslated("Wallet already loading.");
        status = DatabaseStatus::FAILED_LOAD;
        return nullptr;
    }
    auto wallet = LoadWalletInternal(context, name, load_on_start, options, status, error, warnings);
    WITH_LOCK(g_loading_wallet_mutex, g_loading_wallet_set.erase(result.first));
    return wallet;
}

std::shared_ptr<CWallet> CreateWallet(WalletContext& context, const std::string& name, std::optional<bool> load_on_start, DatabaseOptions& options, DatabaseStatus& status, bilingual_str& error, std::vector<bilingual_str>& warnings)
{
    uint64_t wallet_creation_flags = options.create_flags;
    const SecureString& passphrase = options.create_passphrase;

    if (wallet_creation_flags & WALLET_FLAG_DESCRIPTORS) options.require_format = DatabaseFormat::SQLITE;

    // Indicate that the wallet is actually supposed to be blank and not just blank to make it encrypted
    bool create_blank = (wallet_creation_flags & WALLET_FLAG_BLANK_WALLET);

    // Born encrypted wallets need to be created blank first.
    if (!passphrase.empty()) {
        wallet_creation_flags |= WALLET_FLAG_BLANK_WALLET;
    }

    // Private keys must be disabled for an external signer wallet
    if ((wallet_creation_flags & WALLET_FLAG_EXTERNAL_SIGNER) && !(wallet_creation_flags & WALLET_FLAG_DISABLE_PRIVATE_KEYS)) {
        error = Untranslated("Private keys must be disabled when using an external signer");
        status = DatabaseStatus::FAILED_CREATE;
        return nullptr;
    }

    // Descriptor support must be enabled for an external signer wallet
    if ((wallet_creation_flags & WALLET_FLAG_EXTERNAL_SIGNER) && !(wallet_creation_flags & WALLET_FLAG_DESCRIPTORS)) {
        error = Untranslated("Descriptor support must be enabled when using an external signer");
        status = DatabaseStatus::FAILED_CREATE;
        return nullptr;
    }

    // Do not allow a passphrase when private keys are disabled
    if (!passphrase.empty() && (wallet_creation_flags & WALLET_FLAG_DISABLE_PRIVATE_KEYS)) {
        error = Untranslated("Passphrase provided but private keys are disabled. A passphrase is only used to encrypt private keys, so cannot be used for wallets with private keys disabled.");
        status = DatabaseStatus::FAILED_CREATE;
        return nullptr;
    }

    // Wallet::Verify will check if we're trying to create a wallet with a duplicate name.
    std::unique_ptr<WalletDatabase> database = MakeWalletDatabase(name, options, status, error);
    if (!database) {
        error = Untranslated("Wallet file verification failed.") + Untranslated(" ") + error;
        status = DatabaseStatus::FAILED_VERIFY;
        return nullptr;
    }

    // Make the wallet
    context.chain->initMessage(_("Loading wallet…").translated);
    std::shared_ptr<CWallet> wallet = CWallet::Create(context, name, std::move(database), wallet_creation_flags, error, warnings);
    if (!wallet) {
        error = Untranslated("Wallet creation failed.") + Untranslated(" ") + error;
        status = DatabaseStatus::FAILED_CREATE;
        return nullptr;
    }

    // Encrypt the wallet
    if (!passphrase.empty() && !(wallet_creation_flags & WALLET_FLAG_DISABLE_PRIVATE_KEYS)) {
        if (!wallet->EncryptWallet(passphrase)) {
            error = Untranslated("Error: Wallet created but failed to encrypt.");
            status = DatabaseStatus::FAILED_ENCRYPT;
            return nullptr;
        }
        if (!create_blank) {
            // Unlock the wallet
            if (!wallet->Unlock(passphrase)) {
                error = Untranslated("Error: Wallet was encrypted but could not be unlocked");
                status = DatabaseStatus::FAILED_ENCRYPT;
                return nullptr;
            }

            // Set a seed for the wallet
            {
                LOCK(wallet->cs_wallet);
                if (wallet->IsWalletFlagSet(WALLET_FLAG_DESCRIPTORS)) {
                    wallet->SetupDescriptorScriptPubKeyMans();
                } else {
                    for (auto spk_man : wallet->GetActiveScriptPubKeyMans()) {
                        if (!spk_man->SetupGeneration()) {
                            error = Untranslated("Unable to generate initial keys");
                            status = DatabaseStatus::FAILED_CREATE;
                            return nullptr;
                        }
                    }
                }
            }

            // Relock the wallet
            wallet->Lock();
        }
    }

    NotifyWalletLoaded(context, wallet);
    AddWallet(context, wallet);
    wallet->postInitProcess();

    // Write the wallet settings
    UpdateWalletSetting(*context.chain, name, load_on_start, warnings);

    // Legacy wallets are being deprecated, warn if a newly created wallet is legacy
    if (!(wallet_creation_flags & WALLET_FLAG_DESCRIPTORS)) {
        warnings.push_back(_("Wallet created successfully. The legacy wallet type is being deprecated and support for creating and opening legacy wallets will be removed in the future."));
    }

    status = DatabaseStatus::SUCCESS;
    return wallet;
}

// peercoin: optional setting to unlock wallet for block minting only;
//         serves to disable the trivial sendmoney when OS account compromised
bool fWalletUnlockMintOnly = false;

std::shared_ptr<CWallet> RestoreWallet(WalletContext& context, const fs::path& backup_file, const std::string& wallet_name, std::optional<bool> load_on_start, DatabaseStatus& status, bilingual_str& error, std::vector<bilingual_str>& warnings)
{
    DatabaseOptions options;
    ReadDatabaseArgs(*context.args, options);
    options.require_existing = true;

    const fs::path wallet_path = fsbridge::AbsPathJoin(GetWalletDir(), fs::u8path(wallet_name));
    auto wallet_file = wallet_path / "wallet.dat";
    std::shared_ptr<CWallet> wallet;

    try {
        if (!fs::exists(backup_file)) {
            error = Untranslated("Backup file does not exist");
            status = DatabaseStatus::FAILED_INVALID_BACKUP_FILE;
            return nullptr;
        }

        if (fs::exists(wallet_path) || !TryCreateDirectories(wallet_path)) {
            error = Untranslated(strprintf("Failed to create database path '%s'. Database already exists.", fs::PathToString(wallet_path)));
            status = DatabaseStatus::FAILED_ALREADY_EXISTS;
            return nullptr;
        }

        fs::copy_file(backup_file, wallet_file, fs::copy_options::none);

        wallet = LoadWallet(context, wallet_name, load_on_start, options, status, error, warnings);
    } catch (const std::exception& e) {
        assert(!wallet);
        if (!error.empty()) error += Untranslated("\n");
        error += strprintf(Untranslated("Unexpected exception: %s"), e.what());
    }
    if (!wallet) {
        fs::remove_all(wallet_path);
    }

    return wallet;
}

/** @defgroup mapWallet
 *
 * @{
 */

const CWalletTx* CWallet::GetWalletTx(const uint256& hash) const
{
    AssertLockHeld(cs_wallet);
    const auto it = mapWallet.find(hash);
    if (it == mapWallet.end())
        return nullptr;
    return &(it->second);
}

void CWallet::UpgradeKeyMetadata()
{
    if (IsLocked() || IsWalletFlagSet(WALLET_FLAG_KEY_ORIGIN_METADATA)) {
        return;
    }

    auto spk_man = GetLegacyScriptPubKeyMan();
    if (!spk_man) {
        return;
    }

    spk_man->UpgradeKeyMetadata();
    SetWalletFlag(WALLET_FLAG_KEY_ORIGIN_METADATA);
}

void CWallet::UpgradeDescriptorCache()
{
    if (!IsWalletFlagSet(WALLET_FLAG_DESCRIPTORS) || IsLocked() || IsWalletFlagSet(WALLET_FLAG_LAST_HARDENED_XPUB_CACHED)) {
        return;
    }

    for (ScriptPubKeyMan* spkm : GetAllScriptPubKeyMans()) {
        DescriptorScriptPubKeyMan* desc_spkm = dynamic_cast<DescriptorScriptPubKeyMan*>(spkm);
        desc_spkm->UpgradeDescriptorCache();
    }
    SetWalletFlag(WALLET_FLAG_LAST_HARDENED_XPUB_CACHED);
}

bool CWallet::Unlock(const SecureString& strWalletPassphrase, bool accept_no_keys)
{
    CCrypter crypter;
    CKeyingMaterial _vMasterKey;

    {
        LOCK(cs_wallet);
        for (const MasterKeyMap::value_type& pMasterKey : mapMasterKeys)
        {
            if(!crypter.SetKeyFromPassphrase(strWalletPassphrase, pMasterKey.second.vchSalt, pMasterKey.second.nDeriveIterations, pMasterKey.second.nDerivationMethod))
                return false;
            if (!crypter.Decrypt(pMasterKey.second.vchCryptedKey, _vMasterKey))
                continue; // try another master key
            if (Unlock(_vMasterKey, accept_no_keys)) {
                // Now that we've unlocked, upgrade the key metadata
                UpgradeKeyMetadata();
                // Now that we've unlocked, upgrade the descriptor cache
                UpgradeDescriptorCache();
                return true;
            }
        }
    }
    return false;
}

bool CWallet::ChangeWalletPassphrase(const SecureString& strOldWalletPassphrase, const SecureString& strNewWalletPassphrase)
{
    bool fWasLocked = IsLocked();

    {
        LOCK2(m_relock_mutex, cs_wallet);
        Lock();

        CCrypter crypter;
        CKeyingMaterial _vMasterKey;
        for (MasterKeyMap::value_type& pMasterKey : mapMasterKeys)
        {
            if(!crypter.SetKeyFromPassphrase(strOldWalletPassphrase, pMasterKey.second.vchSalt, pMasterKey.second.nDeriveIterations, pMasterKey.second.nDerivationMethod))
                return false;
            if (!crypter.Decrypt(pMasterKey.second.vchCryptedKey, _vMasterKey))
                return false;
            if (Unlock(_vMasterKey))
            {
                int64_t nStartTime = GetTimeMillis();
                crypter.SetKeyFromPassphrase(strNewWalletPassphrase, pMasterKey.second.vchSalt, pMasterKey.second.nDeriveIterations, pMasterKey.second.nDerivationMethod);
                pMasterKey.second.nDeriveIterations = static_cast<unsigned int>(pMasterKey.second.nDeriveIterations * (100 / ((double)(GetTimeMillis() - nStartTime))));

                nStartTime = GetTimeMillis();
                crypter.SetKeyFromPassphrase(strNewWalletPassphrase, pMasterKey.second.vchSalt, pMasterKey.second.nDeriveIterations, pMasterKey.second.nDerivationMethod);
                pMasterKey.second.nDeriveIterations = (pMasterKey.second.nDeriveIterations + static_cast<unsigned int>(pMasterKey.second.nDeriveIterations * 100 / ((double)(GetTimeMillis() - nStartTime)))) / 2;

                if (pMasterKey.second.nDeriveIterations < 25000)
                    pMasterKey.second.nDeriveIterations = 25000;

                WalletLogPrintf("Wallet passphrase changed to an nDeriveIterations of %i\n", pMasterKey.second.nDeriveIterations);

                if (!crypter.SetKeyFromPassphrase(strNewWalletPassphrase, pMasterKey.second.vchSalt, pMasterKey.second.nDeriveIterations, pMasterKey.second.nDerivationMethod))
                    return false;
                if (!crypter.Encrypt(_vMasterKey, pMasterKey.second.vchCryptedKey))
                    return false;
                WalletBatch(GetDatabase()).WriteMasterKey(pMasterKey.first, pMasterKey.second);
                if (fWasLocked)
                    Lock();
                return true;
            }
        }
    }

    return false;
}

void CWallet::chainStateFlushed(const CBlockLocator& loc)
{
    // Don't update the best block until the chain is attached so that in case of a shutdown,
    // the rescan will be restarted at next startup.
    if (m_attaching_chain) {
        return;
    }
    WalletBatch batch(GetDatabase());
    batch.WriteBestBlock(loc);
}

void CWallet::SetMinVersion(enum WalletFeature nVersion, WalletBatch* batch_in)
{
    LOCK(cs_wallet);
    if (nWalletVersion >= nVersion)
        return;
    WalletLogPrintf("Setting minversion to %d\n", nVersion);
    nWalletVersion = nVersion;

    {
        WalletBatch* batch = batch_in ? batch_in : new WalletBatch(GetDatabase());
        if (nWalletVersion > 40000)
            batch->WriteMinVersion(nWalletVersion);
        if (!batch_in)
            delete batch;
    }
}

std::set<uint256> CWallet::GetConflicts(const uint256& txid) const
{
    std::set<uint256> result;
    AssertLockHeld(cs_wallet);

    const auto it = mapWallet.find(txid);
    if (it == mapWallet.end())
        return result;
    const CWalletTx& wtx = it->second;

    std::pair<TxSpends::const_iterator, TxSpends::const_iterator> range;

    for (const CTxIn& txin : wtx.tx->vin)
    {
        if (mapTxSpends.count(txin.prevout) <= 1)
            continue;  // No conflict if zero or one spends
        range = mapTxSpends.equal_range(txin.prevout);
        for (TxSpends::const_iterator _it = range.first; _it != range.second; ++_it)
            result.insert(_it->second);
    }
    return result;
}

bool CWallet::HasWalletSpend(const CTransactionRef& tx) const
{
    AssertLockHeld(cs_wallet);
    const uint256& txid = tx->GetHash();
    for (unsigned int i = 0; i < tx->vout.size(); ++i) {
        if (IsSpent(COutPoint(txid, i))) {
            return true;
        }
    }
    return false;
}

void CWallet::Flush()
{
    GetDatabase().Flush();
}

void CWallet::Close()
{
    GetDatabase().Close();
}

void CWallet::SyncMetaData(std::pair<TxSpends::iterator, TxSpends::iterator> range)
{
    // We want all the wallet transactions in range to have the same metadata as
    // the oldest (smallest nOrderPos).
    // So: find smallest nOrderPos:

    int nMinOrderPos = std::numeric_limits<int>::max();
    const CWalletTx* copyFrom = nullptr;
    for (TxSpends::iterator it = range.first; it != range.second; ++it) {
        const CWalletTx* wtx = &mapWallet.at(it->second);
        if (wtx->nOrderPos < nMinOrderPos) {
            nMinOrderPos = wtx->nOrderPos;
            copyFrom = wtx;
        }
    }

    if (!copyFrom) {
        return;
    }

    // Now copy data from copyFrom to rest:
    for (TxSpends::iterator it = range.first; it != range.second; ++it)
    {
        const uint256& hash = it->second;
        CWalletTx* copyTo = &mapWallet.at(hash);
        if (copyFrom == copyTo) continue;
        assert(copyFrom && "Oldest wallet transaction in range assumed to have been found.");
        if (!copyFrom->IsEquivalentTo(*copyTo)) continue;
        copyTo->mapValue = copyFrom->mapValue;
        copyTo->vOrderForm = copyFrom->vOrderForm;
        // fTimeReceivedIsTxTime not copied on purpose
        // nTimeReceived not copied on purpose
        copyTo->nTimeSmart = copyFrom->nTimeSmart;
        copyTo->fFromMe = copyFrom->fFromMe;
        // nOrderPos not copied on purpose
        // cached members not copied on purpose
    }
}

/**
 * Outpoint is spent if any non-conflicted transaction
 * spends it:
 */
bool CWallet::IsSpent(const COutPoint& outpoint) const
{
    std::pair<TxSpends::const_iterator, TxSpends::const_iterator> range;
    range = mapTxSpends.equal_range(outpoint);

    for (TxSpends::const_iterator it = range.first; it != range.second; ++it) {
        const uint256& wtxid = it->second;
        const auto mit = mapWallet.find(wtxid);
        if (mit != mapWallet.end()) {
            int depth = GetTxDepthInMainChain(mit->second);
            if (depth > 0  || (depth == 0 && !mit->second.isAbandoned()))
                return true; // Spent
        }
    }
    return false;
}

void CWallet::AddToSpends(const COutPoint& outpoint, const uint256& wtxid, WalletBatch* batch)
{
    mapTxSpends.insert(std::make_pair(outpoint, wtxid));

    if (batch) {
        UnlockCoin(outpoint, batch);
    } else {
        WalletBatch temp_batch(GetDatabase());
        UnlockCoin(outpoint, &temp_batch);
    }

    std::pair<TxSpends::iterator, TxSpends::iterator> range;
    range = mapTxSpends.equal_range(outpoint);
    SyncMetaData(range);
}


void CWallet::AddToSpends(const CWalletTx& wtx, WalletBatch* batch)
{
    if (wtx.IsCoinBase()) // Coinbases don't spend anything!
        return;

    for (const CTxIn& txin : wtx.tx->vin)
        AddToSpends(txin.prevout, wtx.GetHash(), batch);
}

bool CWallet::EncryptWallet(const SecureString& strWalletPassphrase)
{
    if (IsCrypted())
        return false;

    CKeyingMaterial _vMasterKey;

    _vMasterKey.resize(WALLET_CRYPTO_KEY_SIZE);
    GetStrongRandBytes(_vMasterKey);

    CMasterKey kMasterKey;

    kMasterKey.vchSalt.resize(WALLET_CRYPTO_SALT_SIZE);
    GetStrongRandBytes(kMasterKey.vchSalt);

    CCrypter crypter;
    int64_t nStartTime = GetTimeMillis();
    crypter.SetKeyFromPassphrase(strWalletPassphrase, kMasterKey.vchSalt, 25000, kMasterKey.nDerivationMethod);
    kMasterKey.nDeriveIterations = static_cast<unsigned int>(2500000 / ((double)(GetTimeMillis() - nStartTime)));

    nStartTime = GetTimeMillis();
    crypter.SetKeyFromPassphrase(strWalletPassphrase, kMasterKey.vchSalt, kMasterKey.nDeriveIterations, kMasterKey.nDerivationMethod);
    kMasterKey.nDeriveIterations = (kMasterKey.nDeriveIterations + static_cast<unsigned int>(kMasterKey.nDeriveIterations * 100 / ((double)(GetTimeMillis() - nStartTime)))) / 2;

    if (kMasterKey.nDeriveIterations < 25000)
        kMasterKey.nDeriveIterations = 25000;

    WalletLogPrintf("Encrypting Wallet with an nDeriveIterations of %i\n", kMasterKey.nDeriveIterations);

    if (!crypter.SetKeyFromPassphrase(strWalletPassphrase, kMasterKey.vchSalt, kMasterKey.nDeriveIterations, kMasterKey.nDerivationMethod))
        return false;
    if (!crypter.Encrypt(_vMasterKey, kMasterKey.vchCryptedKey))
        return false;

    {
        LOCK2(m_relock_mutex, cs_wallet);
        mapMasterKeys[++nMasterKeyMaxID] = kMasterKey;
        WalletBatch* encrypted_batch = new WalletBatch(GetDatabase());
        if (!encrypted_batch->TxnBegin()) {
            delete encrypted_batch;
            encrypted_batch = nullptr;
            return false;
        }
        encrypted_batch->WriteMasterKey(nMasterKeyMaxID, kMasterKey);

        for (const auto& spk_man_pair : m_spk_managers) {
            auto spk_man = spk_man_pair.second.get();
            if (!spk_man->Encrypt(_vMasterKey, encrypted_batch)) {
                encrypted_batch->TxnAbort();
                delete encrypted_batch;
                encrypted_batch = nullptr;
                // We now probably have half of our keys encrypted in memory, and half not...
                // die and let the user reload the unencrypted wallet.
                assert(false);
            }
        }

        // Encryption was introduced in version 0.4.0
        SetMinVersion(FEATURE_WALLETCRYPT, encrypted_batch);

        if (!encrypted_batch->TxnCommit()) {
            delete encrypted_batch;
            encrypted_batch = nullptr;
            // We now have keys encrypted in memory, but not on disk...
            // die to avoid confusion and let the user reload the unencrypted wallet.
            assert(false);
        }

        delete encrypted_batch;
        encrypted_batch = nullptr;

        Lock();
        Unlock(strWalletPassphrase);

        // If we are using descriptors, make new descriptors with a new seed
        if (IsWalletFlagSet(WALLET_FLAG_DESCRIPTORS) && !IsWalletFlagSet(WALLET_FLAG_BLANK_WALLET)) {
            SetupDescriptorScriptPubKeyMans();
        } else if (auto spk_man = GetLegacyScriptPubKeyMan()) {
            // if we are using HD, replace the HD seed with a new one
            if (spk_man->IsHDEnabled()) {
                if (!spk_man->SetupGeneration(true)) {
                    return false;
                }
            }
        }
        Lock();

        // Need to completely rewrite the wallet file; if we don't, bdb might keep
        // bits of the unencrypted private key in slack space in the database file.
        GetDatabase().Rewrite();

        // BDB seems to have a bad habit of writing old data into
        // slack space in .dat files; that is bad if the old data is
        // unencrypted private keys. So:
        GetDatabase().ReloadDbEnv();

    }
    NotifyStatusChanged(this);

    return true;
}

DBErrors CWallet::ReorderTransactions()
{
    LOCK(cs_wallet);
    WalletBatch batch(GetDatabase());

    // Old wallets didn't have any defined order for transactions
    // Probably a bad idea to change the output of this

    // First: get all CWalletTx into a sorted-by-time multimap.
    typedef std::multimap<int64_t, CWalletTx*> TxItems;
    TxItems txByTime;

    for (auto& entry : mapWallet)
    {
        CWalletTx* wtx = &entry.second;
        txByTime.insert(std::make_pair(wtx->nTimeReceived, wtx));
    }

    nOrderPosNext = 0;
    std::vector<int64_t> nOrderPosOffsets;
    for (TxItems::iterator it = txByTime.begin(); it != txByTime.end(); ++it)
    {
        CWalletTx *const pwtx = (*it).second;
        int64_t& nOrderPos = pwtx->nOrderPos;

        if (nOrderPos == -1)
        {
            nOrderPos = nOrderPosNext++;
            nOrderPosOffsets.push_back(nOrderPos);

            if (!batch.WriteTx(*pwtx))
                return DBErrors::LOAD_FAIL;
        }
        else
        {
            int64_t nOrderPosOff = 0;
            for (const int64_t& nOffsetStart : nOrderPosOffsets)
            {
                if (nOrderPos >= nOffsetStart)
                    ++nOrderPosOff;
            }
            nOrderPos += nOrderPosOff;
            nOrderPosNext = std::max(nOrderPosNext, nOrderPos + 1);

            if (!nOrderPosOff)
                continue;

            // Since we're changing the order, write it back
            if (!batch.WriteTx(*pwtx))
                return DBErrors::LOAD_FAIL;
        }
    }
    batch.WriteOrderPosNext(nOrderPosNext);

    return DBErrors::LOAD_OK;
}

int64_t CWallet::IncOrderPosNext(WalletBatch* batch)
{
    AssertLockHeld(cs_wallet);
    int64_t nRet = nOrderPosNext++;
    if (batch) {
        batch->WriteOrderPosNext(nOrderPosNext);
    } else {
        WalletBatch(GetDatabase()).WriteOrderPosNext(nOrderPosNext);
    }
    return nRet;
}

void CWallet::MarkDirty()
{
    {
        LOCK(cs_wallet);
        for (std::pair<const uint256, CWalletTx>& item : mapWallet)
            item.second.MarkDirty();
    }
}

void CWallet::WalletUpdateSpent(const CTransactionRef &tx)
{
    // Anytime a signature is successfully verified, it's proof the outpoint is spent.
    // Update the wallet spent flag if it doesn't know due to wallet.dat being
    // restored from backup or the user making copies of wallet.dat.
    {
        LOCK(cs_wallet);
        BOOST_FOREACH(const CTxIn& txin, tx->vin)
        {
            auto mi = mapWallet.find(txin.prevout.hash);
            if (mi != mapWallet.end())
            {
                CWalletTx& wtx = (*mi).second;
                if (txin.prevout.n >= wtx.tx->vout.size())
                    LogPrintf("WalletUpdateSpent: bad wtx %s\n", wtx.GetHash().ToString().c_str());
                else if (IsMine(wtx.tx->vout[txin.prevout.n]))
                {
                    LogPrintf("WalletUpdateSpent found spent coin %sppc %s\n", FormatMoney(CachedTxGetCredit(*this, wtx, ISMINE_SPENDABLE)).c_str(), wtx.GetHash().ToString().c_str());
                    NotifyTransactionChanged(txin.prevout.hash, CT_UPDATED);
                }
            }
        }
    }
}

void CWallet::SetSpentKeyState(WalletBatch& batch, const uint256& hash, unsigned int n, bool used, std::set<CTxDestination>& tx_destinations)
{
    AssertLockHeld(cs_wallet);
    const CWalletTx* srctx = GetWalletTx(hash);
    if (!srctx) return;

    CTxDestination dst;
    if (ExtractDestination(srctx->tx->vout[n].scriptPubKey, dst)) {
        if (IsMine(dst)) {
            if (used != IsAddressUsed(dst)) {
                if (used) {
                    tx_destinations.insert(dst);
                }
                SetAddressUsed(batch, dst, used);
            }
        }
    }
}

bool CWallet::IsSpentKey(const CScript& scriptPubKey) const
{
    AssertLockHeld(cs_wallet);
    CTxDestination dest;
    if (!ExtractDestination(scriptPubKey, dest)) {
        return false;
    }
    if (IsAddressUsed(dest)) {
        return true;
    }
    if (IsLegacy()) {
        LegacyScriptPubKeyMan* spk_man = GetLegacyScriptPubKeyMan();
        assert(spk_man != nullptr);
        for (const auto& keyid : GetAffectedKeys(scriptPubKey, *spk_man)) {
            WitnessV0KeyHash wpkh_dest(keyid);
            if (IsAddressUsed(wpkh_dest)) {
                return true;
            }
            ScriptHash sh_wpkh_dest(GetScriptForDestination(wpkh_dest));
            if (IsAddressUsed(sh_wpkh_dest)) {
                return true;
            }
            PKHash pkh_dest(keyid);
            if (IsAddressUsed(pkh_dest)) {
                return true;
            }
        }
    }
    return false;
}

CWalletTx* CWallet::AddToWallet(CTransactionRef tx, const TxState& state, const UpdateWalletTxFn& update_wtx, bool fFlushOnClose, bool rescanning_old_block)
{
    LOCK(cs_wallet);

    WalletBatch batch(GetDatabase(), fFlushOnClose);

    uint256 hash = tx->GetHash();

    if (IsWalletFlagSet(WALLET_FLAG_AVOID_REUSE)) {
        // Mark used destinations
        std::set<CTxDestination> tx_destinations;

        for (const CTxIn& txin : tx->vin) {
            const COutPoint& op = txin.prevout;
            SetSpentKeyState(batch, op.hash, op.n, true, tx_destinations);
        }

        MarkDestinationsDirty(tx_destinations);
    }

    // Inserts only if not already there, returns tx inserted or tx found
    auto ret = mapWallet.emplace(std::piecewise_construct, std::forward_as_tuple(hash), std::forward_as_tuple(tx, state));
    CWalletTx& wtx = (*ret.first).second;
    bool fInsertedNew = ret.second;
    bool fUpdated = update_wtx && update_wtx(wtx, fInsertedNew);
    if (fInsertedNew) {
        wtx.nTimeReceived = GetTime();
        wtx.nOrderPos = IncOrderPosNext(&batch);
        wtx.m_it_wtxOrdered = wtxOrdered.insert(std::make_pair(wtx.nOrderPos, &wtx));
        wtx.nTimeSmart = ComputeTimeSmart(wtx, rescanning_old_block);
        AddToSpends(wtx, &batch);
    }

    if (!fInsertedNew)
    {
        if (state.index() != wtx.m_state.index()) {
            wtx.m_state = state;
            fUpdated = true;
        } else {
            assert(TxStateSerializedIndex(wtx.m_state) == TxStateSerializedIndex(state));
            assert(TxStateSerializedBlockHash(wtx.m_state) == TxStateSerializedBlockHash(state));
        }
        // If we have a witness-stripped version of this transaction, and we
        // see a new version with a witness, then we must be upgrading a pre-segwit
        // wallet.  Store the new version of the transaction with the witness,
        // as the stripped-version must be invalid.
        // TODO: Store all versions of the transaction, instead of just one.
        if (tx->HasWitness() && !wtx.tx->HasWitness()) {
            wtx.SetTx(tx);
            fUpdated = true;
        }
    }

    // Mark inactive coinbase transactions and their descendants as abandoned
    if (wtx.IsCoinBase() && wtx.isInactive()) {
        std::vector<CWalletTx*> txs{&wtx};

        TxStateInactive inactive_state = TxStateInactive{/*abandoned=*/true};

        while (!txs.empty()) {
            CWalletTx* desc_tx = txs.back();
            txs.pop_back();
            desc_tx->m_state = inactive_state;
            // Break caches since we have changed the state
            desc_tx->MarkDirty();
            batch.WriteTx(*desc_tx);
            MarkInputsDirty(desc_tx->tx);
            for (unsigned int i = 0; i < desc_tx->tx->vout.size(); ++i) {
                COutPoint outpoint(desc_tx->GetHash(), i);
                std::pair<TxSpends::const_iterator, TxSpends::const_iterator> range = mapTxSpends.equal_range(outpoint);
                for (TxSpends::const_iterator it = range.first; it != range.second; ++it) {
                    const auto wit = mapWallet.find(it->second);
                    if (wit != mapWallet.end()) {
                        txs.push_back(&wit->second);
                    }
                }
            }
        }
    }

    //// debug print
    WalletLogPrintf("AddToWallet %s  %s%s\n", hash.ToString(), (fInsertedNew ? "new" : ""), (fUpdated ? "update" : ""));

    // Write to disk
    if (fInsertedNew || fUpdated)
        if (!batch.WriteTx(wtx))
            return nullptr;

    // Break debit/credit balance caches:
    wtx.MarkDirty();

    // since AddToWallet is called directly for self-originating transactions, check for consumption of own coins
    WalletUpdateSpent(wtx.tx);

    // Notify UI of new or updated transaction
    NotifyTransactionChanged(hash, fInsertedNew ? CT_NEW : CT_UPDATED);

#if HAVE_SYSTEM
    // notify an external script when a wallet transaction comes in or is updated
    std::string strCmd = m_notify_tx_changed_script;

    if (!strCmd.empty())
    {
        ReplaceAll(strCmd, "%s", hash.GetHex());
        if (auto* conf = wtx.state<TxStateConfirmed>())
        {
            ReplaceAll(strCmd, "%b", conf->confirmed_block_hash.GetHex());
            ReplaceAll(strCmd, "%h", ToString(conf->confirmed_block_height));
        } else {
            ReplaceAll(strCmd, "%b", "unconfirmed");
            ReplaceAll(strCmd, "%h", "-1");
        }
#ifndef WIN32
        // Substituting the wallet name isn't currently supported on windows
        // because windows shell escaping has not been implemented yet:
        // https://github.com/bitcoin/bitcoin/pull/13339#issuecomment-537384875
        // A few ways it could be implemented in the future are described in:
        // https://github.com/bitcoin/bitcoin/pull/13339#issuecomment-461288094
        ReplaceAll(strCmd, "%w", ShellEscape(GetName()));
#endif
        std::thread t(runCommand, strCmd);
        t.detach(); // thread runs free
    }
#endif

    return &wtx;
}

bool CWallet::LoadToWallet(const uint256& hash, const UpdateWalletTxFn& fill_wtx)
{
    const auto& ins = mapWallet.emplace(std::piecewise_construct, std::forward_as_tuple(hash), std::forward_as_tuple(nullptr, TxStateInactive{}));
    CWalletTx& wtx = ins.first->second;
    if (!fill_wtx(wtx, ins.second)) {
        return false;
    }
    // If wallet doesn't have a chain (e.g when using bitcoin-wallet tool),
    // don't bother to update txn.
    if (HaveChain()) {
        bool active;
        auto lookup_block = [&](const uint256& hash, int& height, TxState& state) {
            // If tx block (or conflicting block) was reorged out of chain
            // while the wallet was shutdown, change tx status to UNCONFIRMED
            // and reset block height, hash, and index. ABANDONED tx don't have
            // associated blocks and don't need to be updated. The case where a
            // transaction was reorged out while online and then reconfirmed
            // while offline is covered by the rescan logic.
            if (!chain().findBlock(hash, FoundBlock().inActiveChain(active).height(height)) || !active) {
                state = TxStateInactive{};
            }
        };
        if (auto* conf = wtx.state<TxStateConfirmed>()) {
            lookup_block(conf->confirmed_block_hash, conf->confirmed_block_height, wtx.m_state);
        } else if (auto* conf = wtx.state<TxStateConflicted>()) {
            lookup_block(conf->conflicting_block_hash, conf->conflicting_block_height, wtx.m_state);
        }
    }
    if (/* insertion took place */ ins.second) {
        wtx.m_it_wtxOrdered = wtxOrdered.insert(std::make_pair(wtx.nOrderPos, &wtx));
    }
    AddToSpends(wtx);
    for (const CTxIn& txin : wtx.tx->vin) {
        auto it = mapWallet.find(txin.prevout.hash);
        if (it != mapWallet.end()) {
            CWalletTx& prevtx = it->second;
            if (auto* prev = prevtx.state<TxStateConflicted>()) {
                MarkConflicted(prev->conflicting_block_hash, prev->conflicting_block_height, wtx.GetHash());
            }
        }
    }
    return true;
}

bool CWallet::AddToWalletIfInvolvingMe(const CTransactionRef& ptx, const SyncTxState& state, bool fUpdate, bool rescanning_old_block)
{
    const CTransaction& tx = *ptx;
    {
        AssertLockHeld(cs_wallet);

        if (auto* conf = std::get_if<TxStateConfirmed>(&state)) {
            for (const CTxIn& txin : tx.vin) {
                std::pair<TxSpends::const_iterator, TxSpends::const_iterator> range = mapTxSpends.equal_range(txin.prevout);
                while (range.first != range.second) {
                    if (range.first->second != tx.GetHash()) {
                        WalletLogPrintf("Transaction %s (in block %s) conflicts with wallet transaction %s (both spend %s:%i)\n", tx.GetHash().ToString(), conf->confirmed_block_hash.ToString(), range.first->second.ToString(), range.first->first.hash.ToString(), range.first->first.n);
                        MarkConflicted(conf->confirmed_block_hash, conf->confirmed_block_height, range.first->second);
                    }
                    range.first++;
                }
            }
        }

        bool fExisted = mapWallet.count(tx.GetHash()) != 0;
        if (fExisted && !fUpdate) return false;
        if (fExisted || IsMine(tx) || IsFromMe(tx))
        {
            /* Check if any keys in the wallet keypool that were supposed to be unused
             * have appeared in a new transaction. If so, remove those keys from the keypool.
             * This can happen when restoring an old wallet backup that does not contain
             * the mostly recently created transactions from newer versions of the wallet.
             */

            // loop though all outputs
            for (const CTxOut& txout: tx.vout) {
                for (const auto& spk_man : GetScriptPubKeyMans(txout.scriptPubKey)) {
                    for (auto &dest : spk_man->MarkUnusedAddresses(txout.scriptPubKey)) {
                        // If internal flag is not defined try to infer it from the ScriptPubKeyMan
                        if (!dest.internal.has_value()) {
                            dest.internal = IsInternalScriptPubKeyMan(spk_man);
                        }

                        // skip if can't determine whether it's a receiving address or not
                        if (!dest.internal.has_value()) continue;

                        // If this is a receiving address and it's not in the address book yet
                        // (e.g. it wasn't generated on this node or we're restoring from backup)
                        // add it to the address book for proper transaction accounting
                        if (!*dest.internal && !FindAddressBookEntry(dest.dest, /* allow_change= */ false)) {
                            SetAddressBook(dest.dest, "", AddressPurpose::RECEIVE);
                        }
                    }
                }
            }

            // Block disconnection override an abandoned tx as unconfirmed
            // which means user may have to call abandontransaction again
            TxState tx_state = std::visit([](auto&& s) -> TxState { return s; }, state);
            CWalletTx* wtx = AddToWallet(MakeTransactionRef(tx), tx_state, /*update_wtx=*/nullptr, /*fFlushOnClose=*/false, rescanning_old_block);
            if (!wtx) {
                // Can only be nullptr if there was a db write error (missing db, read-only db or a db engine internal writing error).
                // As we only store arriving transaction in this process, and we don't want an inconsistent state, let's throw an error.
                throw std::runtime_error("DB error adding transaction to wallet, write failed");
            }
            return true;
        }
    }
    return false;
}

bool CWallet::TransactionCanBeAbandoned(const uint256& hashTx) const
{
    LOCK(cs_wallet);
    const CWalletTx* wtx = GetWalletTx(hashTx);
    return wtx && !wtx->isAbandoned() && GetTxDepthInMainChain(*wtx) == 0 && !wtx->InMempool();
}

void CWallet::MarkInputsDirty(const CTransactionRef& tx)
{
    for (const CTxIn& txin : tx->vin) {
        auto it = mapWallet.find(txin.prevout.hash);
        if (it != mapWallet.end()) {
            it->second.MarkDirty();
        }
    }
}

bool CWallet::AbandonTransaction(const uint256& hashTx)
{
    LOCK(cs_wallet);

    WalletBatch batch(GetDatabase());

    std::set<uint256> todo;
    std::set<uint256> done;

    // Can't mark abandoned if confirmed or in mempool
    auto it = mapWallet.find(hashTx);
    assert(it != mapWallet.end());
    const CWalletTx& origtx = it->second;
    if (GetTxDepthInMainChain(origtx) != 0 || origtx.InMempool()) {
        return false;
    }

    todo.insert(hashTx);

    while (!todo.empty()) {
        uint256 now = *todo.begin();
        todo.erase(now);
        done.insert(now);
        auto it = mapWallet.find(now);
        assert(it != mapWallet.end());
        CWalletTx& wtx = it->second;
        int currentconfirm = GetTxDepthInMainChain(wtx);
        // If the orig tx was not in block, none of its spends can be
        assert(currentconfirm <= 0);
        // if (currentconfirm < 0) {Tx and spends are already conflicted, no need to abandon}
        if (currentconfirm == 0 && !wtx.isAbandoned()) {
            // If the orig tx was not in block/mempool, none of its spends can be in mempool
            assert(!wtx.InMempool());
            wtx.m_state = TxStateInactive{/*abandoned=*/true};
            wtx.MarkDirty();
            batch.WriteTx(wtx);
            NotifyTransactionChanged(wtx.GetHash(), CT_UPDATED);
            // Iterate over all its outputs, and mark transactions in the wallet that spend them abandoned too.
            // States are not permanent, so these transactions can become unabandoned if they are re-added to the
            // mempool, or confirmed in a block, or conflicted.
            // Note: If the reorged coinbase is re-added to the main chain, the descendants that have not had their
            // states change will remain abandoned and will require manual broadcast if the user wants them.
            for (unsigned int i = 0; i < wtx.tx->vout.size(); ++i) {
                std::pair<TxSpends::const_iterator, TxSpends::const_iterator> range = mapTxSpends.equal_range(COutPoint(now, i));
                for (TxSpends::const_iterator iter = range.first; iter != range.second; ++iter) {
                    if (!done.count(iter->second)) {
                        todo.insert(iter->second);
                    }
                }
            }
            // If a transaction changes 'conflicted' state, that changes the balance
            // available of the outputs it spends. So force those to be recomputed
            MarkInputsDirty(wtx.tx);
        }
    }

    return true;
}

void CWallet::MarkConflicted(const uint256& hashBlock, int conflicting_height, const uint256& hashTx)
{
    LOCK(cs_wallet);

    int conflictconfirms = (m_last_block_processed_height - conflicting_height + 1) * -1;
    // If number of conflict confirms cannot be determined, this means
    // that the block is still unknown or not yet part of the main chain,
    // for example when loading the wallet during a reindex. Do nothing in that
    // case.
    if (conflictconfirms >= 0)
        return;

    // Do not flush the wallet here for performance reasons
    WalletBatch batch(GetDatabase(), false);

    std::set<uint256> todo;
    std::set<uint256> done;

    todo.insert(hashTx);

    while (!todo.empty()) {
        uint256 now = *todo.begin();
        todo.erase(now);
        done.insert(now);
        auto it = mapWallet.find(now);
        assert(it != mapWallet.end());
        CWalletTx& wtx = it->second;
        int currentconfirm = GetTxDepthInMainChain(wtx);
        if (conflictconfirms < currentconfirm) {
            // Block is 'more conflicted' than current confirm; update.
            // Mark transaction as conflicted with this block.
            wtx.m_state = TxStateConflicted{hashBlock, conflicting_height};
            wtx.MarkDirty();
            batch.WriteTx(wtx);
            // Iterate over all its outputs, and mark transactions in the wallet that spend them conflicted too
            for (unsigned int i = 0; i < wtx.tx->vout.size(); ++i) {
                std::pair<TxSpends::const_iterator, TxSpends::const_iterator> range = mapTxSpends.equal_range(COutPoint(now, i));
                for (TxSpends::const_iterator iter = range.first; iter != range.second; ++iter) {
                    if (!done.count(iter->second)) {
                        todo.insert(iter->second);
                    }
                }
            }
            // If a transaction changes 'conflicted' state, that changes the balance
            // available of the outputs it spends. So force those to be recomputed
            MarkInputsDirty(wtx.tx);
        }
    }
}

void CWallet::SyncTransaction(const CTransactionRef& ptx, const SyncTxState& state, bool update_tx, bool rescanning_old_block)
{
    if (!AddToWalletIfInvolvingMe(ptx, state, update_tx, rescanning_old_block))
        return; // Not one of ours

    // If a transaction changes 'conflicted' state, that changes the balance
    // available of the outputs it spends. So force those to be
    // recomputed, also:
    MarkInputsDirty(ptx);
}

void CWallet::transactionAddedToMempool(const CTransactionRef& tx) {
    LOCK(cs_wallet);
    SyncTransaction(tx, TxStateInMempool{});

    auto it = mapWallet.find(tx->GetHash());
    if (it != mapWallet.end()) {
        RefreshMempoolStatus(it->second, chain());
    }
}

void CWallet::transactionRemovedFromMempool(const CTransactionRef& tx, MemPoolRemovalReason reason) {
    LOCK(cs_wallet);
    auto it = mapWallet.find(tx->GetHash());
    if (it != mapWallet.end()) {
        RefreshMempoolStatus(it->second, chain());
    }
    // Handle transactions that were removed from the mempool because they
    // conflict with transactions in a newly connected block.
    if (reason == MemPoolRemovalReason::CONFLICT) {
        // Trigger external -walletnotify notifications for these transactions.
        // Set Status::UNCONFIRMED instead of Status::CONFLICTED for a few reasons:
        //
        // 1. The transactionRemovedFromMempool callback does not currently
        //    provide the conflicting block's hash and height, and for backwards
        //    compatibility reasons it may not be not safe to store conflicted
        //    wallet transactions with a null block hash. See
        //    https://github.com/bitcoin/bitcoin/pull/18600#discussion_r420195993.
        // 2. For most of these transactions, the wallet's internal conflict
        //    detection in the blockConnected handler will subsequently call
        //    MarkConflicted and update them with CONFLICTED status anyway. This
        //    applies to any wallet transaction that has inputs spent in the
        //    block, or that has ancestors in the wallet with inputs spent by
        //    the block.
        // 3. Longstanding behavior since the sync implementation in
        //    https://github.com/bitcoin/bitcoin/pull/9371 and the prior sync
        //    implementation before that was to mark these transactions
        //    unconfirmed rather than conflicted.
        //
        // Nothing described above should be seen as an unchangeable requirement
        // when improving this code in the future. The wallet's heuristics for
        // distinguishing between conflicted and unconfirmed transactions are
        // imperfect, and could be improved in general, see
        // https://github.com/bitcoin-core/bitcoin-devwiki/wiki/Wallet-Transaction-Conflict-Tracking
        SyncTransaction(tx, TxStateInactive{});
    }
}

void CWallet::blockConnected(const interfaces::BlockInfo& block)
{
    assert(block.data);
    LOCK(cs_wallet);

    m_last_block_processed_height = block.height;
    m_last_block_processed = block.hash;
    for (size_t index = 0; index < block.data->vtx.size(); index++) {
        SyncTransaction(block.data->vtx[index], TxStateConfirmed{block.hash, block.height, static_cast<int>(index)});
        transactionRemovedFromMempool(block.data->vtx[index], MemPoolRemovalReason::BLOCK);
    }
}

void CWallet::blockDisconnected(const interfaces::BlockInfo& block)
{
    assert(block.data);
    LOCK(cs_wallet);

    // At block disconnection, this will change an abandoned transaction to
    // be unconfirmed, whether or not the transaction is added back to the mempool.
    // User may have to call abandontransaction again. It may be addressed in the
    // future with a stickier abandoned state or even removing abandontransaction call.
    m_last_block_processed_height = block.height - 1;
    m_last_block_processed = *Assert(block.prev_hash);
    for (const CTransactionRef& ptx : Assert(block.data)->vtx) {
        SyncTransaction(ptx, TxStateInactive{});
    }
}

void CWallet::updatedBlockTip()
{
    m_best_block_time = GetTime();
}

void CWallet::BlockUntilSyncedToCurrentChain() const {
    AssertLockNotHeld(cs_wallet);
    // Skip the queue-draining stuff if we know we're caught up with
    // chain().Tip(), otherwise put a callback in the validation interface queue and wait
    // for the queue to drain enough to execute it (indicating we are caught up
    // at least with the time we entered this function).
    uint256 last_block_hash = WITH_LOCK(cs_wallet, return m_last_block_processed);
    chain().waitForNotificationsIfTipChanged(last_block_hash);
}

// Note that this function doesn't distinguish between a 0-valued input,
// and a not-"is mine" (according to the filter) input.
CAmount CWallet::GetDebit(const CTxIn &txin, const isminefilter& filter) const
{
    {
        LOCK(cs_wallet);
        const auto mi = mapWallet.find(txin.prevout.hash);
        if (mi != mapWallet.end())
        {
            const CWalletTx& prev = (*mi).second;
            if (txin.prevout.n < prev.tx->vout.size())
                if (IsMine(prev.tx->vout[txin.prevout.n]) & filter)
                    return prev.tx->vout[txin.prevout.n].nValue;
        }
    }
    return 0;
}

isminetype CWallet::IsMine(const CTxOut& txout) const
{
    AssertLockHeld(cs_wallet);
    isminetype result = IsMine(txout.scriptPubKey);
    if (result == ISMINE_NO) // try pubkeyhash version of the address
    {
        CTxDestination address;
        ExtractDestination(txout.scriptPubKey, address);
        result = IsMine(address);
    }
    return result;
}

isminetype CWallet::IsMine(const CTxDestination& dest) const
{
    AssertLockHeld(cs_wallet);
    return IsMine(GetScriptForDestination(dest));
}

isminetype CWallet::IsMine(const CScript& script) const
{
    AssertLockHeld(cs_wallet);
    isminetype result = ISMINE_NO;
    for (const auto& spk_man_pair : m_spk_managers) {
        result = std::max(result, spk_man_pair.second->IsMine(script));
    }
    return result;
}

bool CWallet::IsMine(const CTransaction& tx) const
{
    AssertLockHeld(cs_wallet);
    for (const CTxOut& txout : tx.vout)
        if (IsMine(txout))
            return true;
    return false;
}

isminetype CWallet::IsMine(const COutPoint& outpoint) const
{
    AssertLockHeld(cs_wallet);
    auto wtx = GetWalletTx(outpoint.hash);
    if (!wtx) {
        return ISMINE_NO;
    }
    if (outpoint.n >= wtx->tx->vout.size()) {
        return ISMINE_NO;
    }
    return IsMine(wtx->tx->vout[outpoint.n]);
}

bool CWallet::IsFromMe(const CTransaction& tx) const
{
    return (GetDebit(tx, ISMINE_ALL) > 0);
}

CAmount CWallet::GetDebit(const CTransaction& tx, const isminefilter& filter) const
{
    CAmount nDebit = 0;
    for (const CTxIn& txin : tx.vin)
    {
        nDebit += GetDebit(txin, filter);
        if (!MoneyRange(nDebit))
            throw std::runtime_error(std::string(__func__) + ": value out of range");
    }
    return nDebit;
}

bool CWallet::IsHDEnabled() const
{
    // All Active ScriptPubKeyMans must be HD for this to be true
    bool result = false;
    for (const auto& spk_man : GetActiveScriptPubKeyMans()) {
        if (!spk_man->IsHDEnabled()) return false;
        result = true;
    }
    return result;
}

bool CWallet::CanGetAddresses(bool internal) const
{
    LOCK(cs_wallet);
    if (m_spk_managers.empty()) return false;
    for (OutputType t : OUTPUT_TYPES) {
        auto spk_man = GetScriptPubKeyMan(t, internal);
        if (spk_man && spk_man->CanGetAddresses(internal)) {
            return true;
        }
    }
    return false;
}

void CWallet::SetWalletFlag(uint64_t flags)
{
    LOCK(cs_wallet);
    m_wallet_flags |= flags;
    if (!WalletBatch(GetDatabase()).WriteWalletFlags(m_wallet_flags))
        throw std::runtime_error(std::string(__func__) + ": writing wallet flags failed");
}

void CWallet::UnsetWalletFlag(uint64_t flag)
{
    WalletBatch batch(GetDatabase());
    UnsetWalletFlagWithDB(batch, flag);
}

void CWallet::UnsetWalletFlagWithDB(WalletBatch& batch, uint64_t flag)
{
    LOCK(cs_wallet);
    m_wallet_flags &= ~flag;
    if (!batch.WriteWalletFlags(m_wallet_flags))
        throw std::runtime_error(std::string(__func__) + ": writing wallet flags failed");
}

void CWallet::UnsetBlankWalletFlag(WalletBatch& batch)
{
    UnsetWalletFlagWithDB(batch, WALLET_FLAG_BLANK_WALLET);
}

bool CWallet::IsWalletFlagSet(uint64_t flag) const
{
    return (m_wallet_flags & flag);
}

bool CWallet::LoadWalletFlags(uint64_t flags)
{
    LOCK(cs_wallet);
    if (((flags & KNOWN_WALLET_FLAGS) >> 32) ^ (flags >> 32)) {
        // contains unknown non-tolerable wallet flags
        return false;
    }
    m_wallet_flags = flags;

    return true;
}

void CWallet::InitWalletFlags(uint64_t flags)
{
    LOCK(cs_wallet);

    // We should never be writing unknown non-tolerable wallet flags
    assert(((flags & KNOWN_WALLET_FLAGS) >> 32) == (flags >> 32));
    // This should only be used once, when creating a new wallet - so current flags are expected to be blank
    assert(m_wallet_flags == 0);

    if (!WalletBatch(GetDatabase()).WriteWalletFlags(flags)) {
        throw std::runtime_error(std::string(__func__) + ": writing wallet flags failed");
    }

    if (!LoadWalletFlags(flags)) assert(false);
}

// Helper for producing a max-sized low-S low-R signature (eg 71 bytes)
// or a max-sized low-S signature (e.g. 72 bytes) depending on coin_control
bool DummySignInput(const SigningProvider& provider, CTxIn &tx_in, const CTxOut &txout, bool can_grind_r, const CCoinControl* coin_control)
{
    // Fill in dummy signatures for fee calculation.
    const CScript& scriptPubKey = txout.scriptPubKey;
    SignatureData sigdata;

    // Use max sig if watch only inputs were used, if this particular input is an external input,
    // or if this wallet uses an external signer, to ensure a sufficient fee is attained for the requested feerate.
    const bool use_max_sig = coin_control && (coin_control->fAllowWatchOnly || coin_control->IsExternalSelected(tx_in.prevout) || !can_grind_r);
    if (!ProduceSignature(provider, use_max_sig ? DUMMY_MAXIMUM_SIGNATURE_CREATOR : DUMMY_SIGNATURE_CREATOR, scriptPubKey, sigdata)) {
        return false;
    }
    UpdateInput(tx_in, sigdata);
    return true;
}

bool FillInputToWeight(CTxIn& txin, int64_t target_weight)
{
    assert(txin.scriptSig.empty());
    assert(txin.scriptWitness.IsNull());

    int64_t txin_weight = GetTransactionInputWeight(txin);

    // Do nothing if the weight that should be added is less than the weight that already exists
    if (target_weight < txin_weight) {
        return false;
    }
    if (target_weight == txin_weight) {
        return true;
    }

    // Subtract current txin weight, which should include empty witness stack
    int64_t add_weight = target_weight - txin_weight;
    assert(add_weight > 0);

    // We will want to subtract the size of the Compact Size UInt that will also be serialized.
    // However doing so when the size is near a boundary can result in a problem where it is not
    // possible to have a stack element size and combination to exactly equal a target.
    // To avoid this possibility, if the weight to add is less than 10 bytes greater than
    // a boundary, the size will be split so that 2/3rds will be in one stack element, and
    // the remaining 1/3rd in another. Using 3rds allows us to avoid additional boundaries.
    // 10 bytes is used because that accounts for the maximum size. This does not need to be super precise.
    if ((add_weight >= 253 && add_weight < 263)
        || (add_weight > std::numeric_limits<uint16_t>::max() && add_weight <= std::numeric_limits<uint16_t>::max() + 10)
        || (add_weight > std::numeric_limits<uint32_t>::max() && add_weight <= std::numeric_limits<uint32_t>::max() + 10)) {
        int64_t first_weight = add_weight / 3;
        add_weight -= first_weight;

        first_weight -= GetSizeOfCompactSize(first_weight);
        txin.scriptWitness.stack.emplace(txin.scriptWitness.stack.end(), first_weight, 0);
    }

    add_weight -= GetSizeOfCompactSize(add_weight);
    txin.scriptWitness.stack.emplace(txin.scriptWitness.stack.end(), add_weight, 0);
    assert(GetTransactionInputWeight(txin) == target_weight);

    return true;
}

// Helper for producing a bunch of max-sized low-S low-R signatures (eg 71 bytes)
bool CWallet::DummySignTx(CMutableTransaction &txNew, const std::vector<CTxOut> &txouts, const CCoinControl* coin_control) const
{
    // Fill in dummy signatures for fee calculation.
    int nIn = 0;
    const bool can_grind_r = CanGrindR();
    for (const auto& txout : txouts)
    {
        CTxIn& txin = txNew.vin[nIn];
        // If weight was provided, fill the input to that weight
        if (coin_control && coin_control->HasInputWeight(txin.prevout)) {
            if (!FillInputToWeight(txin, coin_control->GetInputWeight(txin.prevout))) {
                return false;
            }
            nIn++;
            continue;
        }
        const std::unique_ptr<SigningProvider> provider = GetSolvingProvider(txout.scriptPubKey);
        if (!provider || !DummySignInput(*provider, txin, txout, can_grind_r, coin_control)) {
            if (!coin_control || !DummySignInput(coin_control->m_external_provider, txin, txout, can_grind_r, coin_control)) {
                return false;
            }
        }

        nIn++;
    }
    return true;
}

bool CWallet::ImportScripts(const std::set<CScript> scripts, int64_t timestamp)
{
    auto spk_man = GetLegacyScriptPubKeyMan();
    if (!spk_man) {
        return false;
    }
    LOCK(spk_man->cs_KeyStore);
    return spk_man->ImportScripts(scripts, timestamp);
}

bool CWallet::ImportPrivKeys(const std::map<CKeyID, CKey>& privkey_map, const int64_t timestamp)
{
    auto spk_man = GetLegacyScriptPubKeyMan();
    if (!spk_man) {
        return false;
    }
    LOCK(spk_man->cs_KeyStore);
    return spk_man->ImportPrivKeys(privkey_map, timestamp);
}

bool CWallet::ImportPubKeys(const std::vector<CKeyID>& ordered_pubkeys, const std::map<CKeyID, CPubKey>& pubkey_map, const std::map<CKeyID, std::pair<CPubKey, KeyOriginInfo>>& key_origins, const bool add_keypool, const bool internal, const int64_t timestamp)
{
    auto spk_man = GetLegacyScriptPubKeyMan();
    if (!spk_man) {
        return false;
    }
    LOCK(spk_man->cs_KeyStore);
    return spk_man->ImportPubKeys(ordered_pubkeys, pubkey_map, key_origins, add_keypool, internal, timestamp);
}

bool CWallet::ImportScriptPubKeys(const std::string& label, const std::set<CScript>& script_pub_keys, const bool have_solving_data, const bool apply_label, const int64_t timestamp)
{
    auto spk_man = GetLegacyScriptPubKeyMan();
    if (!spk_man) {
        return false;
    }
    LOCK(spk_man->cs_KeyStore);
    if (!spk_man->ImportScriptPubKeys(script_pub_keys, have_solving_data, timestamp)) {
        return false;
    }
    if (apply_label) {
        WalletBatch batch(GetDatabase());
        for (const CScript& script : script_pub_keys) {
            CTxDestination dest;
            ExtractDestination(script, dest);
            if (IsValidDestination(dest)) {
                SetAddressBookWithDB(batch, dest, label, AddressPurpose::RECEIVE);
            }
        }
    }
    return true;
}

/**
 * Scan active chain for relevant transactions after importing keys. This should
 * be called whenever new keys are added to the wallet, with the oldest key
 * creation time.
 *
 * @return Earliest timestamp that could be successfully scanned from. Timestamp
 * returned will be higher than startTime if relevant blocks could not be read.
 */
int64_t CWallet::RescanFromTime(int64_t startTime, const WalletRescanReserver& reserver, bool update)
{
    // Find starting block. May be null if nCreateTime is greater than the
    // highest blockchain timestamp, in which case there is nothing that needs
    // to be scanned.
    int start_height = 0;
    uint256 start_block;
    bool start = chain().findFirstBlockWithTimeAndHeight(startTime - TIMESTAMP_WINDOW, 0, FoundBlock().hash(start_block).height(start_height));
    WalletLogPrintf("%s: Rescanning last %i blocks\n", __func__, start ? WITH_LOCK(cs_wallet, return GetLastBlockHeight()) - start_height + 1 : 0);

    if (start) {
        // TODO: this should take into account failure by ScanResult::USER_ABORT
        ScanResult result = ScanForWalletTransactions(start_block, start_height, /*max_height=*/{}, reserver, /*fUpdate=*/update, /*save_progress=*/false);
        if (result.status == ScanResult::FAILURE) {
            int64_t time_max;
            CHECK_NONFATAL(chain().findBlock(result.last_failed_block, FoundBlock().maxTime(time_max)));
            return time_max + TIMESTAMP_WINDOW + 1;
        }
    }
    return startTime;
}

/**
 * Scan the block chain (starting in start_block) for transactions
 * from or to us. If fUpdate is true, found transactions that already
 * exist in the wallet will be updated. If max_height is not set, the
 * mempool will be scanned as well.
 *
 * @param[in] start_block Scan starting block. If block is not on the active
 *                        chain, the scan will return SUCCESS immediately.
 * @param[in] start_height Height of start_block
 * @param[in] max_height  Optional max scanning height. If unset there is
 *                        no maximum and scanning can continue to the tip
 *
 * @return ScanResult returning scan information and indicating success or
 *         failure. Return status will be set to SUCCESS if scan was
 *         successful. FAILURE if a complete rescan was not possible (due to
 *         pruning or corruption). USER_ABORT if the rescan was aborted before
 *         it could complete.
 *
 * @pre Caller needs to make sure start_block (and the optional stop_block) are on
 * the main chain after to the addition of any new keys you want to detect
 * transactions for.
 */
CWallet::ScanResult CWallet::ScanForWalletTransactions(const uint256& start_block, int start_height, std::optional<int> max_height, const WalletRescanReserver& reserver, bool fUpdate, const bool save_progress)
{
    constexpr auto INTERVAL_TIME{60s};
    auto current_time{reserver.now()};
    auto start_time{reserver.now()};

    assert(reserver.isReserved());

    uint256 block_hash = start_block;
    ScanResult result;

    std::unique_ptr<FastWalletRescanFilter> fast_rescan_filter;
    if (!IsLegacy() && chain().hasBlockFilterIndex(BlockFilterType::BASIC)) fast_rescan_filter = std::make_unique<FastWalletRescanFilter>(*this);

    WalletLogPrintf("Rescan started from block %s... (%s)\n", start_block.ToString(),
                    fast_rescan_filter ? "fast variant using block filters" : "slow variant inspecting all blocks");

    fAbortRescan = false;
    ShowProgress(strprintf("%s " + _("Rescanning…").translated, GetDisplayName()), 0); // show rescan progress in GUI as dialog or on splashscreen, if rescan required on startup (e.g. due to corruption)
    uint256 tip_hash = WITH_LOCK(cs_wallet, return GetLastBlockHash());
    uint256 end_hash = tip_hash;
    if (max_height) chain().findAncestorByHeight(tip_hash, *max_height, FoundBlock().hash(end_hash));
    double progress_begin = chain().guessVerificationProgress(block_hash);
    double progress_end = chain().guessVerificationProgress(end_hash);
    double progress_current = progress_begin;
    int block_height = start_height;
    while (!fAbortRescan && !chain().shutdownRequested()) {
        if (progress_end - progress_begin > 0.0) {
            m_scanning_progress = (progress_current - progress_begin) / (progress_end - progress_begin);
        } else { // avoid divide-by-zero for single block scan range (i.e. start and stop hashes are equal)
            m_scanning_progress = 0;
        }
        if (block_height % 100 == 0 && progress_end - progress_begin > 0.0) {
            ShowProgress(strprintf("%s " + _("Rescanning…").translated, GetDisplayName()), std::max(1, std::min(99, (int)(m_scanning_progress * 100))));
        }

        bool next_interval = reserver.now() >= current_time + INTERVAL_TIME;
        if (next_interval) {
            current_time = reserver.now();
            WalletLogPrintf("Still rescanning. At block %d. Progress=%f\n", block_height, progress_current);
        }

        bool fetch_block{true};
        if (fast_rescan_filter) {
            fast_rescan_filter->UpdateIfNeeded();
            auto matches_block{fast_rescan_filter->MatchesBlock(block_hash)};
            if (matches_block.has_value()) {
                if (*matches_block) {
                    LogPrint(BCLog::SCAN, "Fast rescan: inspect block %d [%s] (filter matched)\n", block_height, block_hash.ToString());
                } else {
                    result.last_scanned_block = block_hash;
                    result.last_scanned_height = block_height;
                    fetch_block = false;
                }
            } else {
                LogPrint(BCLog::SCAN, "Fast rescan: inspect block %d [%s] (WARNING: block filter not found!)\n", block_height, block_hash.ToString());
            }
        }

        // Find next block separately from reading data above, because reading
        // is slow and there might be a reorg while it is read.
        bool block_still_active = false;
        bool next_block = false;
        uint256 next_block_hash;
        chain().findBlock(block_hash, FoundBlock().inActiveChain(block_still_active).nextBlock(FoundBlock().inActiveChain(next_block).hash(next_block_hash)));

        if (fetch_block) {
            // Read block data
            CBlock block;
            chain().findBlock(block_hash, FoundBlock().data(block));

            if (!block.IsNull()) {
                LOCK(cs_wallet);
                if (!block_still_active) {
                    // Abort scan if current block is no longer active, to prevent
                    // marking transactions as coming from the wrong block.
                    result.last_failed_block = block_hash;
                    result.status = ScanResult::FAILURE;
                    break;
                }
                for (size_t posInBlock = 0; posInBlock < block.vtx.size(); ++posInBlock) {
                    SyncTransaction(block.vtx[posInBlock], TxStateConfirmed{block_hash, block_height, static_cast<int>(posInBlock)}, fUpdate, /*rescanning_old_block=*/true);
                }
                // scan succeeded, record block as most recent successfully scanned
                result.last_scanned_block = block_hash;
                result.last_scanned_height = block_height;

                if (save_progress && next_interval) {
                    CBlockLocator loc = m_chain->getActiveChainLocator(block_hash);

                    if (!loc.IsNull()) {
                        WalletLogPrintf("Saving scan progress %d.\n", block_height);
                        WalletBatch batch(GetDatabase());
                        batch.WriteBestBlock(loc);
                    }
                }
            } else {
                // could not scan block, keep scanning but record this block as the most recent failure
                result.last_failed_block = block_hash;
                result.status = ScanResult::FAILURE;
            }
        }
        if (max_height && block_height >= *max_height) {
            break;
        }
        {
            if (!next_block) {
                // break successfully when rescan has reached the tip, or
                // previous block is no longer on the chain due to a reorg
                break;
            }

            // increment block and verification progress
            block_hash = next_block_hash;
            ++block_height;
            progress_current = chain().guessVerificationProgress(block_hash);

            // handle updated tip hash
            const uint256 prev_tip_hash = tip_hash;
            tip_hash = WITH_LOCK(cs_wallet, return GetLastBlockHash());
            if (!max_height && prev_tip_hash != tip_hash) {
                // in case the tip has changed, update progress max
                progress_end = chain().guessVerificationProgress(tip_hash);
            }
        }
    }
    if (!max_height) {
        WalletLogPrintf("Scanning current mempool transactions.\n");
        WITH_LOCK(cs_wallet, chain().requestMempoolTransactions(*this));
    }
    ShowProgress(strprintf("%s " + _("Rescanning…").translated, GetDisplayName()), 100); // hide progress dialog in GUI
    if (block_height && fAbortRescan) {
        WalletLogPrintf("Rescan aborted at block %d. Progress=%f\n", block_height, progress_current);
        result.status = ScanResult::USER_ABORT;
    } else if (block_height && chain().shutdownRequested()) {
        WalletLogPrintf("Rescan interrupted by shutdown request at block %d. Progress=%f\n", block_height, progress_current);
        result.status = ScanResult::USER_ABORT;
    } else {
        WalletLogPrintf("Rescan completed in %15dms\n", Ticks<std::chrono::milliseconds>(reserver.now() - start_time));
    }
    return result;
}
/*
void CWallet::ReacceptWalletTransactions()
{
    // If transactions aren't being broadcasted, don't let them into local mempool either
    if (!fBroadcastTransactions)
        return;
    std::map<int64_t, CWalletTx*> mapSorted;

    // Sort pending wallet transactions based on their initial wallet insertion order
    for (std::pair<const uint256, CWalletTx>& item : mapWallet) {
        const uint256& wtxid = item.first;
        CWalletTx& wtx = item.second;
        assert(wtx.GetHash() == wtxid);

        int nDepth = GetTxDepthInMainChain(wtx);

        if (nDepth == 0 && !wtx.isAbandoned()) {
            if (wtx.IsCoinBase() || wtx.IsCoinStake()) {
                LogPrintf("Abandoning wtx %s\n", wtx.GetHash().ToString());
                AbandonTransaction(wtxid);
                }
            else
                mapSorted.insert(std::make_pair(wtx.nOrderPos, &wtx));
        }
    }

    // Try to add wallet transactions to memory pool
    for (const std::pair<const int64_t, CWalletTx*>& item : mapSorted) {
        CWalletTx& wtx = *(item.second);
        std::string unused_err_string;
        SubmitTxMemoryPoolAndRelay(wtx, unused_err_string, false);
    }
}
*/
bool CWallet::SubmitTxMemoryPoolAndRelay(CWalletTx& wtx, std::string& err_string, bool relay) const
{
    AssertLockHeld(cs_wallet);

    // Can't relay if wallet is not broadcasting
    if (!GetBroadcastTransactions()) return false;
    // Don't relay abandoned transactions
    if (wtx.isAbandoned()) return false;
    // Don't try to submit coinbase transactions. These would fail anyway but would
    // cause log spam.
    if (wtx.IsCoinBase()) return false;
    // Don't try to submit conflicted or confirmed transactions.
    if (GetTxDepthInMainChain(wtx) != 0) return false;

    // Submit transaction to mempool for relay
    WalletLogPrintf("Submitting wtx %s to mempool for relay\n", wtx.GetHash().ToString());
    // We must set TxStateInMempool here. Even though it will also be set later by the
    // entered-mempool callback, if we did not there would be a race where a
    // user could call sendmoney in a loop and hit spurious out of funds errors
    // because we think that this newly generated transaction's change is
    // unavailable as we're not yet aware that it is in the mempool.
    //
    // If broadcast fails for any reason, trying to set wtx.m_state here would be incorrect.
    // If transaction was previously in the mempool, it should be updated when
    // TransactionRemovedFromMempool fires.
    bool ret = chain().broadcastTransaction(wtx.tx, relay, err_string);
    if (ret) wtx.m_state = TxStateInMempool{};
    return ret;
}

std::set<uint256> CWallet::GetTxConflicts(const CWalletTx& wtx) const
{
    AssertLockHeld(cs_wallet);

    const uint256 myHash{wtx.GetHash()};
    std::set<uint256> result{GetConflicts(myHash)};
    result.erase(myHash);
    return result;
}

bool CWallet::ShouldResend() const
{
    // Don't attempt to resubmit if the wallet is configured to not broadcast
    if (!fBroadcastTransactions) return false;

    // During reindex, importing and IBD, old wallet transactions become
    // unconfirmed. Don't resend them as that would spam other nodes.
    // We only allow forcing mempool submission when not relaying to avoid this spam.
    if (!chain().isReadyToBroadcast()) return false;

    // Do this infrequently and randomly to avoid giving away
    // that these are our transactions.
    if (NodeClock::now() < m_next_resend) return false;

    return true;
}

NodeClock::time_point CWallet::GetDefaultNextResend() { return FastRandomContext{}.rand_uniform_delay(NodeClock::now() + 12h, 24h); }

// Resubmit transactions from the wallet to the mempool, optionally asking the
// mempool to relay them. On startup, we will do this for all unconfirmed
// transactions but will not ask the mempool to relay them. We do this on startup
// to ensure that our own mempool is aware of our transactions. There
// is a privacy side effect here as not broadcasting on startup also means that we won't
// inform the world of our wallet's state, particularly if the wallet (or node) is not
// yet synced.
//
// Otherwise this function is called periodically in order to relay our unconfirmed txs.
// We do this on a random timer to slightly obfuscate which transactions
// come from our wallet.
//
// TODO: Ideally, we'd only resend transactions that we think should have been
// mined in the most recent block. Any transaction that wasn't in the top
// blockweight of transactions in the mempool shouldn't have been mined,
// and so is probably just sitting in the mempool waiting to be confirmed.
// Rebroadcasting does nothing to speed up confirmation and only damages
// privacy.
//
// The `force` option results in all unconfirmed transactions being submitted to
// the mempool. This does not necessarily result in those transactions being relayed,
// that depends on the `relay` option. Periodic rebroadcast uses the pattern
// relay=true force=false, while loading into the mempool
// (on start, or after import) uses relay=false force=true.
void CWallet::ResubmitWalletTransactions(bool relay, bool force)
{
    // Don't attempt to resubmit if the wallet is configured to not broadcast,
    // even if forcing.
    if (!fBroadcastTransactions) return;

    int submitted_tx_count = 0;

    { // cs_wallet scope
        LOCK(cs_wallet);

        // First filter for the transactions we want to rebroadcast.
        // We use a set with WalletTxOrderComparator so that rebroadcasting occurs in insertion order
        std::set<CWalletTx*, WalletTxOrderComparator> to_submit;
        for (auto& [txid, wtx] : mapWallet) {
            // Only rebroadcast unconfirmed txs
            if (!wtx.isUnconfirmed()) continue;

            // Attempt to rebroadcast all txes more than 5 minutes older than
            // the last block, or all txs if forcing.
            if (!force && wtx.nTimeReceived > m_best_block_time - 5 * 60) continue;
            to_submit.insert(&wtx);
        }
        // Now try submitting the transactions to the memory pool and (optionally) relay them.
        for (auto wtx : to_submit) {
            std::string unused_err_string;
            if (SubmitTxMemoryPoolAndRelay(*wtx, unused_err_string, relay)) ++submitted_tx_count;
        }
    } // cs_wallet

    if (submitted_tx_count > 0) {
        WalletLogPrintf("%s: resubmit %u unconfirmed transactions\n", __func__, submitted_tx_count);
    }
}

/** @} */ // end of mapWallet

void MaybeResendWalletTxs(WalletContext& context)
{
    for (const std::shared_ptr<CWallet>& pwallet : GetWallets(context)) {
        if (!pwallet->ShouldResend()) continue;
        pwallet->ResubmitWalletTransactions(/*relay=*/true, /*force=*/false);
        pwallet->SetNextResend();
    }
}


/** @defgroup Actions
 *
 * @{
 */

bool CWallet::SignTransaction(CMutableTransaction& tx) const
{
    AssertLockHeld(cs_wallet);

    // Build coins map
    std::map<COutPoint, Coin> coins;
    for (auto& input : tx.vin) {
        const auto mi = mapWallet.find(input.prevout.hash);
        if(mi == mapWallet.end() || input.prevout.n >= mi->second.tx->vout.size()) {
            return false;
        }
        const CWalletTx& wtx = mi->second;
        int prev_height = wtx.state<TxStateConfirmed>() ? wtx.state<TxStateConfirmed>()->confirmed_block_height : 0;
        coins[input.prevout] = Coin(wtx.tx->vout[input.prevout.n], prev_height, wtx.IsCoinBase(), wtx.IsCoinStake(), wtx.nTimeSmart);
    }
    std::map<int, bilingual_str> input_errors;
    return SignTransaction(tx, coins, SIGHASH_DEFAULT, input_errors);
}

bool CWallet::SignTransaction(CMutableTransaction& tx, const std::map<COutPoint, Coin>& coins, int sighash, std::map<int, bilingual_str>& input_errors) const
{
    // Try to sign with all ScriptPubKeyMans
    for (ScriptPubKeyMan* spk_man : GetAllScriptPubKeyMans()) {
        // spk_man->SignTransaction will return true if the transaction is complete,
        // so we can exit early and return true if that happens
        if (spk_man->SignTransaction(tx, coins, sighash, input_errors)) {
            return true;
        }
    }

    // At this point, one input was not fully signed otherwise we would have exited already
    return false;
}

TransactionError CWallet::FillPSBT(PartiallySignedTransaction& psbtx, bool& complete, int sighash_type, bool sign, bool bip32derivs, size_t * n_signed, bool finalize) const
{
    if (n_signed) {
        *n_signed = 0;
    }
    LOCK(cs_wallet);
    // Get all of the previous transactions
    for (unsigned int i = 0; i < psbtx.tx->vin.size(); ++i) {
        const CTxIn& txin = psbtx.tx->vin[i];
        PSBTInput& input = psbtx.inputs.at(i);

        if (PSBTInputSigned(input)) {
            continue;
        }

        // If we have no utxo, grab it from the wallet.
        if (!input.non_witness_utxo) {
            const uint256& txhash = txin.prevout.hash;
            const auto it = mapWallet.find(txhash);
            if (it != mapWallet.end()) {
                const CWalletTx& wtx = it->second;
                // We only need the non_witness_utxo, which is a superset of the witness_utxo.
                //   The signing code will switch to the smaller witness_utxo if this is ok.
                input.non_witness_utxo = wtx.tx;
            }
        }
    }

    const PrecomputedTransactionData txdata = PrecomputePSBTData(psbtx);

    // Fill in information from ScriptPubKeyMans
    for (ScriptPubKeyMan* spk_man : GetAllScriptPubKeyMans()) {
        int n_signed_this_spkm = 0;
        TransactionError res = spk_man->FillPSBT(psbtx, txdata, sighash_type, sign, bip32derivs, &n_signed_this_spkm, finalize);
        if (res != TransactionError::OK) {
            return res;
        }

        if (n_signed) {
            (*n_signed) += n_signed_this_spkm;
        }
    }

    // Only drop non_witness_utxos if sighash_type != SIGHASH_ANYONECANPAY
    if ((sighash_type & 0x80) != SIGHASH_ANYONECANPAY) {
        // Figure out if any non_witness_utxos should be dropped
        std::vector<unsigned int> to_drop;
        for (unsigned int i = 0; i < psbtx.inputs.size(); ++i) {
            const auto& input = psbtx.inputs.at(i);
            int wit_ver;
            std::vector<unsigned char> wit_prog;
            if (input.witness_utxo.IsNull() || !input.witness_utxo.scriptPubKey.IsWitnessProgram(wit_ver, wit_prog)) {
                // There's a non-segwit input or Segwit v0, so we cannot drop any witness_utxos
                to_drop.clear();
                break;
            }
            if (wit_ver == 0) {
                // Segwit v0, so we cannot drop any non_witness_utxos
                to_drop.clear();
                break;
            }
            if (input.non_witness_utxo) {
                to_drop.push_back(i);
            }
        }

        // Drop the non_witness_utxos that we can drop
        for (unsigned int i : to_drop) {
            psbtx.inputs.at(i).non_witness_utxo = nullptr;
        }
    }

    // Complete if every input is now signed
    complete = true;
    for (const auto& input : psbtx.inputs) {
        complete &= PSBTInputSigned(input);
    }

    return TransactionError::OK;
}

SigningResult CWallet::SignMessage(const std::string& message, const PKHash& pkhash, std::string& str_sig) const
{
    SignatureData sigdata;
    CScript script_pub_key = GetScriptForDestination(pkhash);
    for (const auto& spk_man_pair : m_spk_managers) {
        if (spk_man_pair.second->CanProvide(script_pub_key, sigdata)) {
            LOCK(cs_wallet);  // DescriptorScriptPubKeyMan calls IsLocked which can lock cs_wallet in a deadlocking order
            return spk_man_pair.second->SignMessage(message, pkhash, str_sig);
        }
    }
    return SigningResult::PRIVATE_KEY_NOT_AVAILABLE;
}

SigningResult CWallet::SignBlockHash(const uint256 &hash, const PKHash& pkhash, std::vector<unsigned char>& vchSig) const
{
    SignatureData sigdata;
    CScript script_pub_key = GetScriptForDestination(pkhash);
    for (const auto& spk_man_pair : m_spk_managers) {
        if (spk_man_pair.second->CanProvide(script_pub_key, sigdata)) {
            LOCK(cs_wallet);  // DescriptorScriptPubKeyMan calls IsLocked which can lock cs_wallet in a deadlocking order
            return spk_man_pair.second->SignBlockHash(hash, pkhash, vchSig);
        }
    }
    return SigningResult::PRIVATE_KEY_NOT_AVAILABLE;
}

OutputType CWallet::TransactionChangeType(const std::optional<OutputType>& change_type, const std::vector<CRecipient>& vecSend) const
{
    // If -changetype is specified, always use that change type.
    if (change_type) {
        return *change_type;
    }

    // if m_default_address_type is legacy, use legacy address as change.
    if (m_default_address_type == OutputType::LEGACY) {
        return OutputType::LEGACY;
    }

    bool any_tr{false};
    bool any_wpkh{false};
    bool any_sh{false};
    bool any_pkh{false};

    for (const auto& recipient : vecSend) {
        std::vector<std::vector<uint8_t>> dummy;
        const TxoutType type{Solver(recipient.scriptPubKey, dummy)};
        if (type == TxoutType::WITNESS_V1_TAPROOT) {
            any_tr = true;
        } else if (type == TxoutType::WITNESS_V0_KEYHASH) {
            any_wpkh = true;
        } else if (type == TxoutType::SCRIPTHASH) {
            any_sh = true;
        } else if (type == TxoutType::PUBKEYHASH) {
            any_pkh = true;
        }
    }

    const bool has_bech32m_spkman(GetScriptPubKeyMan(OutputType::BECH32M, /*internal=*/true));
    if (has_bech32m_spkman && any_tr) {
        // Currently tr is the only type supported by the BECH32M spkman
        return OutputType::BECH32M;
    }
    const bool has_bech32_spkman(GetScriptPubKeyMan(OutputType::BECH32, /*internal=*/true));
    if (has_bech32_spkman && any_wpkh) {
        // Currently wpkh is the only type supported by the BECH32 spkman
        return OutputType::BECH32;
    }
    const bool has_p2sh_segwit_spkman(GetScriptPubKeyMan(OutputType::P2SH_SEGWIT, /*internal=*/true));
    if (has_p2sh_segwit_spkman && any_sh) {
        // Currently sh_wpkh is the only type supported by the P2SH_SEGWIT spkman
        // As of 2021 about 80% of all SH are wrapping WPKH, so use that
        return OutputType::P2SH_SEGWIT;
    }
    const bool has_legacy_spkman(GetScriptPubKeyMan(OutputType::LEGACY, /*internal=*/true));
    if (has_legacy_spkman && any_pkh) {
        // Currently pkh is the only type supported by the LEGACY spkman
        return OutputType::LEGACY;
    }

    if (has_bech32m_spkman) {
        return OutputType::BECH32M;
    }
    if (has_bech32_spkman) {
        return OutputType::BECH32;
    }
    // else use m_default_address_type for change
    return m_default_address_type;
}

void CWallet::CommitTransaction(CTransactionRef tx, mapValue_t mapValue, std::vector<std::pair<std::string, std::string>> orderForm)
{
    LOCK(cs_wallet);
    WalletLogPrintf("CommitTransaction:\n%s", tx->ToString()); /* Continued */

    // Add tx to wallet, because if it has change it's also ours,
    // otherwise just for transaction history.
    CWalletTx* wtx = AddToWallet(tx, TxStateInactive{}, [&](CWalletTx& wtx, bool new_tx) {
        CHECK_NONFATAL(wtx.mapValue.empty());
        CHECK_NONFATAL(wtx.vOrderForm.empty());
        wtx.mapValue = std::move(mapValue);
        wtx.vOrderForm = std::move(orderForm);
        wtx.fTimeReceivedIsTxTime = true;
        wtx.fFromMe = true;
        return true;
    });

    // wtx can only be null if the db write failed.
    if (!wtx) {
        throw std::runtime_error(std::string(__func__) + ": Wallet db error, transaction commit failed");
    }

    // Notify that old coins are spent
    for (const CTxIn& txin : tx->vin) {
        CWalletTx &coin = mapWallet.at(txin.prevout.hash);
        coin.MarkDirty();
        NotifyTransactionChanged(coin.GetHash(), CT_UPDATED);
    }

    if (!fBroadcastTransactions) {
        // Don't submit tx to the mempool
        return;
    }

    std::string err_string;
    if (!SubmitTxMemoryPoolAndRelay(*wtx, err_string, true)) {
        WalletLogPrintf("CommitTransaction(): Transaction cannot be broadcast immediately, %s\n", err_string);
        // TODO: if we expect the failure to be long term or permanent, instead delete wtx from the wallet and return failure.
    }
}

DBErrors CWallet::LoadWallet()
{
    LOCK(cs_wallet);

    DBErrors nLoadWalletRet = WalletBatch(GetDatabase()).LoadWallet(this);
    if (nLoadWalletRet == DBErrors::NEED_REWRITE)
    {
        if (GetDatabase().Rewrite("\x04pool"))
        {
            for (const auto& spk_man_pair : m_spk_managers) {
                spk_man_pair.second->RewriteDB();
            }
        }
    }

    if (m_spk_managers.empty()) {
        assert(m_external_spk_managers.empty());
        assert(m_internal_spk_managers.empty());
    }

    return nLoadWalletRet;
}

DBErrors CWallet::ZapSelectTx(std::vector<uint256>& vHashIn, std::vector<uint256>& vHashOut)
{
    AssertLockHeld(cs_wallet);
    DBErrors nZapSelectTxRet = WalletBatch(GetDatabase()).ZapSelectTx(vHashIn, vHashOut);
    for (const uint256& hash : vHashOut) {
        const auto& it = mapWallet.find(hash);
        wtxOrdered.erase(it->second.m_it_wtxOrdered);
        for (const auto& txin : it->second.tx->vin)
            mapTxSpends.erase(txin.prevout);
        mapWallet.erase(it);
        NotifyTransactionChanged(hash, CT_DELETED);
    }

    if (nZapSelectTxRet == DBErrors::NEED_REWRITE)
    {
        if (GetDatabase().Rewrite("\x04pool"))
        {
            for (const auto& spk_man_pair : m_spk_managers) {
                spk_man_pair.second->RewriteDB();
            }
        }
    }

    if (nZapSelectTxRet != DBErrors::LOAD_OK)
        return nZapSelectTxRet;

    MarkDirty();

    return DBErrors::LOAD_OK;
}

bool CWallet::SetAddressBookWithDB(WalletBatch& batch, const CTxDestination& address, const std::string& strName, const std::optional<AddressPurpose>& new_purpose)
{
    bool fUpdated = false;
    bool is_mine;
    std::optional<AddressPurpose> purpose;
    {
        LOCK(cs_wallet);
        std::map<CTxDestination, CAddressBookData>::iterator mi = m_address_book.find(address);
        fUpdated = (mi != m_address_book.end() && !mi->second.IsChange());
        m_address_book[address].SetLabel(strName);
        is_mine = IsMine(address) != ISMINE_NO;
        if (new_purpose) { /* update purpose only if requested */
            purpose = m_address_book[address].purpose = new_purpose;
        } else {
            purpose = m_address_book[address].purpose;
        }
    }
    // In very old wallets, address purpose may not be recorded so we derive it from IsMine
    NotifyAddressBookChanged(address, strName, is_mine,
                             purpose.value_or(is_mine ? AddressPurpose::RECEIVE : AddressPurpose::SEND),
                             (fUpdated ? CT_UPDATED : CT_NEW));
    if (new_purpose && !batch.WritePurpose(EncodeDestination(address), PurposeToString(*new_purpose)))
        return false;
    return batch.WriteName(EncodeDestination(address), strName);
}

bool CWallet::SetAddressBook(const CTxDestination& address, const std::string& strName, const std::optional<AddressPurpose>& purpose)
{
    WalletBatch batch(GetDatabase());
    return SetAddressBookWithDB(batch, address, strName, purpose);
}

bool CWallet::DelAddressBook(const CTxDestination& address)
{
    WalletBatch batch(GetDatabase());
    {
        LOCK(cs_wallet);
        // If we want to delete receiving addresses, we need to take care that DestData "used" (and possibly newer DestData) gets preserved (and the "deleted" address transformed into a change entry instead of actually being deleted)
        // NOTE: This isn't a problem for sending addresses because they never have any DestData yet!
        // When adding new DestData, it should be considered here whether to retain or delete it (or move it?).
        if (IsMine(address)) {
            WalletLogPrintf("%s called with IsMine address, NOT SUPPORTED. Please report this bug! %s\n", __func__, PACKAGE_BUGREPORT);
            return false;
        }
        // Delete destdata tuples associated with address
        std::string strAddress = EncodeDestination(address);
        for (const std::pair<const std::string, std::string> &item : m_address_book[address].destdata)
        {
            batch.EraseDestData(strAddress, item.first);
        }
        m_address_book.erase(address);
    }

    NotifyAddressBookChanged(address, "", /*is_mine=*/false, AddressPurpose::SEND, CT_DELETED);

    batch.ErasePurpose(EncodeDestination(address));
    return batch.EraseName(EncodeDestination(address));
}

size_t CWallet::KeypoolCountExternalKeys() const
{
    AssertLockHeld(cs_wallet);

    auto legacy_spk_man = GetLegacyScriptPubKeyMan();
    if (legacy_spk_man) {
        return legacy_spk_man->KeypoolCountExternalKeys();
    }

    unsigned int count = 0;
    for (auto spk_man : m_external_spk_managers) {
        count += spk_man.second->GetKeyPoolSize();
    }

    return count;
}

unsigned int CWallet::GetKeyPoolSize() const
{
    AssertLockHeld(cs_wallet);

    unsigned int count = 0;
    for (auto spk_man : GetActiveScriptPubKeyMans()) {
        count += spk_man->GetKeyPoolSize();
    }
    return count;
}

bool CWallet::TopUpKeyPool(unsigned int kpSize)
{
    LOCK(cs_wallet);
    bool res = true;
    for (auto spk_man : GetActiveScriptPubKeyMans()) {
        res &= spk_man->TopUp(kpSize);
    }
    return res;
}

util::Result<CTxDestination> CWallet::GetNewDestination(const OutputType type, const std::string label)
{
    LOCK(cs_wallet);
    auto spk_man = GetScriptPubKeyMan(type, /*internal=*/false);
    if (!spk_man) {
        return util::Error{strprintf(_("Error: No %s addresses available."), FormatOutputType(type))};
    }

    auto op_dest = spk_man->GetNewDestination(type);
    if (op_dest) {
        SetAddressBook(*op_dest, label, AddressPurpose::RECEIVE);
    }

    return op_dest;
}

util::Result<CTxDestination> CWallet::GetNewChangeDestination(const OutputType type)
{
    LOCK(cs_wallet);

    ReserveDestination reservedest(this, type);
    auto op_dest = reservedest.GetReservedDestination(true);
    if (op_dest) reservedest.KeepDestination();

    return op_dest;
}

std::optional<int64_t> CWallet::GetOldestKeyPoolTime() const
{
    LOCK(cs_wallet);
    if (m_spk_managers.empty()) {
        return std::nullopt;
    }

    std::optional<int64_t> oldest_key{std::numeric_limits<int64_t>::max()};
    for (const auto& spk_man_pair : m_spk_managers) {
        oldest_key = std::min(oldest_key, spk_man_pair.second->GetOldestKeyPoolTime());
    }
    return oldest_key;
}

void CWallet::MarkDestinationsDirty(const std::set<CTxDestination>& destinations) {
    for (auto& entry : mapWallet) {
        CWalletTx& wtx = entry.second;
        if (wtx.m_is_cache_empty) continue;
        for (unsigned int i = 0; i < wtx.tx->vout.size(); i++) {
            CTxDestination dst;
            if (ExtractDestination(wtx.tx->vout[i].scriptPubKey, dst) && destinations.count(dst)) {
                wtx.MarkDirty();
                break;
            }
        }
    }
}

void CWallet::ForEachAddrBookEntry(const ListAddrBookFunc& func) const
{
    AssertLockHeld(cs_wallet);
    for (const std::pair<const CTxDestination, CAddressBookData>& item : m_address_book) {
        const auto& entry = item.second;
        func(item.first, entry.GetLabel(), entry.IsChange(), entry.purpose);
    }
}

std::vector<CTxDestination> CWallet::ListAddrBookAddresses(const std::optional<AddrBookFilter>& _filter) const
{
    AssertLockHeld(cs_wallet);
    std::vector<CTxDestination> result;
    AddrBookFilter filter = _filter ? *_filter : AddrBookFilter();
    ForEachAddrBookEntry([&result, &filter](const CTxDestination& dest, const std::string& label, bool is_change, const std::optional<AddressPurpose>& purpose) {
        // Filter by change
        if (filter.ignore_change && is_change) return;
        // Filter by label
        if (filter.m_op_label && *filter.m_op_label != label) return;
        // All good
        result.emplace_back(dest);
    });
    return result;
}

std::set<std::string> CWallet::ListAddrBookLabels(const std::optional<AddressPurpose> purpose) const
{
    AssertLockHeld(cs_wallet);
    std::set<std::string> label_set;
    ForEachAddrBookEntry([&](const CTxDestination& _dest, const std::string& _label,
                             bool _is_change, const std::optional<AddressPurpose>& _purpose) {
        if (_is_change) return;
        if (!purpose || purpose == _purpose) {
            label_set.insert(_label);
        }
    });
    return label_set;
}

util::Result<CTxDestination> ReserveDestination::GetReservedDestination(bool internal)
{
    m_spk_man = pwallet->GetScriptPubKeyMan(type, internal);
    if (!m_spk_man) {
        return util::Error{strprintf(_("Error: No %s addresses available."), FormatOutputType(type))};
    }

    if (nIndex == -1) {
        CKeyPool keypool;
        auto op_address = m_spk_man->GetReservedDestination(type, internal, nIndex, keypool);
        if (!op_address) return op_address;
        address = *op_address;
        fInternal = keypool.fInternal;
    }
    return address;
}

void ReserveDestination::KeepDestination()
{
    if (nIndex != -1) {
        m_spk_man->KeepDestination(nIndex, type);
    }
    nIndex = -1;
    address = CNoDestination();
}

void ReserveDestination::ReturnDestination()
{
    if (nIndex != -1) {
        m_spk_man->ReturnDestination(nIndex, fInternal, address);
    }
    nIndex = -1;
    address = CNoDestination();
}

bool CWallet::DisplayAddress(const CTxDestination& dest)
{
    CScript scriptPubKey = GetScriptForDestination(dest);
    for (const auto& spk_man : GetScriptPubKeyMans(scriptPubKey)) {
        auto signer_spk_man = dynamic_cast<ExternalSignerScriptPubKeyMan *>(spk_man);
        if (signer_spk_man == nullptr) {
            continue;
        }
        ExternalSigner signer = ExternalSignerScriptPubKeyMan::GetExternalSigner();
        return signer_spk_man->DisplayAddress(scriptPubKey, signer);
    }
    return false;
}

bool CWallet::LockCoin(const COutPoint& output, WalletBatch* batch)
{
    AssertLockHeld(cs_wallet);
    setLockedCoins.insert(output);
    if (batch) {
        return batch->WriteLockedUTXO(output);
    }
    return true;
}

bool CWallet::UnlockCoin(const COutPoint& output, WalletBatch* batch)
{
    AssertLockHeld(cs_wallet);
    bool was_locked = setLockedCoins.erase(output);
    if (batch && was_locked) {
        return batch->EraseLockedUTXO(output);
    }
    return true;
}

bool CWallet::UnlockAllCoins()
{
    AssertLockHeld(cs_wallet);
    bool success = true;
    WalletBatch batch(GetDatabase());
    for (auto it = setLockedCoins.begin(); it != setLockedCoins.end(); ++it) {
        success &= batch.EraseLockedUTXO(*it);
    }
    setLockedCoins.clear();
    return success;
}

bool CWallet::IsLockedCoin(const COutPoint& output) const
{
    AssertLockHeld(cs_wallet);
    return setLockedCoins.count(output) > 0;
}

void CWallet::ListLockedCoins(std::vector<COutPoint>& vOutpts) const
{
    AssertLockHeld(cs_wallet);
    for (std::set<COutPoint>::iterator it = setLockedCoins.begin();
         it != setLockedCoins.end(); it++) {
        COutPoint outpt = (*it);
        vOutpts.push_back(outpt);
    }
}

/** @} */ // end of Actions

void CWallet::GetKeyBirthTimes(std::map<CKeyID, int64_t>& mapKeyBirth) const {
    AssertLockHeld(cs_wallet);
    mapKeyBirth.clear();

    // map in which we'll infer heights of other keys
    std::map<CKeyID, const TxStateConfirmed*> mapKeyFirstBlock;
    TxStateConfirmed max_confirm{uint256{}, /*height=*/-1, /*index=*/-1};
    max_confirm.confirmed_block_height = GetLastBlockHeight() > 144 ? GetLastBlockHeight() - 144 : 0; // the tip can be reorganized; use a 144-block safety margin
    CHECK_NONFATAL(chain().findAncestorByHeight(GetLastBlockHash(), max_confirm.confirmed_block_height, FoundBlock().hash(max_confirm.confirmed_block_hash)));

    {
        LegacyScriptPubKeyMan* spk_man = GetLegacyScriptPubKeyMan();
        assert(spk_man != nullptr);
        LOCK(spk_man->cs_KeyStore);

        // get birth times for keys with metadata
        for (const auto& entry : spk_man->mapKeyMetadata) {
            if (entry.second.nCreateTime) {
                mapKeyBirth[entry.first] = entry.second.nCreateTime;
            }
        }

        // Prepare to infer birth heights for keys without metadata
        for (const CKeyID &keyid : spk_man->GetKeys()) {
            if (mapKeyBirth.count(keyid) == 0)
                mapKeyFirstBlock[keyid] = &max_confirm;
        }

        // if there are no such keys, we're done
        if (mapKeyFirstBlock.empty())
            return;

        // find first block that affects those keys, if there are any left
        for (const auto& entry : mapWallet) {
            // iterate over all wallet transactions...
            const CWalletTx &wtx = entry.second;
            if (auto* conf = wtx.state<TxStateConfirmed>()) {
                // ... which are already in a block
                for (const CTxOut &txout : wtx.tx->vout) {
                    // iterate over all their outputs
                    for (const auto &keyid : GetAffectedKeys(txout.scriptPubKey, *spk_man)) {
                        // ... and all their affected keys
                        auto rit = mapKeyFirstBlock.find(keyid);
                        if (rit != mapKeyFirstBlock.end() && conf->confirmed_block_height < rit->second->confirmed_block_height) {
                            rit->second = conf;
                        }
                    }
                }
            }
        }
    }

    // Extract block timestamps for those keys
    for (const auto& entry : mapKeyFirstBlock) {
        int64_t block_time;
        CHECK_NONFATAL(chain().findBlock(entry.second->confirmed_block_hash, FoundBlock().time(block_time)));
        mapKeyBirth[entry.first] = block_time - TIMESTAMP_WINDOW; // block times can be 2h off
    }
}

/**
 * Compute smart timestamp for a transaction being added to the wallet.
 *
 * Logic:
 * - If sending a transaction, assign its timestamp to the current time.
 * - If receiving a transaction outside a block, assign its timestamp to the
 *   current time.
 * - If receiving a transaction during a rescanning process, assign all its
 *   (not already known) transactions' timestamps to the block time.
 * - If receiving a block with a future timestamp, assign all its (not already
 *   known) transactions' timestamps to the current time.
 * - If receiving a block with a past timestamp, before the most recent known
 *   transaction (that we care about), assign all its (not already known)
 *   transactions' timestamps to the same timestamp as that most-recent-known
 *   transaction.
 * - If receiving a block with a past timestamp, but after the most recent known
 *   transaction, assign all its (not already known) transactions' timestamps to
 *   the block time.
 *
 * For more information see CWalletTx::nTimeSmart,
 * https://bitcointalk.org/?topic=54527, or
 * https://github.com/bitcoin/bitcoin/pull/1393.
 */
unsigned int CWallet::ComputeTimeSmart(const CWalletTx& wtx, bool rescanning_old_block) const
{
    std::optional<uint256> block_hash;
    if (auto* conf = wtx.state<TxStateConfirmed>()) {
        block_hash = conf->confirmed_block_hash;
    } else if (auto* conf = wtx.state<TxStateConflicted>()) {
        block_hash = conf->conflicting_block_hash;
    }

    unsigned int nTimeSmart = wtx.nTimeReceived;
    if (block_hash) {
        int64_t blocktime;
        int64_t block_max_time;
        if (chain().findBlock(*block_hash, FoundBlock().time(blocktime).maxTime(block_max_time))) {
            if (rescanning_old_block) {
                nTimeSmart = block_max_time;
            } else {
                int64_t latestNow = wtx.nTimeReceived;
                int64_t latestEntry = 0;

                // Tolerate times up to the last timestamp in the wallet not more than 5 minutes into the future
                int64_t latestTolerated = latestNow + 300;
                const TxItems& txOrdered = wtxOrdered;
                for (auto it = txOrdered.rbegin(); it != txOrdered.rend(); ++it) {
                    CWalletTx* const pwtx = it->second;
                    if (pwtx == &wtx) {
                        continue;
                    }
                    int64_t nSmartTime;
                    nSmartTime = pwtx->nTimeSmart;
                    if (!nSmartTime) {
                        nSmartTime = pwtx->nTimeReceived;
                    }
                    if (nSmartTime <= latestTolerated) {
                        latestEntry = nSmartTime;
                        if (nSmartTime > latestNow) {
                            latestNow = nSmartTime;
                        }
                        break;
                    }
                }

                nTimeSmart = std::max(latestEntry, std::min(blocktime, latestNow));
            }
        } else {
            WalletLogPrintf("%s: found %s in block %s not in index\n", __func__, wtx.GetHash().ToString(), block_hash->ToString());
        }
    }
    return nTimeSmart;
}

bool CWallet::SetAddressUsed(WalletBatch& batch, const CTxDestination& dest, bool used)
{
    const std::string key{"used"};
    if (std::get_if<CNoDestination>(&dest))
        return false;

    if (!used) {
        if (auto* data = util::FindKey(m_address_book, dest)) data->destdata.erase(key);
        return batch.EraseDestData(EncodeDestination(dest), key);
    }

    const std::string value{"1"};
    m_address_book[dest].destdata.insert(std::make_pair(key, value));
    return batch.WriteDestData(EncodeDestination(dest), key, value);
}

void CWallet::LoadDestData(const CTxDestination &dest, const std::string &key, const std::string &value)
{
    m_address_book[dest].destdata.insert(std::make_pair(key, value));
}

bool CWallet::IsAddressUsed(const CTxDestination& dest) const
{
    const std::string key{"used"};
    std::map<CTxDestination, CAddressBookData>::const_iterator i = m_address_book.find(dest);
    if(i != m_address_book.end())
    {
        CAddressBookData::StringMap::const_iterator j = i->second.destdata.find(key);
        if(j != i->second.destdata.end())
        {
            return true;
        }
    }
    return false;
}

std::vector<std::string> CWallet::GetAddressReceiveRequests() const
{
    const std::string prefix{"rr"};
    std::vector<std::string> values;
    for (const auto& address : m_address_book) {
        for (const auto& data : address.second.destdata) {
            if (!data.first.compare(0, prefix.size(), prefix)) {
                values.emplace_back(data.second);
            }
        }
    }
    return values;
}

bool CWallet::SetAddressReceiveRequest(WalletBatch& batch, const CTxDestination& dest, const std::string& id, const std::string& value)
{
    const std::string key{"rr" + id}; // "rr" prefix = "receive request" in destdata
    CAddressBookData& data = m_address_book.at(dest);
    if (value.empty()) {
        if (!batch.EraseDestData(EncodeDestination(dest), key)) return false;
        data.destdata.erase(key);
    } else {
        if (!batch.WriteDestData(EncodeDestination(dest), key, value)) return false;
        data.destdata[key] = value;
    }
    return true;
}

std::unique_ptr<WalletDatabase> MakeWalletDatabase(const std::string& name, const DatabaseOptions& options, DatabaseStatus& status, bilingual_str& error_string)
{
    // Do some checking on wallet path. It should be either a:
    //
    // 1. Path where a directory can be created.
    // 2. Path to an existing directory.
    // 3. Path to a symlink to a directory.
    // 4. For backwards compatibility, the name of a data file in -walletdir.
    const fs::path wallet_path = fsbridge::AbsPathJoin(GetWalletDir(), fs::PathFromString(name));
    fs::file_type path_type = fs::symlink_status(wallet_path).type();
    if (!(path_type == fs::file_type::not_found || path_type == fs::file_type::directory ||
          (path_type == fs::file_type::symlink && fs::is_directory(wallet_path)) ||
          (path_type == fs::file_type::regular && fs::PathFromString(name).filename() == fs::PathFromString(name)))) {
        error_string = Untranslated(strprintf(
              "Invalid -wallet path '%s'. -wallet path should point to a directory where wallet.dat and "
              "database/log.?????????? files can be stored, a location where such a directory could be created, "
              "or (for backwards compatibility) the name of an existing data file in -walletdir (%s)",
              name, fs::quoted(fs::PathToString(GetWalletDir()))));
        status = DatabaseStatus::FAILED_BAD_PATH;
        return nullptr;
    }
    return MakeDatabase(wallet_path, options, status, error_string);
}

std::shared_ptr<CWallet> CWallet::Create(WalletContext& context, const std::string& name, std::unique_ptr<WalletDatabase> database, uint64_t wallet_creation_flags, bilingual_str& error, std::vector<bilingual_str>& warnings)
{
    interfaces::Chain* chain = context.chain;
    ArgsManager& args = *Assert(context.args);
    const std::string& walletFile = database->Filename();

    const auto start{SteadyClock::now()};
    // TODO: Can't use std::make_shared because we need a custom deleter but
    // should be possible to use std::allocate_shared.
    std::shared_ptr<CWallet> walletInstance(new CWallet(chain, name, std::move(database)), ReleaseWallet);
    walletInstance->m_keypool_size = std::max(args.GetIntArg("-keypool", DEFAULT_KEYPOOL_SIZE), int64_t{1});
    walletInstance->m_notify_tx_changed_script = args.GetArg("-walletnotify", "");

    // Load wallet
    bool rescan_required = false;
    DBErrors nLoadWalletRet = walletInstance->LoadWallet();
    if (nLoadWalletRet != DBErrors::LOAD_OK) {
        if (nLoadWalletRet == DBErrors::CORRUPT) {
            error = strprintf(_("Error loading %s: Wallet corrupted"), walletFile);
            return nullptr;
        }
        else if (nLoadWalletRet == DBErrors::NONCRITICAL_ERROR)
        {
            warnings.push_back(strprintf(_("Error reading %s! All keys read correctly, but transaction data"
                                           " or address book entries might be missing or incorrect."),
                walletFile));
        }
        else if (nLoadWalletRet == DBErrors::TOO_NEW) {
            error = strprintf(_("Error loading %s: Wallet requires newer version of %s"), walletFile, PACKAGE_NAME);
            return nullptr;
        }
        else if (nLoadWalletRet == DBErrors::EXTERNAL_SIGNER_SUPPORT_REQUIRED) {
            error = strprintf(_("Error loading %s: External signer wallet being loaded without external signer support compiled"), walletFile);
            return nullptr;
        }
        else if (nLoadWalletRet == DBErrors::NEED_REWRITE)
        {
            error = strprintf(_("Wallet needed to be rewritten: restart %s to complete"), PACKAGE_NAME);
            return nullptr;
        } else if (nLoadWalletRet == DBErrors::NEED_RESCAN) {
            warnings.push_back(strprintf(_("Error reading %s! Transaction data may be missing or incorrect."
                                           " Rescanning wallet."), walletFile));
            rescan_required = true;
        } else if (nLoadWalletRet == DBErrors::UNKNOWN_DESCRIPTOR) {
            error = strprintf(_("Unrecognized descriptor found. Loading wallet %s\n\n"
                                "The wallet might had been created on a newer version.\n"
                                "Please try running the latest software version.\n"), walletFile);
            return nullptr;
        } else if (nLoadWalletRet == DBErrors::UNEXPECTED_LEGACY_ENTRY) {
            error = strprintf(_("Unexpected legacy entry in descriptor wallet found. Loading wallet %s\n\n"
                                "The wallet might have been tampered with or created with malicious intent.\n"), walletFile);
            return nullptr;
        } else {
            error = strprintf(_("Error loading %s"), walletFile);
            return nullptr;
        }
    }

    // This wallet is in its first run if there are no ScriptPubKeyMans and it isn't blank or no privkeys
    const bool fFirstRun = walletInstance->m_spk_managers.empty() &&
                     !walletInstance->IsWalletFlagSet(WALLET_FLAG_DISABLE_PRIVATE_KEYS) &&
                     !walletInstance->IsWalletFlagSet(WALLET_FLAG_BLANK_WALLET);
    if (fFirstRun)
    {
        // ensure this wallet.dat can only be opened by clients supporting HD with chain split and expects no default key
        walletInstance->SetMinVersion(FEATURE_LATEST);

        walletInstance->InitWalletFlags(wallet_creation_flags);

        // Only create LegacyScriptPubKeyMan when not descriptor wallet
        if (!walletInstance->IsWalletFlagSet(WALLET_FLAG_DESCRIPTORS)) {
            walletInstance->SetupLegacyScriptPubKeyMan();
        }

        if ((wallet_creation_flags & WALLET_FLAG_EXTERNAL_SIGNER) || !(wallet_creation_flags & (WALLET_FLAG_DISABLE_PRIVATE_KEYS | WALLET_FLAG_BLANK_WALLET))) {
            LOCK(walletInstance->cs_wallet);
            if (walletInstance->IsWalletFlagSet(WALLET_FLAG_DESCRIPTORS)) {
                walletInstance->SetupDescriptorScriptPubKeyMans();
                // SetupDescriptorScriptPubKeyMans already calls SetupGeneration for us so we don't need to call SetupGeneration separately
            } else {
                // Legacy wallets need SetupGeneration here.
                for (auto spk_man : walletInstance->GetActiveScriptPubKeyMans()) {
                    if (!spk_man->SetupGeneration()) {
                        error = _("Unable to generate initial keys");
                        return nullptr;
                    }
                }
            }
        }

        if (chain) {
            walletInstance->chainStateFlushed(chain->getTipLocator());
        }
    } else if (wallet_creation_flags & WALLET_FLAG_DISABLE_PRIVATE_KEYS) {
        // Make it impossible to disable private keys after creation
        error = strprintf(_("Error loading %s: Private keys can only be disabled during creation"), walletFile);
        return nullptr;
    } else if (walletInstance->IsWalletFlagSet(WALLET_FLAG_DISABLE_PRIVATE_KEYS)) {
        for (auto spk_man : walletInstance->GetActiveScriptPubKeyMans()) {
            if (spk_man->HavePrivateKeys()) {
                warnings.push_back(strprintf(_("Warning: Private keys detected in wallet {%s} with disabled private keys"), walletFile));
                break;
            }
        }
    }

    if (!args.GetArg("-addresstype", "").empty()) {
        std::optional<OutputType> parsed = ParseOutputType(args.GetArg("-addresstype", ""));
        if (!parsed) {
            error = strprintf(_("Unknown address type '%s'"), args.GetArg("-addresstype", ""));
            return nullptr;
        }
        walletInstance->m_default_address_type = parsed.value();
    }

    if (!args.GetArg("-changetype", "").empty()) {
        std::optional<OutputType> parsed = ParseOutputType(args.GetArg("-changetype", ""));
        if (!parsed) {
            error = strprintf(_("Unknown change type '%s'"), args.GetArg("-changetype", ""));
            return nullptr;
        }
        walletInstance->m_default_change_type = parsed.value();
    }

    walletInstance->m_spend_zero_conf_change = args.GetBoolArg("-spendzeroconfchange", DEFAULT_SPEND_ZEROCONF_CHANGE);
    walletInstance->m_split_coins = args.GetBoolArg("-splitcoins", DEFAULT_SPLIT_COINS);
    walletInstance->WalletLogPrintf("Wallet will%s split coins during minting\n", walletInstance->m_split_coins? "" : " not");

    walletInstance->m_check_github = args.GetBoolArg("-checkgithub", DEFAULT_CHECK_GITHUB);
    walletInstance->WalletLogPrintf("Wallet will%s check github for newer version on startup\n", walletInstance->m_check_github? "" : " not");

    walletInstance->WalletLogPrintf("Wallet completed loading in %15dms\n", Ticks<std::chrono::milliseconds>(SteadyClock::now() - start));

    // Try to top up keypool. No-op if the wallet is locked.
    walletInstance->TopUpKeyPool();

    if (chain && !AttachChain(walletInstance, *chain, rescan_required, error, warnings)) {
        return nullptr;
    }

    {
        LOCK(walletInstance->cs_wallet);
        walletInstance->SetBroadcastTransactions(args.GetBoolArg("-walletbroadcast", DEFAULT_WALLETBROADCAST));
        walletInstance->WalletLogPrintf("setKeyPool.size() = %u\n",      walletInstance->GetKeyPoolSize());
        walletInstance->WalletLogPrintf("mapWallet.size() = %u\n",       walletInstance->mapWallet.size());
        walletInstance->WalletLogPrintf("m_address_book.size() = %u\n",  walletInstance->m_address_book.size());
    }

    return walletInstance;
}

bool CWallet::AttachChain(const std::shared_ptr<CWallet>& walletInstance, interfaces::Chain& chain, const bool rescan_required, bilingual_str& error, std::vector<bilingual_str>& warnings)
{
    LOCK(walletInstance->cs_wallet);
    // allow setting the chain if it hasn't been set already but prevent changing it
    assert(!walletInstance->m_chain || walletInstance->m_chain == &chain);
    walletInstance->m_chain = &chain;

    // Unless allowed, ensure wallet files are not reused across chains:
    if (!gArgs.GetBoolArg("-walletcrosschain", DEFAULT_WALLETCROSSCHAIN)) {
        WalletBatch batch(walletInstance->GetDatabase());
        CBlockLocator locator;
        if (batch.ReadBestBlock(locator) && locator.vHave.size() > 0 && chain.getHeight()) {
            // Wallet is assumed to be from another chain, if genesis block in the active
            // chain differs from the genesis block known to the wallet.
            if (chain.getBlockHash(0) != locator.vHave.back()) {
                error = Untranslated("Wallet files should not be reused across chains. Restart bitcoind with -walletcrosschain to override.");
                return false;
            }
        }
    }

    // Register wallet with validationinterface. It's done before rescan to avoid
    // missing block connections between end of rescan and validation subscribing.
    // Because of wallet lock being hold, block connection notifications are going to
    // be pending on the validation-side until lock release. It's likely to have
    // block processing duplicata (if rescan block range overlaps with notification one)
    // but we guarantee at least than wallet state is correct after notifications delivery.
    // However, chainStateFlushed notifications are ignored until the rescan is finished
    // so that in case of a shutdown event, the rescan will be repeated at the next start.
    // This is temporary until rescan and notifications delivery are unified under same
    // interface.
    walletInstance->m_attaching_chain = true; //ignores chainStateFlushed notifications
    walletInstance->m_chain_notifications_handler = walletInstance->chain().handleNotifications(walletInstance);

    // If rescan_required = true, rescan_height remains equal to 0
    int rescan_height = 0;
    if (!rescan_required)
    {
        WalletBatch batch(walletInstance->GetDatabase());
        CBlockLocator locator;
        if (batch.ReadBestBlock(locator)) {
            if (const std::optional<int> fork_height = chain.findLocatorFork(locator)) {
                rescan_height = *fork_height;
            }
        }
    }

    const std::optional<int> tip_height = chain.getHeight();
    if (tip_height) {
        walletInstance->m_last_block_processed = chain.getBlockHash(*tip_height);
        walletInstance->m_last_block_processed_height = *tip_height;
    } else {
        walletInstance->m_last_block_processed.SetNull();
        walletInstance->m_last_block_processed_height = -1;
    }

    if (tip_height && *tip_height != rescan_height)
    {
        // No need to read and scan block if block was created before
        // our wallet birthday (as adjusted for block time variability)
        std::optional<int64_t> time_first_key;
        for (auto spk_man : walletInstance->GetAllScriptPubKeyMans()) {
            int64_t time = spk_man->GetTimeFirstKey();
            if (!time_first_key || time < *time_first_key) time_first_key = time;
        }
        if (time_first_key) {
            FoundBlock found = FoundBlock().height(rescan_height);
            chain.findFirstBlockWithTimeAndHeight(*time_first_key - TIMESTAMP_WINDOW, rescan_height, found);
            if (!found.found) {
                // We were unable to find a block that had a time more recent than our earliest timestamp
                // or a height higher than the wallet was synced to, indicating that the wallet is newer than the
                // current chain tip. Skip rescanning in this case.
                rescan_height = *tip_height;
            }
        }

        // Technically we could execute the code below in any case, but performing the
        // `while` loop below can make startup very slow, so only check blocks on disk
        // if necessary.
        if (chain.hasAssumedValidChain()) {
            int block_height = *tip_height;
            while (block_height > 0 && chain.haveBlockOnDisk(block_height - 1) && rescan_height != block_height) {
                --block_height;
            }

            if (rescan_height != block_height) {
                // We can't rescan beyond blocks we don't have data for, stop and throw an error.
                // This might happen if a user uses an old wallet within a pruned node
                // or if they ran -disablewallet for a longer time, then decided to re-enable
                // Exit early and print an error.
                // It also may happen if an assumed-valid chain is in use and therefore not
                // all block data is available.
                // If a block is pruned after this check, we will load the wallet,
                // but fail the rescan with a generic error.

                error = strprintf(_(
                        "Error loading wallet. Wallet requires blocks to be downloaded, "
                        "and software does not currently support loading wallets while "
                        "blocks are being downloaded out of order when using assumeutxo "
                        "snapshots. Wallet should be able to load successfully after "
                        "node sync reaches height %s"), block_height);
                return false;
            }
        }

        chain.initMessage(_("Rescanning…").translated);
        walletInstance->WalletLogPrintf("Rescanning last %i blocks (from block %i)...\n", *tip_height - rescan_height, rescan_height);

        {
            WalletRescanReserver reserver(*walletInstance);
            if (!reserver.reserve() || (ScanResult::SUCCESS != walletInstance->ScanForWalletTransactions(chain.getBlockHash(rescan_height), rescan_height, /*max_height=*/{}, reserver, /*fUpdate=*/true, /*save_progress=*/true).status)) {
                error = _("Failed to rescan the wallet during initialization");
                return false;
            }
        }
        walletInstance->m_attaching_chain = false;
        walletInstance->chainStateFlushed(chain.getTipLocator());
        walletInstance->GetDatabase().IncrementUpdateCounter();
    }
    walletInstance->m_attaching_chain = false;

    return true;
}

const CAddressBookData* CWallet::FindAddressBookEntry(const CTxDestination& dest, bool allow_change) const
{
    const auto& address_book_it = m_address_book.find(dest);
    if (address_book_it == m_address_book.end()) return nullptr;
    if ((!allow_change) && address_book_it->second.IsChange()) {
        return nullptr;
    }
    return &address_book_it->second;
}

bool CWallet::UpgradeWallet(int version, bilingual_str& error)
{
    int prev_version = GetVersion();
    if (version == 0) {
        WalletLogPrintf("Performing wallet upgrade to %i\n", FEATURE_LATEST);
        version = FEATURE_LATEST;
    } else {
        WalletLogPrintf("Allowing wallet upgrade up to %i\n", version);
    }
    if (version < prev_version) {
        error = strprintf(_("Cannot downgrade wallet from version %i to version %i. Wallet version unchanged."), prev_version, version);
        return false;
    }

    LOCK(cs_wallet);

    // Do not upgrade versions to any version between HD_SPLIT and FEATURE_PRE_SPLIT_KEYPOOL unless already supporting HD_SPLIT
    if (!CanSupportFeature(FEATURE_HD_SPLIT) && version >= FEATURE_HD_SPLIT && version < FEATURE_PRE_SPLIT_KEYPOOL) {
        error = strprintf(_("Cannot upgrade a non HD split wallet from version %i to version %i without upgrading to support pre-split keypool. Please use version %i or no version specified."), prev_version, version, FEATURE_PRE_SPLIT_KEYPOOL);
        return false;
    }

    // Permanently upgrade to the version
    SetMinVersion(GetClosestWalletFeature(version));

    for (auto spk_man : GetActiveScriptPubKeyMans()) {
        if (!spk_man->Upgrade(prev_version, version, error)) {
            return false;
        }
    }
    return true;
}

void CWallet::postInitProcess()
{
    // Add wallet transactions that aren't already in a block to mempool
    // Do this here as mempool requires genesis block to be loaded
    ResubmitWalletTransactions(/*relay=*/false, /*force=*/true);

    // Update wallet transactions with current mempool transactions.
    WITH_LOCK(cs_wallet, chain().requestMempoolTransactions(*this));
}

bool CWallet::BackupWallet(const std::string& strDest) const
{
    return GetDatabase().Backup(strDest);
}

CKeyPool::CKeyPool()
{
    nTime = GetTime();
    fInternal = false;
    m_pre_split = false;
}

CKeyPool::CKeyPool(const CPubKey& vchPubKeyIn, bool internalIn)
{
    nTime = GetTime();
    vchPubKey = vchPubKeyIn;
    fInternal = internalIn;
    m_pre_split = false;
}

int CWallet::GetTxDepthInMainChain(const CWalletTx& wtx) const
{
    AssertLockHeld(cs_wallet);
    if (auto* conf = wtx.state<TxStateConfirmed>()) {
        return GetLastBlockHeight() - conf->confirmed_block_height + 1;
    } else if (auto* conf = wtx.state<TxStateConflicted>()) {
        return -1 * (GetLastBlockHeight() - conf->conflicting_block_height + 1);
    } else {
        return 0;
    }
}

int CWallet::GetTxBlocksToMaturity(const CWalletTx& wtx) const
{
    if (!(wtx.IsCoinBase() || wtx.IsCoinStake()))
        return 0;
    int chain_depth = GetTxDepthInMainChain(wtx);
    if (!wtx.IsCoinStake())
        assert(chain_depth >= 0); // coinbase tx should not be conflicted
    return std::max(0, (Params().GetConsensus().nCoinbaseMaturity+1) - chain_depth);
}

bool CWallet::IsTxImmatureCoinBase(const CWalletTx& wtx) const
{
    AssertLockHeld(cs_wallet);

    // note GetBlocksToMaturity is 0 for non-coinbase tx
    return GetTxBlocksToMaturity(wtx) > 0;
}

bool CWallet::IsCrypted() const
{
    return HasEncryptionKeys();
}

bool CWallet::IsLocked() const
{
    if (!IsCrypted()) {
        return false;
    }
    LOCK(cs_wallet);
    return vMasterKey.empty();
}

bool CWallet::Lock()
{
    if (!IsCrypted())
        return false;

    {
        LOCK2(m_relock_mutex, cs_wallet);
        if (!vMasterKey.empty()) {
            memory_cleanse(vMasterKey.data(), vMasterKey.size() * sizeof(decltype(vMasterKey)::value_type));
            vMasterKey.clear();
        }
    }

    NotifyStatusChanged(this);
    return true;
}

bool CWallet::Unlock(const CKeyingMaterial& vMasterKeyIn, bool accept_no_keys)
{
    {
        LOCK(cs_wallet);
        for (const auto& spk_man_pair : m_spk_managers) {
            if (!spk_man_pair.second->CheckDecryptionKey(vMasterKeyIn, accept_no_keys)) {
                return false;
            }
        }
        vMasterKey = vMasterKeyIn;
    }
    NotifyStatusChanged(this);
    return true;
}

std::set<ScriptPubKeyMan*> CWallet::GetActiveScriptPubKeyMans() const
{
    std::set<ScriptPubKeyMan*> spk_mans;
    for (bool internal : {false, true}) {
        for (OutputType t : OUTPUT_TYPES) {
            auto spk_man = GetScriptPubKeyMan(t, internal);
            if (spk_man) {
                spk_mans.insert(spk_man);
            }
        }
    }
    return spk_mans;
}

std::set<ScriptPubKeyMan*> CWallet::GetAllScriptPubKeyMans() const
{
    std::set<ScriptPubKeyMan*> spk_mans;
    for (const auto& spk_man_pair : m_spk_managers) {
        spk_mans.insert(spk_man_pair.second.get());
    }
    return spk_mans;
}

ScriptPubKeyMan* CWallet::GetScriptPubKeyMan(const OutputType& type, bool internal) const
{
    const std::map<OutputType, ScriptPubKeyMan*>& spk_managers = internal ? m_internal_spk_managers : m_external_spk_managers;
    std::map<OutputType, ScriptPubKeyMan*>::const_iterator it = spk_managers.find(type);
    if (it == spk_managers.end()) {
        return nullptr;
    }
    return it->second;
}

std::set<ScriptPubKeyMan*> CWallet::GetScriptPubKeyMans(const CScript& script) const
{
    std::set<ScriptPubKeyMan*> spk_mans;
    SignatureData sigdata;
    for (const auto& spk_man_pair : m_spk_managers) {
        if (spk_man_pair.second->CanProvide(script, sigdata)) {
            spk_mans.insert(spk_man_pair.second.get());
        }
    }
    return spk_mans;
}

ScriptPubKeyMan* CWallet::GetScriptPubKeyMan(const uint256& id) const
{
    if (m_spk_managers.count(id) > 0) {
        return m_spk_managers.at(id).get();
    }
    return nullptr;
}

std::unique_ptr<SigningProvider> CWallet::GetSolvingProvider(const CScript& script) const
{
    SignatureData sigdata;
    return GetSolvingProvider(script, sigdata);
}

std::unique_ptr<SigningProvider> CWallet::GetSolvingProvider(const CScript& script, SignatureData& sigdata) const
{
    for (const auto& spk_man_pair : m_spk_managers) {
        if (spk_man_pair.second->CanProvide(script, sigdata)) {
            return spk_man_pair.second->GetSolvingProvider(script);
        }
    }
    return nullptr;
}

std::vector<WalletDescriptor> CWallet::GetWalletDescriptors(const CScript& script) const
{
    std::vector<WalletDescriptor> descs;
    for (const auto spk_man: GetScriptPubKeyMans(script)) {
        if (const auto desc_spk_man = dynamic_cast<DescriptorScriptPubKeyMan*>(spk_man)) {
            LOCK(desc_spk_man->cs_desc_man);
            descs.push_back(desc_spk_man->GetWalletDescriptor());
        }
    }
    return descs;
}

LegacyScriptPubKeyMan* CWallet::GetLegacyScriptPubKeyMan() const
{
    if (IsWalletFlagSet(WALLET_FLAG_DESCRIPTORS)) {
        return nullptr;
    }
    // Legacy wallets only have one ScriptPubKeyMan which is a LegacyScriptPubKeyMan.
    // Everything in m_internal_spk_managers and m_external_spk_managers point to the same legacyScriptPubKeyMan.
    auto it = m_internal_spk_managers.find(OutputType::LEGACY);
    if (it == m_internal_spk_managers.end()) return nullptr;
    return dynamic_cast<LegacyScriptPubKeyMan*>(it->second);
}

LegacyScriptPubKeyMan* CWallet::GetOrCreateLegacyScriptPubKeyMan()
{
    SetupLegacyScriptPubKeyMan();
    return GetLegacyScriptPubKeyMan();
}

void CWallet::SetupLegacyScriptPubKeyMan()
{
    if (!m_internal_spk_managers.empty() || !m_external_spk_managers.empty() || !m_spk_managers.empty() || IsWalletFlagSet(WALLET_FLAG_DESCRIPTORS)) {
        return;
    }

    auto spk_manager = std::unique_ptr<ScriptPubKeyMan>(new LegacyScriptPubKeyMan(*this, m_keypool_size));
    for (const auto& type : LEGACY_OUTPUT_TYPES) {
        m_internal_spk_managers[type] = spk_manager.get();
        m_external_spk_managers[type] = spk_manager.get();
    }
    m_spk_managers[spk_manager->GetID()] = std::move(spk_manager);
}

const CKeyingMaterial& CWallet::GetEncryptionKey() const
{
    return vMasterKey;
}

bool CWallet::HasEncryptionKeys() const
{
    return !mapMasterKeys.empty();
}

void CWallet::ConnectScriptPubKeyManNotifiers()
{
    for (const auto& spk_man : GetActiveScriptPubKeyMans()) {
        spk_man->NotifyWatchonlyChanged.connect(NotifyWatchonlyChanged);
        spk_man->NotifyCanGetAddressesChanged.connect(NotifyCanGetAddressesChanged);
    }
}

// peercoin: create coin stake transaction
typedef std::vector<unsigned char> valtype;
bool CWallet::CreateCoinStake(ChainstateManager& chainman, const CWallet* pwallet, unsigned int nBits, int64_t nSearchInterval, CMutableTransaction& txNew)
{
    bool bDebug = (gArgs.GetBoolArg("-debug", false) && gArgs.GetBoolArg("-printcoinstake", false));
    // if there are pre signed coinstakes, we'll use them for minting
    if (m_coinstakes.size()) {

        uint32_t nTime = GetTime();
        if (bDebug)
            LogPrintf("there are imported coinstakes, time is %d, nSearchInterval %d\n", nTime, nSearchInterval);

        for (const auto& [timestamp, txn] : m_coinstakes) {
            // check timestamp
            if (nTime > timestamp) {
                if (nTime - nSearchInterval <= timestamp) {
                    if (bDebug)
                        LogPrintf("timestamp within nSearchInterval, using coinstake\n");
                    CMutableTransaction presigned(*txn);
                    txNew = presigned;
                    return true;
                }
                else {
                    if (bDebug)
                        LogPrintf("timestamp too old, removing coinstake\n");
                    m_coinstakes.erase(timestamp);
                    break;
                }
            }
        }
    }

    // The following split & combine thresholds are important to security
    // Should not be adjusted if you don't understand the consequences
    static unsigned int nStakeSplitAge = (60 * 60 * 24 * 90);
    int64_t nCombineThreshold = GetProofOfWorkReward(GetLastBlockIndex(chainman.ActiveChain().Tip(), false)->nBits, txNew.nTime) / 3;

    CBigNum bnTargetPerCoinDay;
    bnTargetPerCoinDay.SetCompact(nBits);

    // Transaction index is required to get to block header
    if (!g_txindex)
        return error("CreateCoinStake : transaction index unavailable");
    const Consensus::Params& params = Params().GetConsensus();

    LOCK2(cs_main, pwallet->cs_wallet);
    txNew.vin.clear();
    txNew.vout.clear();
    // Mark coin stake transaction
    CScript scriptEmpty;
    scriptEmpty.clear();
    txNew.vout.push_back(CTxOut(0, scriptEmpty));
    // Choose coins to use
    CAmount nBalance = GetBalance(*this).m_mine_trusted;
    std::optional<CAmount> nReserveBalance = ParseMoney(gArgs.GetArg("-reservebalance", ""));
    if (gArgs.IsArgSet("-reservebalance") && !nReserveBalance)
        return error("CreateCoinStake : invalid reserve balance amount");
    if (nBalance <= nReserveBalance)
        return false;
    std::vector<CTransactionRef> vwtxPrev;
    CAmount nValueIn = 0;
    CCoinControl temp;
    FastRandomContext rng_fast;
    CoinSelectionParams coin_selection_params{rng_fast};
    coin_selection_params.m_subtract_fee_outputs = true;
    coin_selection_params.m_coinstake = true;

    bool bnb_used;
    wallet::CoinsResult availableCoins = AvailableCoins(*pwallet, &temp);

    CAmount nAllowedBalance = nBalance;
    if (nReserveBalance) nAllowedBalance -= nReserveBalance.value();

    if (nAllowedBalance < MIN_TXOUT_AMOUNT)
        return false;

    util::Result<SelectionResult> result = SelectCoins(*pwallet, availableCoins, /*pre_set_inputs=*/ {}, nAllowedBalance, temp, coin_selection_params);

    if (!result)
        return false;

    CAmount nCredit = 0;
    CScript scriptPubKeyKernel;
    bool bMinterKey = false;

    for (const auto& pcoin : result->GetInputSet())
    {
        CDiskTxPos postx;
        if (!g_txindex->FindTxPosition(pcoin->outpoint.hash, postx))
            continue;

        CBlockHeader header;
        CTransactionRef tx;
        auto it = g_txindex->cachedTxs.find(pcoin->outpoint.hash);
        if (it != g_txindex->cachedTxs.end()) {
            header = it->second.first;
            tx = it->second.second;
        } else {
            try {
                    // Read block header
                    CAutoFile file(node::OpenBlockFile(postx, true), SER_DISK, CLIENT_VERSION);
                    file >> header;
                    fseek(file.Get(), postx.nTxOffset, SEEK_CUR);
                    file >> tx;
                    g_txindex->cachedTxs[pcoin->outpoint.hash]=std::pair(header,tx);
                } catch (std::exception &e) {
                    return error("%s() : deserialize or I/O error in CreateCoinStake()", __PRETTY_FUNCTION__);
                }
        }

        static int nMaxStakeSearchInterval = 60;
        if (header.GetBlockTime() + params.nStakeMinAge > txNew.nTime - nMaxStakeSearchInterval)
            continue; // only count coins meeting min age requirement

        bool fKernelFound = false;
        for (unsigned int n=0; n<std::min(nSearchInterval,(int64_t)nMaxStakeSearchInterval) && !fKernelFound; n++)
        {
            // Search backward in time from the given txNew timestamp
            // Search nSearchInterval seconds back up to nMaxStakeSearchInterval
            uint256 hashProofOfStake = uint256();
            COutPoint prevoutStake = pcoin->outpoint;
            if (CheckStakeKernelHash(nBits, chainman.ActiveChain().Tip(), header, postx.nTxOffset + CBlockHeader::NORMAL_SERIALIZE_SIZE, tx, prevoutStake, txNew.nTime - n, hashProofOfStake, false, chainman.ActiveChainstate()))
            {
                // Found a kernel
                if (bDebug)
                    LogPrintf("CreateCoinStake : kernel found\n");
                std::vector<valtype> vSolutions;
                TxoutType whichType;
                CScript scriptPubKeyOut;
                scriptPubKeyKernel = pcoin->txout.scriptPubKey;
                whichType = Solver(scriptPubKeyKernel, vSolutions);
                if (bDebug)
                    LogPrintf("CreateCoinStake : parsed kernel type=%s\n", GetTxnOutputType(whichType));
                if (whichType != TxoutType::PUBKEY && whichType != TxoutType::PUBKEYHASH && whichType != TxoutType::WITNESS_V0_KEYHASH && whichType != TxoutType::WITNESS_V1_TAPROOT)
                {
                    if (bDebug)
                        LogPrintf("CreateCoinStake : no support for kernel type=%s\n", GetTxnOutputType(whichType));
                    break;  // only support pay to public key and pay to address and pay to witness keyhash
                }
                if (whichType == TxoutType::PUBKEYHASH || whichType == TxoutType::WITNESS_V0_KEYHASH) // pay to address type or witness keyhash
                {
                    // convert to pay to public key type
                    CKey key;
                    if (IsLegacy()) {
                        auto scriptPubKeyMan = pwallet->GetLegacyScriptPubKeyMan();
                        if (!scriptPubKeyMan) {
                            if (bDebug)
                                LogPrintf("CreateCoinStake : failed to get scriptpubkeyman for kernel type=%s\n", GetTxnOutputType(whichType));
                            break;  // unable to find corresponding public key
                        }
                        if (!scriptPubKeyMan->GetKey(CKeyID(uint160(vSolutions[0])), key))
                        {
                            if (bDebug)
                                LogPrintf("CreateCoinStake : failed to get key for kernel type=%s\n", GetTxnOutputType(whichType));
                            break;  // unable to find corresponding public key
                        }
                        scriptPubKeyOut << ToByteVector(key.GetPubKey()) << OP_CHECKSIG;
                    }
                    else {
                        std::unique_ptr<SigningProvider> provider = pwallet->GetSolvingProvider(scriptPubKeyKernel);
                        if (!provider) {
                            if (bDebug)
<<<<<<< HEAD
                                LogPrintf("CreateCoinStake : failed to get signing provider for output %s\n", pcoin.txout.ToString());
=======
                                LogPrintf("CreateCoinStake : failed to get signing provider for output %s\n", pcoin->txout.ToString());
>>>>>>> b33fecfa
                            break;
                        }
                        CKeyID ckey = CKeyID(uint160(vSolutions[0]));
                        CPubKey pkey;
                        if (!provider.get()->GetPubKey(ckey, pkey)) {
                            if (bDebug)
<<<<<<< HEAD
                                LogPrintf("CreateCoinStake : failed to get key for output %s\n", pcoin.txout.ToString());
=======
                                LogPrintf("CreateCoinStake : failed to get key for output %s\n", pcoin->txout.ToString());
>>>>>>> b33fecfa
                            break;
                        }
                        scriptPubKeyOut << ToByteVector(pkey) << OP_CHECKSIG;
                    }
                }
                else if (whichType == TxoutType::PUBKEY)
                    scriptPubKeyOut = scriptPubKeyKernel;
                else if (whichType == TxoutType::WITNESS_V1_TAPROOT) {
                    // prepare reserve destination in case we need to use it for handling non legacy inputs
                    CTxDestination dest;
                    ReserveDestination reservedest(const_cast<CWallet *>(pwallet), OutputType::LEGACY);
                    auto op_dest = reservedest.GetReservedDestination(true);
                    if (!op_dest) {
                        LogPrintf("Error: Keypool ran out, please call keypoolrefill first.\n");
                        break;
                    }
                    dest = *op_dest;
                    std::vector<valtype> vSolutionsTmp;
                    CScript scriptPubKeyTmp = GetScriptForDestination(dest);
                    Solver(scriptPubKeyTmp, vSolutionsTmp);
                    std::unique_ptr<SigningProvider> provider = pwallet->GetSolvingProvider(scriptPubKeyTmp);
                    if (!provider) {
                        if (bDebug)
                            LogPrintf("CreateCoinStake : failed to get signing provider for minter output\n");
                        break;
                    }
                    CKeyID ckey = CKeyID(uint160(vSolutionsTmp[0]));
                    CPubKey pkey;
                    if (!provider.get()->GetPubKey(ckey, pkey)) {
                        if (bDebug)
                            LogPrintf("CreateCoinStake : failed to get key for minter output\n", pcoin->txout.ToString());
                        break;
                    }
                    scriptPubKeyOut << ToByteVector(pkey) << OP_CHECKSIG;
                    bMinterKey = true;
                }

                txNew.nTime -= n;
                txNew.vin.push_back(CTxIn(pcoin->outpoint.hash, pcoin->outpoint.n));
                nCredit += pcoin->txout.nValue;
                vwtxPrev.push_back(tx);

                if (bMinterKey) {
                    // extra output for minter key
                    txNew.vout.push_back(CTxOut(0, scriptPubKeyOut));
                    // redefine scriptPubKeyOut to send output to input address
                    scriptPubKeyOut = scriptPubKeyKernel;
                    }

                txNew.vout.push_back(CTxOut(0, scriptPubKeyOut));
                if ((header.GetBlockTime() + nStakeSplitAge > txNew.nTime) && pwallet->m_split_coins)
                    txNew.vout.push_back(CTxOut(0, scriptPubKeyOut)); //split stake
                if (bDebug)
                    LogPrintf("CreateCoinStake : added kernel type=%s\n", GetTxnOutputType(whichType));
                fKernelFound = true;
                break;
            }
        }
        if (fKernelFound)
            break; // if kernel is found stop searching
    }
    if (nCredit == 0 || nCredit > nAllowedBalance)
        return false;
    for (const auto& pcoin : result->GetInputSet())
    {
        CDiskTxPos postx;
        if (!g_txindex->FindTxPosition(pcoin->outpoint.hash, postx))
            continue;

        // Read block header
        CAutoFile file(node::OpenBlockFile(postx, true), SER_DISK, CLIENT_VERSION);
        CBlockHeader header;
        CTransactionRef tx;
        try {
            file >> header;
            fseek(file.Get(), postx.nTxOffset, SEEK_CUR);
            file >> tx;
        } catch (std::exception &e) {
            return error("%s() : deserialize or I/O error in CreateCoinStake()", __PRETTY_FUNCTION__);
        }


        // Attempt to add more inputs
        // Only add coins of the same key/address as kernel
        if (txNew.vout.size() == 2 && ((pcoin->txout.scriptPubKey == scriptPubKeyKernel || pcoin->txout.scriptPubKey == txNew.vout[1].scriptPubKey))
            && pcoin->outpoint.hash != txNew.vin[0].prevout.hash)
        {
            // Stop adding more inputs if already too many inputs
            if (txNew.vin.size() >= 100)
                break;
            // Stop adding more inputs if value is already pretty significant
            if (nCredit > nCombineThreshold)
                break;
            // Stop adding inputs if reached reserve limit
            if (nCredit + pcoin->txout.nValue > nBalance - (nReserveBalance ? nReserveBalance.value() : 0))
                break;
            // Do not add additional significant input
            if (pcoin->txout.nValue > nCombineThreshold)
                continue;
            // Do not add input that is still too young
            if (tx->nTime + params.nStakeMaxAge > txNew.nTime)
                continue;
            txNew.vin.push_back(CTxIn(pcoin->outpoint.hash, pcoin->outpoint.n));
            nCredit += pcoin->txout.nValue;
            vwtxPrev.push_back(tx);
        }
    }
    // Calculate coin age reward
    {
        uint64_t nCoinAge;
        CCoinsViewCache view(&chainman.ActiveChainstate().CoinsTip());
        if (!GetCoinAge((const CTransaction)txNew, view, nCoinAge, txNew.nTime, true))
            return error("CreateCoinStake : failed to calculate coin age");

        CAmount nReward = GetProofOfStakeReward(nCoinAge, txNew.nTime, chainman.ActiveChain().Tip()->nMoneySupply);
        // Refuse to create mint that has zero or negative reward
        if(nReward <= 0) {
            return false;
        }
        nCredit += nReward;
    }

    CAmount nMinFee = 0;
    CAmount nMinFeeBase = (IsProtocolV07(txNew.nTime) ? MIN_TX_FEE : MIN_TX_FEE_PREV7);
    while(true)
    {
        // Set output amount
        if (txNew.vout.size() == 3+bMinterKey)
        {
            txNew.vout[1+bMinterKey].nValue = ((nCredit - nMinFee) / 2 / nMinFeeBase) * nMinFeeBase;
            txNew.vout[2+bMinterKey].nValue = nCredit - nMinFee - txNew.vout[1+bMinterKey].nValue;
        }
        else
            txNew.vout[1+bMinterKey].nValue = nCredit - nMinFee;

        // Sign
        int nIn = 0;
<<<<<<< HEAD
        SignatureData empty;
=======
>>>>>>> b33fecfa

        if (IsLegacy()) {
            for (const auto& pcoin : vwtxPrev)
            {
<<<<<<< HEAD
                if (!SignSignature(*pwallet->GetLegacyScriptPubKeyMan(), *pcoin, txNew, nIn++, SIGHASH_ALL))
=======
                SignatureData empty;
                if (!SignSignature(*pwallet->GetLegacyScriptPubKeyMan(), *pcoin, txNew, nIn++, SIGHASH_ALL, empty))
>>>>>>> b33fecfa
                    return error("CreateCoinStake : failed to sign coinstake");
            }
        }
        else
        {
            // Fetch previous transactions (inputs):
            std::map<COutPoint, Coin> coins;
            for (const CTxIn& txin : txNew.vin) {
                coins[txin.prevout]; // Create empty map entry keyed by prevout.
            }
            pwallet->chain().findCoins(coins);
            // Script verification errors
            std::map<int, bilingual_str> input_errors;
            int nTime = txNew.nTime;
<<<<<<< HEAD
            bool complete = pwallet->SignTransaction(txNew, coins, SIGHASH_ALL, input_errors);
=======
            pwallet->SignTransaction(txNew, coins, SIGHASH_ALL, input_errors);
>>>>>>> b33fecfa
            txNew.nTime = nTime;
        }

        // Limit size
        unsigned int nBytes = ::GetSerializeSize(txNew, SER_NETWORK, PROTOCOL_VERSION);
        if (nBytes >= 1000000/5)
            return error("CreateCoinStake : exceeded coinstake size limit");

        // Check enough fee is paid
        if (nMinFee < GetMinFee(CTransaction(txNew), txNew.nTime) - nMinFeeBase)
        {
            nMinFee = GetMinFee(CTransaction(txNew), txNew.nTime) - nMinFeeBase;
            continue; // try signing again
        }
        else
        {
            if (bDebug)
                LogPrintf("CreateCoinStake : fee for coinstake %s\n", FormatMoney(nMinFee).c_str());
            break;
        }
    }

    // Successfully generated coinstake
    return true;
}

void CWallet::LoadDescriptorScriptPubKeyMan(uint256 id, WalletDescriptor& desc)
{
    if (IsWalletFlagSet(WALLET_FLAG_EXTERNAL_SIGNER)) {
        auto spk_manager = std::unique_ptr<ScriptPubKeyMan>(new ExternalSignerScriptPubKeyMan(*this, desc, m_keypool_size));
        m_spk_managers[id] = std::move(spk_manager);
    } else {
        auto spk_manager = std::unique_ptr<ScriptPubKeyMan>(new DescriptorScriptPubKeyMan(*this, desc, m_keypool_size));
        m_spk_managers[id] = std::move(spk_manager);
    }
}

void CWallet::SetupDescriptorScriptPubKeyMans(const CExtKey& master_key)
{
    AssertLockHeld(cs_wallet);

    for (bool internal : {false, true}) {
        for (OutputType t : OUTPUT_TYPES) {
            auto spk_manager = std::unique_ptr<DescriptorScriptPubKeyMan>(new DescriptorScriptPubKeyMan(*this, m_keypool_size));
            if (IsCrypted()) {
                if (IsLocked()) {
                    throw std::runtime_error(std::string(__func__) + ": Wallet is locked, cannot setup new descriptors");
                }
                if (!spk_manager->CheckDecryptionKey(vMasterKey) && !spk_manager->Encrypt(vMasterKey, nullptr)) {
                    throw std::runtime_error(std::string(__func__) + ": Could not encrypt new descriptors");
                }
            }
            spk_manager->SetupDescriptorGeneration(master_key, t, internal);
            uint256 id = spk_manager->GetID();
            m_spk_managers[id] = std::move(spk_manager);
            AddActiveScriptPubKeyMan(id, t, internal);
        }
    }
}

void CWallet::SetupDescriptorScriptPubKeyMans()
{
    AssertLockHeld(cs_wallet);

    if (!IsWalletFlagSet(WALLET_FLAG_EXTERNAL_SIGNER)) {
        // Make a seed
        CKey seed_key;
        seed_key.MakeNewKey(true);
        CPubKey seed = seed_key.GetPubKey();
        assert(seed_key.VerifyPubKey(seed));

        // Get the extended key
        CExtKey master_key;
        master_key.SetSeed(seed_key);

        SetupDescriptorScriptPubKeyMans(master_key);
    } else {
        ExternalSigner signer = ExternalSignerScriptPubKeyMan::GetExternalSigner();

        // TODO: add account parameter
        int account = 0;
        UniValue signer_res = signer.GetDescriptors(account);

        if (!signer_res.isObject()) throw std::runtime_error(std::string(__func__) + ": Unexpected result");
        for (bool internal : {false, true}) {
            const UniValue& descriptor_vals = find_value(signer_res, internal ? "internal" : "receive");
            if (!descriptor_vals.isArray()) throw std::runtime_error(std::string(__func__) + ": Unexpected result");
            for (const UniValue& desc_val : descriptor_vals.get_array().getValues()) {
                const std::string& desc_str = desc_val.getValStr();
                FlatSigningProvider keys;
                std::string desc_error;
                std::unique_ptr<Descriptor> desc = Parse(desc_str, keys, desc_error, false);
                if (desc == nullptr) {
                    throw std::runtime_error(std::string(__func__) + ": Invalid descriptor \"" + desc_str + "\" (" + desc_error + ")");
                }
                if (!desc->GetOutputType()) {
                    continue;
                }
                OutputType t =  *desc->GetOutputType();
                auto spk_manager = std::unique_ptr<ExternalSignerScriptPubKeyMan>(new ExternalSignerScriptPubKeyMan(*this, m_keypool_size));
                spk_manager->SetupDescriptor(std::move(desc));
                uint256 id = spk_manager->GetID();
                m_spk_managers[id] = std::move(spk_manager);
                AddActiveScriptPubKeyMan(id, t, internal);
            }
        }
    }
}

void CWallet::AddActiveScriptPubKeyMan(uint256 id, OutputType type, bool internal)
{
    WalletBatch batch(GetDatabase());
    if (!batch.WriteActiveScriptPubKeyMan(static_cast<uint8_t>(type), id, internal)) {
        throw std::runtime_error(std::string(__func__) + ": writing active ScriptPubKeyMan id failed");
    }
    LoadActiveScriptPubKeyMan(id, type, internal);
}

void CWallet::LoadActiveScriptPubKeyMan(uint256 id, OutputType type, bool internal)
{
    // Activating ScriptPubKeyManager for a given output and change type is incompatible with legacy wallets.
    // Legacy wallets have only one ScriptPubKeyManager and it's active for all output and change types.
    Assert(IsWalletFlagSet(WALLET_FLAG_DESCRIPTORS));

    WalletLogPrintf("Setting spkMan to active: id = %s, type = %s, internal = %s\n", id.ToString(), FormatOutputType(type), internal ? "true" : "false");
    auto& spk_mans = internal ? m_internal_spk_managers : m_external_spk_managers;
    auto& spk_mans_other = internal ? m_external_spk_managers : m_internal_spk_managers;
    auto spk_man = m_spk_managers.at(id).get();
    spk_mans[type] = spk_man;

    const auto it = spk_mans_other.find(type);
    if (it != spk_mans_other.end() && it->second == spk_man) {
        spk_mans_other.erase(type);
    }

    NotifyCanGetAddressesChanged();
}

void CWallet::DeactivateScriptPubKeyMan(uint256 id, OutputType type, bool internal)
{
    auto spk_man = GetScriptPubKeyMan(type, internal);
    if (spk_man != nullptr && spk_man->GetID() == id) {
        WalletLogPrintf("Deactivate spkMan: id = %s, type = %s, internal = %s\n", id.ToString(), FormatOutputType(type), internal ? "true" : "false");
        WalletBatch batch(GetDatabase());
        if (!batch.EraseActiveScriptPubKeyMan(static_cast<uint8_t>(type), internal)) {
            throw std::runtime_error(std::string(__func__) + ": erasing active ScriptPubKeyMan id failed");
        }

        auto& spk_mans = internal ? m_internal_spk_managers : m_external_spk_managers;
        spk_mans.erase(type);
    }

    NotifyCanGetAddressesChanged();
}

bool CWallet::IsLegacy() const
{
    if (m_internal_spk_managers.count(OutputType::LEGACY) == 0) {
        return false;
    }
    auto spk_man = dynamic_cast<LegacyScriptPubKeyMan*>(m_internal_spk_managers.at(OutputType::LEGACY));
    return spk_man != nullptr;
}

DescriptorScriptPubKeyMan* CWallet::GetDescriptorScriptPubKeyMan(const WalletDescriptor& desc) const
{
    for (auto& spk_man_pair : m_spk_managers) {
        // Try to downcast to DescriptorScriptPubKeyMan then check if the descriptors match
        DescriptorScriptPubKeyMan* spk_manager = dynamic_cast<DescriptorScriptPubKeyMan*>(spk_man_pair.second.get());
        if (spk_manager != nullptr && spk_manager->HasWalletDescriptor(desc)) {
            return spk_manager;
        }
    }

    return nullptr;
}

std::optional<bool> CWallet::IsInternalScriptPubKeyMan(ScriptPubKeyMan* spk_man) const
{
    // Legacy script pubkey man can't be either external or internal
    if (IsLegacy()) {
        return std::nullopt;
    }

    // only active ScriptPubKeyMan can be internal
    if (!GetActiveScriptPubKeyMans().count(spk_man)) {
        return std::nullopt;
    }

    const auto desc_spk_man = dynamic_cast<DescriptorScriptPubKeyMan*>(spk_man);
    if (!desc_spk_man) {
        throw std::runtime_error(std::string(__func__) + ": unexpected ScriptPubKeyMan type.");
    }

    LOCK(desc_spk_man->cs_desc_man);
    const auto& type = desc_spk_man->GetWalletDescriptor().descriptor->GetOutputType();
    assert(type.has_value());

    return GetScriptPubKeyMan(*type, /* internal= */ true) == desc_spk_man;
}

ScriptPubKeyMan* CWallet::AddWalletDescriptor(WalletDescriptor& desc, const FlatSigningProvider& signing_provider, const std::string& label, bool internal)
{
    AssertLockHeld(cs_wallet);

    if (!IsWalletFlagSet(WALLET_FLAG_DESCRIPTORS)) {
        WalletLogPrintf("Cannot add WalletDescriptor to a non-descriptor wallet\n");
        return nullptr;
    }

    auto spk_man = GetDescriptorScriptPubKeyMan(desc);
    if (spk_man) {
        WalletLogPrintf("Update existing descriptor: %s\n", desc.descriptor->ToString());
        spk_man->UpdateWalletDescriptor(desc);
    } else {
        auto new_spk_man = std::unique_ptr<DescriptorScriptPubKeyMan>(new DescriptorScriptPubKeyMan(*this, desc, m_keypool_size));
        spk_man = new_spk_man.get();

        // Save the descriptor to memory
        m_spk_managers[new_spk_man->GetID()] = std::move(new_spk_man);
    }

    // Add the private keys to the descriptor
    for (const auto& entry : signing_provider.keys) {
        const CKey& key = entry.second;
        spk_man->AddDescriptorKey(key, key.GetPubKey());
    }

    // Top up key pool, the manager will generate new scriptPubKeys internally
    if (!spk_man->TopUp()) {
        WalletLogPrintf("Could not top up scriptPubKeys\n");
        return nullptr;
    }

    // Apply the label if necessary
    // Note: we disable labels for ranged descriptors
    if (!desc.descriptor->IsRange()) {
        auto script_pub_keys = spk_man->GetScriptPubKeys();
        if (script_pub_keys.empty()) {
            WalletLogPrintf("Could not generate scriptPubKeys (cache is empty)\n");
            return nullptr;
        }

        if (!internal) {
            for (const auto& script : script_pub_keys) {
                CTxDestination dest;
                if (ExtractDestination(script, dest)) {
                    SetAddressBook(dest, label, AddressPurpose::RECEIVE);
                }
            }
        }
    }

    // Save the descriptor to DB
    spk_man->WriteDescriptor();

    return spk_man;
}

bool CWallet::MigrateToSQLite(bilingual_str& error)
{
    AssertLockHeld(cs_wallet);

    WalletLogPrintf("Migrating wallet storage database from BerkeleyDB to SQLite.\n");

    if (m_database->Format() == "sqlite") {
        error = _("Error: This wallet already uses SQLite");
        return false;
    }

    // Get all of the records for DB type migration
    std::unique_ptr<DatabaseBatch> batch = m_database->MakeBatch();
    std::unique_ptr<DatabaseCursor> cursor = batch->GetNewCursor();
    std::vector<std::pair<SerializeData, SerializeData>> records;
    if (!cursor) {
        error = _("Error: Unable to begin reading all records in the database");
        return false;
    }
    DatabaseCursor::Status status = DatabaseCursor::Status::FAIL;
    while (true) {
        DataStream ss_key{};
        DataStream ss_value{};
        status = cursor->Next(ss_key, ss_value);
        if (status != DatabaseCursor::Status::MORE) {
            break;
        }
        SerializeData key(ss_key.begin(), ss_key.end());
        SerializeData value(ss_value.begin(), ss_value.end());
        records.emplace_back(key, value);
    }
    cursor.reset();
    batch.reset();
    if (status != DatabaseCursor::Status::DONE) {
        error = _("Error: Unable to read all records in the database");
        return false;
    }

    // Close this database and delete the file
    fs::path db_path = fs::PathFromString(m_database->Filename());
    fs::path db_dir = db_path.parent_path();
    m_database->Close();
    fs::remove(db_path);

    // Make new DB
    DatabaseOptions opts;
    opts.require_create = true;
    opts.require_format = DatabaseFormat::SQLITE;
    DatabaseStatus db_status;
    std::unique_ptr<WalletDatabase> new_db = MakeDatabase(db_dir, opts, db_status, error);
    assert(new_db); // This is to prevent doing anything further with this wallet. The original file was deleted, but a backup exists.
    m_database.reset();
    m_database = std::move(new_db);

    // Write existing records into the new DB
    batch = m_database->MakeBatch();
    bool began = batch->TxnBegin();
    assert(began); // This is a critical error, the new db could not be written to. The original db exists as a backup, but we should not continue execution.
    for (const auto& [key, value] : records) {
        DataStream ss_key{key};
        DataStream ss_value{value};
        if (!batch->Write(ss_key, ss_value)) {
            batch->TxnAbort();
            m_database->Close();
            fs::remove(m_database->Filename());
            assert(false); // This is a critical error, the new db could not be written to. The original db exists as a backup, but we should not continue execution.
        }
    }
    bool committed = batch->TxnCommit();
    assert(committed); // This is a critical error, the new db could not be written to. The original db exists as a backup, but we should not continue execution.
    return true;
}

std::optional<MigrationData> CWallet::GetDescriptorsForLegacy(bilingual_str& error) const
{
    AssertLockHeld(cs_wallet);

    LegacyScriptPubKeyMan* legacy_spkm = GetLegacyScriptPubKeyMan();
    assert(legacy_spkm);

    std::optional<MigrationData> res = legacy_spkm->MigrateToDescriptor();
    if (res == std::nullopt) {
        error = _("Error: Unable to produce descriptors for this legacy wallet. Make sure to provide the wallet's passphrase if it is encrypted.");
        return std::nullopt;
    }
    return res;
}

bool CWallet::ApplyMigrationData(MigrationData& data, bilingual_str& error)
{
    AssertLockHeld(cs_wallet);

    LegacyScriptPubKeyMan* legacy_spkm = GetLegacyScriptPubKeyMan();
    if (!legacy_spkm) {
        error = _("Error: This wallet is already a descriptor wallet");
        return false;
    }

    for (auto& desc_spkm : data.desc_spkms) {
        if (m_spk_managers.count(desc_spkm->GetID()) > 0) {
            error = _("Error: Duplicate descriptors created during migration. Your wallet may be corrupted.");
            return false;
        }
        m_spk_managers[desc_spkm->GetID()] = std::move(desc_spkm);
    }

    // Remove the LegacyScriptPubKeyMan from disk
    if (!legacy_spkm->DeleteRecords()) {
        return false;
    }

    // Remove the LegacyScriptPubKeyMan from memory
    m_spk_managers.erase(legacy_spkm->GetID());
    m_external_spk_managers.clear();
    m_internal_spk_managers.clear();

    // Setup new descriptors
    SetWalletFlag(WALLET_FLAG_DESCRIPTORS);
    if (!IsWalletFlagSet(WALLET_FLAG_DISABLE_PRIVATE_KEYS)) {
        // Use the existing master key if we have it
        if (data.master_key.key.IsValid()) {
            SetupDescriptorScriptPubKeyMans(data.master_key);
        } else {
            // Setup with a new seed if we don't.
            SetupDescriptorScriptPubKeyMans();
        }
    }

    // Check if the transactions in the wallet are still ours. Either they belong here, or they belong in the watchonly wallet.
    // We need to go through these in the tx insertion order so that lookups to spends works.
    std::vector<uint256> txids_to_delete;
    for (const auto& [_pos, wtx] : wtxOrdered) {
        if (!IsMine(*wtx->tx) && !IsFromMe(*wtx->tx)) {
            // Check it is the watchonly wallet's
            // solvable_wallet doesn't need to be checked because transactions for those scripts weren't being watched for
            if (data.watchonly_wallet) {
                LOCK(data.watchonly_wallet->cs_wallet);
                if (data.watchonly_wallet->IsMine(*wtx->tx) || data.watchonly_wallet->IsFromMe(*wtx->tx)) {
                    // Add to watchonly wallet
                    if (!data.watchonly_wallet->AddToWallet(wtx->tx, wtx->m_state)) {
                        error = _("Error: Could not add watchonly tx to watchonly wallet");
                        return false;
                    }
                    // Mark as to remove from this wallet
                    txids_to_delete.push_back(wtx->GetHash());
                    continue;
                }
            }
            // Both not ours and not in the watchonly wallet
            error = strprintf(_("Error: Transaction %s in wallet cannot be identified to belong to migrated wallets"), wtx->GetHash().GetHex());
            return false;
        }
    }
    // Do the removes
    if (txids_to_delete.size() > 0) {
        std::vector<uint256> deleted_txids;
        if (ZapSelectTx(txids_to_delete, deleted_txids) != DBErrors::LOAD_OK) {
            error = _("Error: Could not delete watchonly transactions");
            return false;
        }
        if (deleted_txids != txids_to_delete) {
            error = _("Error: Not all watchonly txs could be deleted");
            return false;
        }
        // Tell the GUI of each tx
        for (const uint256& txid : deleted_txids) {
            NotifyTransactionChanged(txid, CT_UPDATED);
        }
    }

    // Check the address book data in the same way we did for transactions
    std::vector<CTxDestination> dests_to_delete;
    for (const auto& addr_pair : m_address_book) {
        // Labels applied to receiving addresses should go based on IsMine
        if (addr_pair.second.purpose == AddressPurpose::RECEIVE) {
            if (!IsMine(addr_pair.first)) {
                // Check the address book data is the watchonly wallet's
                if (data.watchonly_wallet) {
                    LOCK(data.watchonly_wallet->cs_wallet);
                    if (data.watchonly_wallet->IsMine(addr_pair.first)) {
                        // Add to the watchonly. Preserve the labels, purpose, and change-ness
                        std::string label = addr_pair.second.GetLabel();
                        data.watchonly_wallet->m_address_book[addr_pair.first].purpose = addr_pair.second.purpose;
                        if (!addr_pair.second.IsChange()) {
                            data.watchonly_wallet->m_address_book[addr_pair.first].SetLabel(label);
                        }
                        dests_to_delete.push_back(addr_pair.first);
                        continue;
                    }
                }
                if (data.solvable_wallet) {
                    LOCK(data.solvable_wallet->cs_wallet);
                    if (data.solvable_wallet->IsMine(addr_pair.first)) {
                        // Add to the solvable. Preserve the labels, purpose, and change-ness
                        std::string label = addr_pair.second.GetLabel();
                        data.solvable_wallet->m_address_book[addr_pair.first].purpose = addr_pair.second.purpose;
                        if (!addr_pair.second.IsChange()) {
                            data.solvable_wallet->m_address_book[addr_pair.first].SetLabel(label);
                        }
                        dests_to_delete.push_back(addr_pair.first);
                        continue;
                    }
                }
                // Not ours, not in watchonly wallet, and not in solvable
                error = _("Error: Address book data in wallet cannot be identified to belong to migrated wallets");
                return false;
            }
        } else {
            // Labels for everything else (send) should be cloned to all
            if (data.watchonly_wallet) {
                LOCK(data.watchonly_wallet->cs_wallet);
                // Add to the watchonly. Preserve the labels, purpose, and change-ness
                std::string label = addr_pair.second.GetLabel();
                data.watchonly_wallet->m_address_book[addr_pair.first].purpose = addr_pair.second.purpose;
                if (!addr_pair.second.IsChange()) {
                    data.watchonly_wallet->m_address_book[addr_pair.first].SetLabel(label);
                }
                continue;
            }
            if (data.solvable_wallet) {
                LOCK(data.solvable_wallet->cs_wallet);
                // Add to the solvable. Preserve the labels, purpose, and change-ness
                std::string label = addr_pair.second.GetLabel();
                data.solvable_wallet->m_address_book[addr_pair.first].purpose = addr_pair.second.purpose;
                if (!addr_pair.second.IsChange()) {
                    data.solvable_wallet->m_address_book[addr_pair.first].SetLabel(label);
                }
                continue;
            }
        }
    }

    // Persist added address book entries (labels, purpose) for watchonly and solvable wallets
    auto persist_address_book = [](const CWallet& wallet) {
        LOCK(wallet.cs_wallet);
        WalletBatch batch{wallet.GetDatabase()};
        for (const auto& [destination, addr_book_data] : wallet.m_address_book) {
            auto address{EncodeDestination(destination)};
            auto label{addr_book_data.GetLabel()};
            // don't bother writing default values (unknown purpose, empty label)
            if (addr_book_data.purpose) batch.WritePurpose(address, PurposeToString(*addr_book_data.purpose));
            if (!label.empty()) batch.WriteName(address, label);
        }
    };
    if (data.watchonly_wallet) persist_address_book(*data.watchonly_wallet);
    if (data.solvable_wallet) persist_address_book(*data.solvable_wallet);

    // Remove the things to delete
    if (dests_to_delete.size() > 0) {
        for (const auto& dest : dests_to_delete) {
            if (!DelAddressBook(dest)) {
                error = _("Error: Unable to remove watchonly address book data");
                return false;
            }
        }
    }

    // Connect the SPKM signals
    ConnectScriptPubKeyManNotifiers();
    NotifyCanGetAddressesChanged();

    WalletLogPrintf("Wallet migration complete.\n");

    return true;
}

bool CWallet::CanGrindR() const
{
    return !IsWalletFlagSet(WALLET_FLAG_EXTERNAL_SIGNER);
}

bool DoMigration(CWallet& wallet, WalletContext& context, bilingual_str& error, MigrationResult& res) EXCLUSIVE_LOCKS_REQUIRED(wallet.cs_wallet)
{
    AssertLockHeld(wallet.cs_wallet);

    // Get all of the descriptors from the legacy wallet
    std::optional<MigrationData> data = wallet.GetDescriptorsForLegacy(error);
    if (data == std::nullopt) return false;

    // Create the watchonly and solvable wallets if necessary
    if (data->watch_descs.size() > 0 || data->solvable_descs.size() > 0) {
        DatabaseOptions options;
        options.require_existing = false;
        options.require_create = true;

        // Make the wallets
        options.create_flags = WALLET_FLAG_DISABLE_PRIVATE_KEYS | WALLET_FLAG_BLANK_WALLET | WALLET_FLAG_DESCRIPTORS;
        if (wallet.IsWalletFlagSet(WALLET_FLAG_AVOID_REUSE)) {
            options.create_flags |= WALLET_FLAG_AVOID_REUSE;
        }
        if (wallet.IsWalletFlagSet(WALLET_FLAG_KEY_ORIGIN_METADATA)) {
            options.create_flags |= WALLET_FLAG_KEY_ORIGIN_METADATA;
        }
        if (data->watch_descs.size() > 0) {
            wallet.WalletLogPrintf("Making a new watchonly wallet containing the watched scripts\n");

            DatabaseStatus status;
            std::vector<bilingual_str> warnings;
            std::string wallet_name = wallet.GetName() + "_watchonly";
            data->watchonly_wallet = CreateWallet(context, wallet_name, std::nullopt, options, status, error, warnings);
            if (status != DatabaseStatus::SUCCESS) {
                error = _("Error: Failed to create new watchonly wallet");
                return false;
            }
            res.watchonly_wallet = data->watchonly_wallet;
            LOCK(data->watchonly_wallet->cs_wallet);

            // Parse the descriptors and add them to the new wallet
            for (const auto& [desc_str, creation_time] : data->watch_descs) {
                // Parse the descriptor
                FlatSigningProvider keys;
                std::string parse_err;
                std::unique_ptr<Descriptor> desc = Parse(desc_str, keys, parse_err, /* require_checksum */ true);
                assert(desc); // It shouldn't be possible to have the LegacyScriptPubKeyMan make an invalid descriptor
                assert(!desc->IsRange()); // It shouldn't be possible to have LegacyScriptPubKeyMan make a ranged watchonly descriptor

                // Add to the wallet
                WalletDescriptor w_desc(std::move(desc), creation_time, 0, 0, 0);
                data->watchonly_wallet->AddWalletDescriptor(w_desc, keys, "", false);
            }

            // Add the wallet to settings
            UpdateWalletSetting(*context.chain, wallet_name, /*load_on_startup=*/true, warnings);
        }
        if (data->solvable_descs.size() > 0) {
            wallet.WalletLogPrintf("Making a new watchonly wallet containing the unwatched solvable scripts\n");

            DatabaseStatus status;
            std::vector<bilingual_str> warnings;
            std::string wallet_name = wallet.GetName() + "_solvables";
            data->solvable_wallet = CreateWallet(context, wallet_name, std::nullopt, options, status, error, warnings);
            if (status != DatabaseStatus::SUCCESS) {
                error = _("Error: Failed to create new watchonly wallet");
                return false;
            }
            res.solvables_wallet = data->solvable_wallet;
            LOCK(data->solvable_wallet->cs_wallet);

            // Parse the descriptors and add them to the new wallet
            for (const auto& [desc_str, creation_time] : data->solvable_descs) {
                // Parse the descriptor
                FlatSigningProvider keys;
                std::string parse_err;
                std::unique_ptr<Descriptor> desc = Parse(desc_str, keys, parse_err, /* require_checksum */ true);
                assert(desc); // It shouldn't be possible to have the LegacyScriptPubKeyMan make an invalid descriptor
                assert(!desc->IsRange()); // It shouldn't be possible to have LegacyScriptPubKeyMan make a ranged watchonly descriptor

                // Add to the wallet
                WalletDescriptor w_desc(std::move(desc), creation_time, 0, 0, 0);
                data->solvable_wallet->AddWalletDescriptor(w_desc, keys, "", false);
            }

            // Add the wallet to settings
            UpdateWalletSetting(*context.chain, wallet_name, /*load_on_startup=*/true, warnings);
        }
    }

    // Add the descriptors to wallet, remove LegacyScriptPubKeyMan, and cleanup txs and address book data
    if (!wallet.ApplyMigrationData(*data, error)) {
        return false;
    }
    return true;
}

util::Result<MigrationResult> MigrateLegacyToDescriptor(const std::string& wallet_name, const SecureString& passphrase, WalletContext& context)
{
    MigrationResult res;
    bilingual_str error;
    std::vector<bilingual_str> warnings;

    // If the wallet is still loaded, unload it so that nothing else tries to use it while we're changing it
    if (auto wallet = GetWallet(context, wallet_name)) {
        if (!RemoveWallet(context, wallet, /*load_on_start=*/std::nullopt, warnings)) {
            return util::Error{_("Unable to unload the wallet before migrating")};
        }
        UnloadWallet(std::move(wallet));
    }

    // Load the wallet but only in the context of this function.
    // No signals should be connected nor should anything else be aware of this wallet
    WalletContext empty_context;
    empty_context.args = context.args;
    DatabaseOptions options;
    options.require_existing = true;
    DatabaseStatus status;
    std::unique_ptr<WalletDatabase> database = MakeWalletDatabase(wallet_name, options, status, error);
    if (!database) {
        return util::Error{Untranslated("Wallet file verification failed.") + Untranslated(" ") + error};
    }

    // Make the local wallet
    std::shared_ptr<CWallet> local_wallet = CWallet::Create(empty_context, wallet_name, std::move(database), options.create_flags, error, warnings);
    if (!local_wallet) {
        return util::Error{Untranslated("Wallet loading failed.") + Untranslated(" ") + error};
    }

    // Before anything else, check if there is something to migrate.
    if (!local_wallet->GetLegacyScriptPubKeyMan()) {
        return util::Error{_("Error: This wallet is already a descriptor wallet")};
    }

    // Make a backup of the DB
    fs::path this_wallet_dir = fs::absolute(fs::PathFromString(local_wallet->GetDatabase().Filename())).parent_path();
    fs::path backup_filename = fs::PathFromString(strprintf("%s-%d.legacy.bak", wallet_name, GetTime()));
    fs::path backup_path = this_wallet_dir / backup_filename;
    if (!local_wallet->BackupWallet(fs::PathToString(backup_path))) {
        return util::Error{_("Error: Unable to make a backup of your wallet")};
    }
    res.backup_path = backup_path;

    bool success = false;
    {
        LOCK(local_wallet->cs_wallet);

        // Unlock the wallet if needed
        if (local_wallet->IsLocked() && !local_wallet->Unlock(passphrase)) {
            if (passphrase.find('\0') == std::string::npos) {
                return util::Error{Untranslated("Error: Wallet decryption failed, the wallet passphrase was not provided or was incorrect.")};
            } else {
                return util::Error{Untranslated("Error: Wallet decryption failed, the wallet passphrase entered was incorrect. "
                                                "The passphrase contains a null character (ie - a zero byte). "
                                                "If this passphrase was set with a version of this software prior to 25.0, "
                                                "please try again with only the characters up to — but not including — "
                                                "the first null character.")};
            }
        }

        // First change to using SQLite
        if (!local_wallet->MigrateToSQLite(error)) return util::Error{error};

        // Do the migration, and cleanup if it fails
        success = DoMigration(*local_wallet, context, error, res);
    }

    if (success) {
        // Migration successful, unload the wallet locally, then reload it.
        assert(local_wallet.use_count() == 1);
        local_wallet.reset();
        LoadWallet(context, wallet_name, /*load_on_start=*/std::nullopt, options, status, error, warnings);
        res.wallet_name = wallet_name;
    } else {
        // Migration failed, cleanup
        // Copy the backup to the actual wallet dir
        fs::path temp_backup_location = fsbridge::AbsPathJoin(GetWalletDir(), backup_filename);
        fs::copy_file(backup_path, temp_backup_location, fs::copy_options::none);

        // Remember this wallet's walletdir to remove after unloading
        std::vector<fs::path> wallet_dirs;
        wallet_dirs.push_back(fs::PathFromString(local_wallet->GetDatabase().Filename()).parent_path());

        // Unload the wallet locally
        assert(local_wallet.use_count() == 1);
        local_wallet.reset();

        // Make list of wallets to cleanup
        std::vector<std::shared_ptr<CWallet>> created_wallets;
        if (res.watchonly_wallet) created_wallets.push_back(std::move(res.watchonly_wallet));
        if (res.solvables_wallet) created_wallets.push_back(std::move(res.solvables_wallet));

        // Get the directories to remove after unloading
        for (std::shared_ptr<CWallet>& w : created_wallets) {
            wallet_dirs.push_back(fs::PathFromString(w->GetDatabase().Filename()).parent_path());
        }

        // Unload the wallets
        for (std::shared_ptr<CWallet>& w : created_wallets) {
            if (!RemoveWallet(context, w, /*load_on_start=*/false)) {
                error += _("\nUnable to cleanup failed migration");
                return util::Error{error};
            }
            UnloadWallet(std::move(w));
        }

        // Delete the wallet directories
        for (fs::path& dir : wallet_dirs) {
            fs::remove_all(dir);
        }

        // Restore the backup
        DatabaseStatus status;
        std::vector<bilingual_str> warnings;
        if (!RestoreWallet(context, temp_backup_location, wallet_name, /*load_on_start=*/std::nullopt, status, error, warnings)) {
            error += _("\nUnable to restore backup of wallet.");
            return util::Error{error};
        }

        // Move the backup to the wallet dir
        fs::copy_file(temp_backup_location, backup_path, fs::copy_options::none);
        fs::remove(temp_backup_location);

        return util::Error{error};
    }
    return res;
}
} // namespace wallet<|MERGE_RESOLUTION|>--- conflicted
+++ resolved
@@ -3685,22 +3685,14 @@
                         std::unique_ptr<SigningProvider> provider = pwallet->GetSolvingProvider(scriptPubKeyKernel);
                         if (!provider) {
                             if (bDebug)
-<<<<<<< HEAD
-                                LogPrintf("CreateCoinStake : failed to get signing provider for output %s\n", pcoin.txout.ToString());
-=======
                                 LogPrintf("CreateCoinStake : failed to get signing provider for output %s\n", pcoin->txout.ToString());
->>>>>>> b33fecfa
                             break;
                         }
                         CKeyID ckey = CKeyID(uint160(vSolutions[0]));
                         CPubKey pkey;
                         if (!provider.get()->GetPubKey(ckey, pkey)) {
                             if (bDebug)
-<<<<<<< HEAD
-                                LogPrintf("CreateCoinStake : failed to get key for output %s\n", pcoin.txout.ToString());
-=======
                                 LogPrintf("CreateCoinStake : failed to get key for output %s\n", pcoin->txout.ToString());
->>>>>>> b33fecfa
                             break;
                         }
                         scriptPubKeyOut << ToByteVector(pkey) << OP_CHECKSIG;
@@ -3838,20 +3830,12 @@
 
         // Sign
         int nIn = 0;
-<<<<<<< HEAD
-        SignatureData empty;
-=======
->>>>>>> b33fecfa
 
         if (IsLegacy()) {
             for (const auto& pcoin : vwtxPrev)
             {
-<<<<<<< HEAD
-                if (!SignSignature(*pwallet->GetLegacyScriptPubKeyMan(), *pcoin, txNew, nIn++, SIGHASH_ALL))
-=======
                 SignatureData empty;
                 if (!SignSignature(*pwallet->GetLegacyScriptPubKeyMan(), *pcoin, txNew, nIn++, SIGHASH_ALL, empty))
->>>>>>> b33fecfa
                     return error("CreateCoinStake : failed to sign coinstake");
             }
         }
@@ -3866,11 +3850,7 @@
             // Script verification errors
             std::map<int, bilingual_str> input_errors;
             int nTime = txNew.nTime;
-<<<<<<< HEAD
-            bool complete = pwallet->SignTransaction(txNew, coins, SIGHASH_ALL, input_errors);
-=======
             pwallet->SignTransaction(txNew, coins, SIGHASH_ALL, input_errors);
->>>>>>> b33fecfa
             txNew.nTime = nTime;
         }
 
