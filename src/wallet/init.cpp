// Copyright (c) 2009-2010 Satoshi Nakamoto
// Copyright (c) 2009-2019 The Bitcoin Core developers
// Distributed under the MIT software license, see the accompanying
// file COPYING or http://www.opensource.org/licenses/mit-license.php.

#include <init.h>
#include <interfaces/chain.h>
#include <net.h>
#include <node/context.h>
#include <outputtype.h>
#include <ui_interface.h>
#include <util/moneystr.h>
#include <util/system.h>
#include <util/translation.h>
#include <wallet/coincontrol.h>
#include <wallet/wallet.h>
#include <walletinitinterface.h>

class WalletInit : public WalletInitInterface {
public:

    //! Was the wallet component compiled in.
    bool HasWalletSupport() const override {return true;}

    //! Return the wallets help message.
    void AddWalletOptions() const override;

    //! Wallets parameter interaction
    bool ParameterInteraction() const override;
<<<<<<< HEAD

    //! Add wallets that should be opened to list of chain clients.
    void Construct(NodeContext& node) const override;
};

=======

    //! Add wallets that should be opened to list of chain clients.
    void Construct(NodeContext& node) const override;
};

>>>>>>> 56311988
const WalletInitInterface& g_wallet_init_interface = WalletInit();

void WalletInit::AddWalletOptions() const
{
    gArgs.AddArg("-addresstype", strprintf("What type of addresses to use (\"legacy\", \"p2sh-segwit\", or \"bech32\", default: \"%s\")", FormatOutputType(DEFAULT_ADDRESS_TYPE)), ArgsManager::ALLOW_ANY, OptionsCategory::WALLET);
    gArgs.AddArg("-avoidpartialspends", strprintf("Group outputs by address, selecting all or none, instead of selecting on a per-output basis. Privacy is improved as an address is only used once (unless someone sends to it after spending from it), but may result in slightly higher fees as suboptimal coin selection may result due to the added limitation (default: %u (always enabled for wallets with \"avoid_reuse\" enabled))", DEFAULT_AVOIDPARTIALSPENDS), ArgsManager::ALLOW_ANY, OptionsCategory::WALLET);
    gArgs.AddArg("-changetype", "What type of change to use (\"legacy\", \"p2sh-segwit\", or \"bech32\"). Default is same as -addresstype, except when -addresstype=p2sh-segwit a native segwit output is used when sending to a native segwit address)", ArgsManager::ALLOW_ANY, OptionsCategory::WALLET);
    gArgs.AddArg("-disablewallet", "Do not load the wallet and disable wallet RPC calls", ArgsManager::ALLOW_ANY, OptionsCategory::WALLET);
<<<<<<< HEAD

    gArgs.AddArg("-keypool=<n>", strprintf("Set key pool size to <n> (default: %u). Warning: Smaller sizes may increase the risk of losing funds when restoring from an old backup, if none of the addresses in the original keypool have been used.", DEFAULT_KEYPOOL_SIZE), ArgsManager::ALLOW_ANY, OptionsCategory::WALLET);
=======
    gArgs.AddArg("-discardfee=<amt>", strprintf("The fee rate (in %s/kB) that indicates your tolerance for discarding change by adding it to the fee (default: %s). "
                                                                "Note: An output is discarded if it is dust at this rate, but we will always discard up to the dust relay fee and a discard fee above that is limited by the fee estimate for the longest target",
                                                              CURRENCY_UNIT, FormatMoney(DEFAULT_DISCARD_FEE)), ArgsManager::ALLOW_ANY, OptionsCategory::WALLET);

    gArgs.AddArg("-fallbackfee=<amt>", strprintf("A fee rate (in %s/kB) that will be used when fee estimation has insufficient data. 0 to entirely disable the fallbackfee feature. (default: %s)",
                                                               CURRENCY_UNIT, FormatMoney(DEFAULT_FALLBACK_FEE)), ArgsManager::ALLOW_ANY, OptionsCategory::WALLET);
    gArgs.AddArg("-keypool=<n>", strprintf("Set key pool size to <n> (default: %u). Warning: Smaller sizes may increase the risk of losing funds when restoring from an old backup, if none of the addresses in the original keypool have been used.", DEFAULT_KEYPOOL_SIZE), ArgsManager::ALLOW_ANY, OptionsCategory::WALLET);
    gArgs.AddArg("-maxtxfee=<amt>", strprintf("Maximum total fees (in %s) to use in a single wallet transaction; setting this too low may abort large transactions (default: %s)",
        CURRENCY_UNIT, FormatMoney(DEFAULT_TRANSACTION_MAXFEE)), ArgsManager::ALLOW_ANY, OptionsCategory::DEBUG_TEST);
    gArgs.AddArg("-mintxfee=<amt>", strprintf("Fees (in %s/kB) smaller than this are considered zero fee for transaction creation (default: %s)",
                                                            CURRENCY_UNIT, FormatMoney(DEFAULT_TRANSACTION_MINFEE)), ArgsManager::ALLOW_ANY, OptionsCategory::WALLET);
    gArgs.AddArg("-paytxfee=<amt>", strprintf("Fee (in %s/kB) to add to transactions you send (default: %s)",
                                                            CURRENCY_UNIT, FormatMoney(CFeeRate{DEFAULT_PAY_TX_FEE}.GetFeePerK())), ArgsManager::ALLOW_ANY, OptionsCategory::WALLET);
>>>>>>> 56311988
    gArgs.AddArg("-rescan", "Rescan the block chain for missing wallet transactions on startup", ArgsManager::ALLOW_ANY, OptionsCategory::WALLET);
    gArgs.AddArg("-salvagewallet", "Attempt to recover private keys from a corrupt wallet on startup", ArgsManager::ALLOW_ANY, OptionsCategory::WALLET);
    gArgs.AddArg("-spendzeroconfchange", strprintf("Spend unconfirmed change when sending transactions (default: %u)", DEFAULT_SPEND_ZEROCONF_CHANGE), ArgsManager::ALLOW_ANY, OptionsCategory::WALLET);
    gArgs.AddArg("-txconfirmtarget=<n>", strprintf("If paytxfee is not set, include enough fee so transactions begin confirmation on average within n blocks (default: %u)", DEFAULT_TX_CONFIRM_TARGET), ArgsManager::ALLOW_ANY, OptionsCategory::WALLET);
    gArgs.AddArg("-upgradewallet", "Upgrade wallet to latest format on startup", ArgsManager::ALLOW_ANY, OptionsCategory::WALLET);
    gArgs.AddArg("-wallet=<path>", "Specify wallet database path. Can be specified multiple times to load multiple wallets. Path is interpreted relative to <walletdir> if it is not absolute, and will be created if it does not exist (as a directory containing a wallet.dat file and log files). For backwards compatibility this will also accept names of existing data files in <walletdir>.)", ArgsManager::ALLOW_ANY | ArgsManager::NETWORK_ONLY, OptionsCategory::WALLET);
    gArgs.AddArg("-walletbroadcast",  strprintf("Make the wallet broadcast transactions (default: %u)", DEFAULT_WALLETBROADCAST), ArgsManager::ALLOW_ANY, OptionsCategory::WALLET);
    gArgs.AddArg("-walletdir=<dir>", "Specify directory to hold wallets (default: <datadir>/wallets if it exists, otherwise <datadir>)", ArgsManager::ALLOW_ANY | ArgsManager::NETWORK_ONLY, OptionsCategory::WALLET);
#if HAVE_SYSTEM
    gArgs.AddArg("-walletnotify=<cmd>", "Execute command when a wallet transaction changes. %s in cmd is replaced by TxID and %w is replaced by wallet name. %w is not currently implemented on windows. On systems where %w is supported, it should NOT be quoted because this would break shell escaping used to invoke the command.", ArgsManager::ALLOW_ANY, OptionsCategory::WALLET);
#endif
<<<<<<< HEAD
=======
    gArgs.AddArg("-walletrbf", strprintf("Send transactions with full-RBF opt-in enabled (RPC only, default: %u)", DEFAULT_WALLET_RBF), ArgsManager::ALLOW_ANY, OptionsCategory::WALLET);
>>>>>>> 56311988
    gArgs.AddArg("-zapwallettxes=<mode>", "Delete all wallet transactions and only recover those parts of the blockchain through -rescan on startup"
                               " (1 = keep tx meta data e.g. payment request information, 2 = drop tx meta data)", ArgsManager::ALLOW_ANY, OptionsCategory::WALLET);

    gArgs.AddArg("-dblogsize=<n>", strprintf("Flush wallet database activity from memory to disk log every <n> megabytes (default: %u)", DEFAULT_WALLET_DBLOGSIZE), ArgsManager::ALLOW_ANY | ArgsManager::DEBUG_ONLY, OptionsCategory::WALLET_DEBUG_TEST);
    gArgs.AddArg("-flushwallet", strprintf("Run a thread to flush wallet periodically (default: %u)", DEFAULT_FLUSHWALLET), ArgsManager::ALLOW_ANY | ArgsManager::DEBUG_ONLY, OptionsCategory::WALLET_DEBUG_TEST);
    gArgs.AddArg("-privdb", strprintf("Sets the DB_PRIVATE flag in the wallet db environment (default: %u)", DEFAULT_WALLET_PRIVDB), ArgsManager::ALLOW_ANY | ArgsManager::DEBUG_ONLY, OptionsCategory::WALLET_DEBUG_TEST);
    gArgs.AddArg("-walletrejectlongchains", strprintf("Wallet will not create transactions that violate mempool chain limits (default: %u)", DEFAULT_WALLET_REJECT_LONG_CHAINS), ArgsManager::ALLOW_ANY | ArgsManager::DEBUG_ONLY, OptionsCategory::WALLET_DEBUG_TEST);
}

bool WalletInit::ParameterInteraction() const
{
    if (gArgs.GetBoolArg("-disablewallet", DEFAULT_DISABLE_WALLET)) {
        for (const std::string& wallet : gArgs.GetArgs("-wallet")) {
            LogPrintf("%s: parameter interaction: -disablewallet -> ignoring -wallet=%s\n", __func__, wallet);
        }

        return true;
    }

    const bool is_multiwallet = gArgs.GetArgs("-wallet").size() > 1;

    if (gArgs.GetBoolArg("-blocksonly", DEFAULT_BLOCKSONLY) && gArgs.SoftSetBoolArg("-walletbroadcast", false)) {
        LogPrintf("%s: parameter interaction: -blocksonly=1 -> setting -walletbroadcast=0\n", __func__);
    }

    if (gArgs.GetBoolArg("-salvagewallet", false)) {
        if (is_multiwallet) {
            return InitError(strprintf("%s is only allowed with a single wallet file", "-salvagewallet"));
        }
        // Rewrite just private keys: rescan to find transactions
        if (gArgs.SoftSetBoolArg("-rescan", true)) {
            LogPrintf("%s: parameter interaction: -salvagewallet=1 -> setting -rescan=1\n", __func__);
        }
    }

    bool zapwallettxes = gArgs.GetBoolArg("-zapwallettxes", false);
    // -zapwallettxes implies dropping the mempool on startup
    if (zapwallettxes && gArgs.SoftSetBoolArg("-persistmempool", false)) {
        LogPrintf("%s: parameter interaction: -zapwallettxes enabled -> setting -persistmempool=0\n", __func__);
    }

    // -zapwallettxes implies a rescan
    if (zapwallettxes) {
        if (is_multiwallet) {
            return InitError(strprintf("%s is only allowed with a single wallet file", "-zapwallettxes"));
        }
        if (gArgs.SoftSetBoolArg("-rescan", true)) {
            LogPrintf("%s: parameter interaction: -zapwallettxes enabled -> setting -rescan=1\n", __func__);
        }
    }

    if (is_multiwallet) {
        if (gArgs.GetBoolArg("-upgradewallet", false)) {
            return InitError(strprintf("%s is only allowed with a single wallet file", "-upgradewallet"));
        }
    }

    if (gArgs.GetBoolArg("-sysperms", false))
        return InitError("-sysperms is not allowed in combination with enabled wallet functionality");

<<<<<<< HEAD
    if (gArgs.IsArgSet("-reservebalance"))
    {
        CAmount nReserveBalance = 0;
        if (!ParseMoney(gArgs.GetArg("-reservebalance", ""), nReserveBalance))
            return InitError(strprintf("Invalid amount for -reservebalance=<amount>: '%s'", gArgs.GetArg("-reservebalance", "")));
    }

=======
>>>>>>> 56311988
    return true;
}

void WalletInit::Construct(NodeContext& node) const
{
    if (gArgs.GetBoolArg("-disablewallet", DEFAULT_DISABLE_WALLET)) {
        LogPrintf("Wallet disabled!\n");
        return;
    }
    gArgs.SoftSetArg("-wallet", "");
    node.chain_clients.emplace_back(interfaces::MakeWalletClient(*node.chain, gArgs.GetArgs("-wallet")));
}<|MERGE_RESOLUTION|>--- conflicted
+++ resolved
@@ -27,19 +27,11 @@
 
     //! Wallets parameter interaction
     bool ParameterInteraction() const override;
-<<<<<<< HEAD
 
     //! Add wallets that should be opened to list of chain clients.
     void Construct(NodeContext& node) const override;
 };
 
-=======
-
-    //! Add wallets that should be opened to list of chain clients.
-    void Construct(NodeContext& node) const override;
-};
-
->>>>>>> 56311988
 const WalletInitInterface& g_wallet_init_interface = WalletInit();
 
 void WalletInit::AddWalletOptions() const
@@ -48,24 +40,7 @@
     gArgs.AddArg("-avoidpartialspends", strprintf("Group outputs by address, selecting all or none, instead of selecting on a per-output basis. Privacy is improved as an address is only used once (unless someone sends to it after spending from it), but may result in slightly higher fees as suboptimal coin selection may result due to the added limitation (default: %u (always enabled for wallets with \"avoid_reuse\" enabled))", DEFAULT_AVOIDPARTIALSPENDS), ArgsManager::ALLOW_ANY, OptionsCategory::WALLET);
     gArgs.AddArg("-changetype", "What type of change to use (\"legacy\", \"p2sh-segwit\", or \"bech32\"). Default is same as -addresstype, except when -addresstype=p2sh-segwit a native segwit output is used when sending to a native segwit address)", ArgsManager::ALLOW_ANY, OptionsCategory::WALLET);
     gArgs.AddArg("-disablewallet", "Do not load the wallet and disable wallet RPC calls", ArgsManager::ALLOW_ANY, OptionsCategory::WALLET);
-<<<<<<< HEAD
-
     gArgs.AddArg("-keypool=<n>", strprintf("Set key pool size to <n> (default: %u). Warning: Smaller sizes may increase the risk of losing funds when restoring from an old backup, if none of the addresses in the original keypool have been used.", DEFAULT_KEYPOOL_SIZE), ArgsManager::ALLOW_ANY, OptionsCategory::WALLET);
-=======
-    gArgs.AddArg("-discardfee=<amt>", strprintf("The fee rate (in %s/kB) that indicates your tolerance for discarding change by adding it to the fee (default: %s). "
-                                                                "Note: An output is discarded if it is dust at this rate, but we will always discard up to the dust relay fee and a discard fee above that is limited by the fee estimate for the longest target",
-                                                              CURRENCY_UNIT, FormatMoney(DEFAULT_DISCARD_FEE)), ArgsManager::ALLOW_ANY, OptionsCategory::WALLET);
-
-    gArgs.AddArg("-fallbackfee=<amt>", strprintf("A fee rate (in %s/kB) that will be used when fee estimation has insufficient data. 0 to entirely disable the fallbackfee feature. (default: %s)",
-                                                               CURRENCY_UNIT, FormatMoney(DEFAULT_FALLBACK_FEE)), ArgsManager::ALLOW_ANY, OptionsCategory::WALLET);
-    gArgs.AddArg("-keypool=<n>", strprintf("Set key pool size to <n> (default: %u). Warning: Smaller sizes may increase the risk of losing funds when restoring from an old backup, if none of the addresses in the original keypool have been used.", DEFAULT_KEYPOOL_SIZE), ArgsManager::ALLOW_ANY, OptionsCategory::WALLET);
-    gArgs.AddArg("-maxtxfee=<amt>", strprintf("Maximum total fees (in %s) to use in a single wallet transaction; setting this too low may abort large transactions (default: %s)",
-        CURRENCY_UNIT, FormatMoney(DEFAULT_TRANSACTION_MAXFEE)), ArgsManager::ALLOW_ANY, OptionsCategory::DEBUG_TEST);
-    gArgs.AddArg("-mintxfee=<amt>", strprintf("Fees (in %s/kB) smaller than this are considered zero fee for transaction creation (default: %s)",
-                                                            CURRENCY_UNIT, FormatMoney(DEFAULT_TRANSACTION_MINFEE)), ArgsManager::ALLOW_ANY, OptionsCategory::WALLET);
-    gArgs.AddArg("-paytxfee=<amt>", strprintf("Fee (in %s/kB) to add to transactions you send (default: %s)",
-                                                            CURRENCY_UNIT, FormatMoney(CFeeRate{DEFAULT_PAY_TX_FEE}.GetFeePerK())), ArgsManager::ALLOW_ANY, OptionsCategory::WALLET);
->>>>>>> 56311988
     gArgs.AddArg("-rescan", "Rescan the block chain for missing wallet transactions on startup", ArgsManager::ALLOW_ANY, OptionsCategory::WALLET);
     gArgs.AddArg("-salvagewallet", "Attempt to recover private keys from a corrupt wallet on startup", ArgsManager::ALLOW_ANY, OptionsCategory::WALLET);
     gArgs.AddArg("-spendzeroconfchange", strprintf("Spend unconfirmed change when sending transactions (default: %u)", DEFAULT_SPEND_ZEROCONF_CHANGE), ArgsManager::ALLOW_ANY, OptionsCategory::WALLET);
@@ -77,10 +52,6 @@
 #if HAVE_SYSTEM
     gArgs.AddArg("-walletnotify=<cmd>", "Execute command when a wallet transaction changes. %s in cmd is replaced by TxID and %w is replaced by wallet name. %w is not currently implemented on windows. On systems where %w is supported, it should NOT be quoted because this would break shell escaping used to invoke the command.", ArgsManager::ALLOW_ANY, OptionsCategory::WALLET);
 #endif
-<<<<<<< HEAD
-=======
-    gArgs.AddArg("-walletrbf", strprintf("Send transactions with full-RBF opt-in enabled (RPC only, default: %u)", DEFAULT_WALLET_RBF), ArgsManager::ALLOW_ANY, OptionsCategory::WALLET);
->>>>>>> 56311988
     gArgs.AddArg("-zapwallettxes=<mode>", "Delete all wallet transactions and only recover those parts of the blockchain through -rescan on startup"
                                " (1 = keep tx meta data e.g. payment request information, 2 = drop tx meta data)", ArgsManager::ALLOW_ANY, OptionsCategory::WALLET);
 
@@ -140,8 +111,6 @@
 
     if (gArgs.GetBoolArg("-sysperms", false))
         return InitError("-sysperms is not allowed in combination with enabled wallet functionality");
-
-<<<<<<< HEAD
     if (gArgs.IsArgSet("-reservebalance"))
     {
         CAmount nReserveBalance = 0;
@@ -149,8 +118,6 @@
             return InitError(strprintf("Invalid amount for -reservebalance=<amount>: '%s'", gArgs.GetArg("-reservebalance", "")));
     }
 
-=======
->>>>>>> 56311988
     return true;
 }
 
