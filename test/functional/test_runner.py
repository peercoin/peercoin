#!/usr/bin/env python3
# Copyright (c) 2014-2019 The Bitcoin Core developers
# Distributed under the MIT software license, see the accompanying
# file COPYING or http://www.opensource.org/licenses/mit-license.php.
"""Run regression test suite.

This module calls down into individual test cases via subprocess. It will
forward all unrecognized arguments onto the individual test scripts.

For a description of arguments recognized by test scripts, see
`test/functional/test_framework/test_framework.py:BitcoinTestFramework.main`.

"""

import argparse
from collections import deque
import configparser
import datetime
import os
import time
import shutil
import subprocess
import sys
import tempfile
import re
import logging

# Formatting. Default colors to empty strings.
BOLD, GREEN, RED, GREY = ("", ""), ("", ""), ("", ""), ("", "")
try:
    # Make sure python thinks it can write unicode to its stdout
    "\u2713".encode("utf_8").decode(sys.stdout.encoding)
    TICK = "✓ "
    CROSS = "✖ "
    CIRCLE = "○ "
except UnicodeDecodeError:
    TICK = "P "
    CROSS = "x "
    CIRCLE = "o "

if os.name != 'nt' or sys.getwindowsversion() >= (10, 0, 14393):
    if os.name == 'nt':
        import ctypes
        kernel32 = ctypes.windll.kernel32
        ENABLE_VIRTUAL_TERMINAL_PROCESSING = 4
        STD_OUTPUT_HANDLE = -11
        STD_ERROR_HANDLE = -12
        # Enable ascii color control to stdout
        stdout = kernel32.GetStdHandle(STD_OUTPUT_HANDLE)
        stdout_mode = ctypes.c_int32()
        kernel32.GetConsoleMode(stdout, ctypes.byref(stdout_mode))
        kernel32.SetConsoleMode(stdout, stdout_mode.value | ENABLE_VIRTUAL_TERMINAL_PROCESSING)
        # Enable ascii color control to stderr
        stderr = kernel32.GetStdHandle(STD_ERROR_HANDLE)
        stderr_mode = ctypes.c_int32()
        kernel32.GetConsoleMode(stderr, ctypes.byref(stderr_mode))
        kernel32.SetConsoleMode(stderr, stderr_mode.value | ENABLE_VIRTUAL_TERMINAL_PROCESSING)
    # primitive formatting on supported
    # terminal via ANSI escape sequences:
    BOLD = ('\033[0m', '\033[1m')
    GREEN = ('\033[0m', '\033[0;32m')
    RED = ('\033[0m', '\033[0;31m')
    GREY = ('\033[0m', '\033[1;30m')

TEST_EXIT_PASSED = 0
TEST_EXIT_SKIPPED = 77

EXTENDED_SCRIPTS = [
    # These tests are not run by default.
    # Longest test should go first, to favor running tests in parallel
    'feature_pruning.py',
    'feature_dbcrash.py',
]

BASE_SCRIPTS = [
    # Scripts that are run by default.
    # Longest test should go first, to favor running tests in parallel
    'wallet_hd.py',
    'wallet_backup.py',
    # vv Tests less than 5m vv
    'mining_getblocktemplate_longpoll.py',
    'feature_maxuploadtarget.py',
    'feature_block.py',
    'rpc_fundrawtransaction.py',
    'p2p_compactblocks.py',
    'feature_segwit.py',
    # vv Tests less than 2m vv
    'wallet_basic.py',
    'wallet_labels.py',
    'p2p_segwit.py',
    'p2p_timeouts.py',
    'p2p_tx_download.py',
    'wallet_dump.py',
    'wallet_listtransactions.py',
    # vv Tests less than 60s vv
    'p2p_sendheaders.py',
    'wallet_zapwallettxes.py',
    'wallet_importmulti.py',
    'mempool_limit.py',
    'rpc_txoutproof.py',
    'wallet_listreceivedby.py',
    'wallet_abandonconflict.py',
    'feature_csv_activation.py',
    'rpc_rawtransaction.py',
    'wallet_address_types.py',
    'feature_bip68_sequence.py',
    'p2p_feefilter.py',
    'feature_reindex.py',
    'feature_abortnode.py',
    # vv Tests less than 30s vv
    'wallet_keypool_topup.py',
    'feature_fee_estimation.py',
    'interface_zmq.py',
    'interface_bitcoin_cli.py',
    'mempool_resurrect.py',
    'wallet_txn_doublespend.py --mineblock',
    'tool_wallet.py',
    'wallet_txn_clone.py',
    'wallet_txn_clone.py --segwit',
    'rpc_getchaintips.py',
    'rpc_misc.py',
    'interface_rest.py',
    'mempool_spend_coinbase.py',
    'wallet_avoidreuse.py',
    'mempool_reorg.py',
    'mempool_persist.py',
    'wallet_multiwallet.py',
    'wallet_multiwallet.py --usecli',
    'wallet_createwallet.py',
    'wallet_createwallet.py --usecli',
    'wallet_watchonly.py',
    'wallet_watchonly.py --usecli',
    'wallet_reorgsrestore.py',
    'interface_http.py',
    'interface_rpc.py',
    'rpc_psbt.py',
    'rpc_users.py',
    'rpc_whitelist.py',
    'feature_proxy.py',
    'rpc_signrawtransaction.py',
    'wallet_groups.py',
    'p2p_disconnect_ban.py',
    'rpc_decodescript.py',
    'rpc_blockchain.py',
    'rpc_deprecated.py',
    'wallet_disable.py',
    'p2p_addr_relay.py',
    'p2p_getdata.py',
    'rpc_net.py',
    'wallet_keypool.py',
    'p2p_mempool.py',
    'p2p_filter.py',
    'rpc_setban.py',
    'p2p_blocksonly.py',
    'mining_prioritisetransaction.py',
    'p2p_invalid_locator.py',
    'p2p_invalid_block.py',
    'p2p_invalid_messages.py',
    'p2p_invalid_tx.py',
    'feature_assumevalid.py',
    'example_test.py',
    'wallet_txn_doublespend.py',
    'feature_backwards_compatibility.py',
    'wallet_txn_clone.py --mineblock',
    'feature_notifications.py',
    'rpc_getblockfilter.py',
    'rpc_invalidateblock.py',
<<<<<<< HEAD
    'mempool_packages.py',
    'mempool_package_onemore.py',
    'rpc_createmultisig.py',
=======
    'feature_rbf.py',
    'mempool_packages.py',
    'mempool_package_onemore.py',
    'rpc_createmultisig.py',
    'feature_versionbits_warning.py',
>>>>>>> 56311988
    'rpc_preciousblock.py',
    'wallet_importprunedfunds.py',
    'p2p_leak_tx.py',
    'rpc_signmessage.py',
    'wallet_balance.py',
    'feature_nulldummy.py',
    'mempool_accept.py',
    'mempool_expiry.py',
    'wallet_import_rescan.py',
    'wallet_import_with_label.py',
    'rpc_bind.py --ipv4',
    'rpc_bind.py --ipv6',
    'rpc_bind.py --nonloopback',
    'mining_basic.py',
    'wallet_bumpfee.py',
    'wallet_implicitsegwit.py',
    'rpc_named_arguments.py',
    'wallet_listsinceblock.py',
    'p2p_leak.py',
    'wallet_encryption.py',
    'feature_dersig.py',
    'feature_cltv.py',
    'rpc_uptime.py',
    'wallet_resendwallettransactions.py',
    'wallet_fallbackfee.py',
    'rpc_dumptxoutset.py',
    'feature_minchainwork.py',
    'rpc_estimatefee.py',
    'rpc_getblockstats.py',
    'wallet_create_tx.py',
    'p2p_fingerprint.py',
    'feature_uacomment.py',
    'wallet_coinbase_category.py',
    'feature_filelock.py',
    'feature_loadblock.py',
    'p2p_dos_header_tree.py',
    'p2p_unrequested_blocks.py',
    'feature_includeconf.py',
    'feature_asmap.py',
    'rpc_deriveaddresses.py',
    'rpc_deriveaddresses.py --usecli',
    'rpc_scantxoutset.py',
    'feature_logging.py',
    'p2p_node_network_limited.py',
    'p2p_permissions.py',
    'feature_blocksdir.py',
    'feature_config_args.py',
    'rpc_getaddressinfo_labels_purpose_deprecation.py',
    'rpc_getaddressinfo_label_deprecation.py',
    'rpc_getdescriptorinfo.py',
    'rpc_help.py',
<<<<<<< HEAD
=======
    'rpc_invalid_address_message.py',
>>>>>>> 56311988
    'feature_help.py',
    'feature_shutdown.py',
    'framework_test_script.py',
    # Don't append tests at the end to avoid merge conflicts
    # Put them in a random line within the section that fits their approximate run-time
]

# Place EXTENDED_SCRIPTS first since it has the 3 longest running tests
ALL_SCRIPTS = EXTENDED_SCRIPTS + BASE_SCRIPTS

NON_SCRIPTS = [
    # These are python files that live in the functional tests directory, but are not test scripts.
    "combine_logs.py",
    "create_cache.py",
    "test_runner.py",
]

def main():
    # Parse arguments and pass through unrecognised args
    parser = argparse.ArgumentParser(add_help=False,
                                     usage='%(prog)s [test_runner.py options] [script options] [scripts]',
                                     description=__doc__,
                                     epilog='''
    Help text and arguments for individual test script:''',
                                     formatter_class=argparse.RawTextHelpFormatter)
    parser.add_argument('--ansi', action='store_true', default=sys.stdout.isatty(), help="Use ANSI colors and dots in output (enabled by default when standard output is a TTY)")
    parser.add_argument('--combinedlogslen', '-c', type=int, default=0, metavar='n', help='On failure, print a log (of length n lines) to the console, combined from the test framework and all test nodes.')
    parser.add_argument('--coverage', action='store_true', help='generate a basic coverage report for the RPC interface')
    parser.add_argument('--ci', action='store_true', help='Run checks and code that are usually only enabled in a continuous integration environment')
    parser.add_argument('--exclude', '-x', help='specify a comma-separated-list of scripts to exclude.')
    parser.add_argument('--extended', action='store_true', help='run the extended test suite in addition to the basic tests')
    parser.add_argument('--help', '-h', '-?', action='store_true', help='print help text and exit')
    parser.add_argument('--jobs', '-j', type=int, default=4, help='how many test scripts to run in parallel. Default=4.')
    parser.add_argument('--keepcache', '-k', action='store_true', help='the default behavior is to flush the cache directory on startup. --keepcache retains the cache from the previous testrun.')
    parser.add_argument('--quiet', '-q', action='store_true', help='only print dots, results summary and failure logs')
    parser.add_argument('--tmpdirprefix', '-t', default=tempfile.gettempdir(), help="Root directory for datadirs")
    parser.add_argument('--failfast', action='store_true', help='stop execution after the first test failure')
    parser.add_argument('--filter', help='filter scripts to run by regular expression')

    args, unknown_args = parser.parse_known_args()
    if not args.ansi:
        global BOLD, GREEN, RED, GREY
        BOLD = ("", "")
        GREEN = ("", "")
        RED = ("", "")
        GREY = ("", "")

    # args to be passed on always start with two dashes; tests are the remaining unknown args
    tests = [arg for arg in unknown_args if arg[:2] != "--"]
    passon_args = [arg for arg in unknown_args if arg[:2] == "--"]

    # Read config generated by configure.
    config = configparser.ConfigParser()
    configfile = os.path.abspath(os.path.dirname(__file__)) + "/../config.ini"
    config.read_file(open(configfile, encoding="utf8"))

    passon_args.append("--configfile=%s" % configfile)

    # Set up logging
    logging_level = logging.INFO if args.quiet else logging.DEBUG
    logging.basicConfig(format='%(message)s', level=logging_level)

    # Create base test directory
    tmpdir = "%s/test_runner_₿_🏃_%s" % (args.tmpdirprefix, datetime.datetime.now().strftime("%Y%m%d_%H%M%S"))

    os.makedirs(tmpdir)

    logging.debug("Temporary test directory at %s" % tmpdir)

    enable_bitcoind = config["components"].getboolean("ENABLE_BITCOIND")

    if not enable_bitcoind:
        print("No functional tests to run.")
        print("Rerun ./configure with --with-daemon and then make")
        sys.exit(0)

    # Build list of tests
    test_list = []
    if tests:
        # Individual tests have been specified. Run specified tests that exist
        # in the ALL_SCRIPTS list. Accept names with or without a .py extension.
        # Specified tests can contain wildcards, but in that case the supplied
        # paths should be coherent, e.g. the same path as that provided to call
        # test_runner.py. Examples:
        #   `test/functional/test_runner.py test/functional/wallet*`
        #   `test/functional/test_runner.py ./test/functional/wallet*`
        #   `test_runner.py wallet*`
        #   but not:
        #   `test/functional/test_runner.py wallet*`
        # Multiple wildcards can be passed:
        #   `test_runner.py tool* mempool*`
        for test in tests:
            script = test.split("/")[-1]
            script = script + ".py" if ".py" not in script else script
            if script in ALL_SCRIPTS:
                test_list.append(script)
            else:
                print("{}WARNING!{} Test '{}' not found in full test list.".format(BOLD[1], BOLD[0], test))
    elif args.extended:
        # Include extended tests
        test_list += ALL_SCRIPTS
    else:
        # Run base tests only
        test_list += BASE_SCRIPTS

    # Remove the test cases that the user has explicitly asked to exclude.
    if args.exclude:
        exclude_tests = [test.split('.py')[0] for test in args.exclude.split(',')]
        for exclude_test in exclude_tests:
            # Remove <test_name>.py and <test_name>.py --arg from the test list
            exclude_list = [test for test in test_list if test.split('.py')[0] == exclude_test]
            for exclude_item in exclude_list:
                test_list.remove(exclude_item)
            if not exclude_list:
                print("{}WARNING!{} Test '{}' not found in current test list.".format(BOLD[1], BOLD[0], exclude_test))

    if args.filter:
        test_list = list(filter(re.compile(args.filter).search, test_list))

    if not test_list:
        print("No valid test scripts specified. Check that your test is in one "
              "of the test lists in test_runner.py, or run test_runner.py with no arguments to run all tests")
        sys.exit(0)

    if args.help:
        # Print help for test_runner.py, then print help of the first script (with args removed) and exit.
        parser.print_help()
        subprocess.check_call([sys.executable, os.path.join(config["environment"]["SRCDIR"], 'test', 'functional', test_list[0].split()[0]), '-h'])
        sys.exit(0)

    check_script_list(src_dir=config["environment"]["SRCDIR"], fail_on_warn=args.ci)
    check_script_prefixes()

    if not args.keepcache:
        shutil.rmtree("%s/test/cache" % config["environment"]["BUILDDIR"], ignore_errors=True)

    run_tests(
        test_list=test_list,
        src_dir=config["environment"]["SRCDIR"],
        build_dir=config["environment"]["BUILDDIR"],
        tmpdir=tmpdir,
        jobs=args.jobs,
        enable_coverage=args.coverage,
        args=passon_args,
        combined_logs_len=args.combinedlogslen,
        failfast=args.failfast,
        use_term_control=args.ansi,
    )

def run_tests(*, test_list, src_dir, build_dir, tmpdir, jobs=1, enable_coverage=False, args=None, combined_logs_len=0, failfast=False, use_term_control):
    args = args or []

<<<<<<< HEAD
    # Warn if peercoind is already running
    # pidof might fail or return an empty string if bitcoind is not running
    try:
        if subprocess.check_output(["pidof", "peercoind"]) not in [b'']:
            print("%sWARNING!%s There is already a peercoind process running on this system. Tests may fail unexpectedly due to resource contention!" % (BOLD[1], BOLD[0]))
=======
    # Warn if bitcoind is already running
    # pidof might fail or return an empty string if bitcoind is not running
    try:
        if subprocess.check_output(["pidof", "bitcoind"]) not in [b'']:
            print("%sWARNING!%s There is already a bitcoind process running on this system. Tests may fail unexpectedly due to resource contention!" % (BOLD[1], BOLD[0]))
>>>>>>> 56311988
    except (OSError, subprocess.SubprocessError):
        pass

    # Warn if there is a cache directory
    cache_dir = "%s/test/cache" % build_dir
    if os.path.isdir(cache_dir):
        print("%sWARNING!%s There is a cache directory here: %s. If tests fail unexpectedly, try deleting the cache directory." % (BOLD[1], BOLD[0], cache_dir))

    tests_dir = src_dir + '/test/functional/'

    flags = ['--cachedir={}'.format(cache_dir)] + args

    if enable_coverage:
        coverage = RPCCoverage()
        flags.append(coverage.flag)
        logging.debug("Initializing coverage directory at %s" % coverage.dir)
    else:
        coverage = None

    if len(test_list) > 1 and jobs > 1:
        # Populate cache
        try:
            subprocess.check_output([sys.executable, tests_dir + 'create_cache.py'] + flags + ["--tmpdir=%s/cache" % tmpdir])
        except subprocess.CalledProcessError as e:
            sys.stdout.buffer.write(e.output)
            raise

    #Run Tests
    job_queue = TestHandler(
        num_tests_parallel=jobs,
        tests_dir=tests_dir,
        tmpdir=tmpdir,
        test_list=test_list,
        flags=flags,
        use_term_control=use_term_control,
    )
    start_time = time.time()
    test_results = []

    max_len_name = len(max(test_list, key=len))
    test_count = len(test_list)
    for i in range(test_count):
        test_result, testdir, stdout, stderr = job_queue.get_next()
        test_results.append(test_result)
        done_str = "{}/{} - {}{}{}".format(i + 1, test_count, BOLD[1], test_result.name, BOLD[0])
        if test_result.status == "Passed":
            logging.debug("%s passed, Duration: %s s" % (done_str, test_result.time))
        elif test_result.status == "Skipped":
            logging.debug("%s skipped" % (done_str))
        else:
            print("%s failed, Duration: %s s\n" % (done_str, test_result.time))
            print(BOLD[1] + 'stdout:\n' + BOLD[0] + stdout + '\n')
            print(BOLD[1] + 'stderr:\n' + BOLD[0] + stderr + '\n')
            if combined_logs_len and os.path.isdir(testdir):
                # Print the final `combinedlogslen` lines of the combined logs
                print('{}Combine the logs and print the last {} lines ...{}'.format(BOLD[1], combined_logs_len, BOLD[0]))
                print('\n============')
                print('{}Combined log for {}:{}'.format(BOLD[1], testdir, BOLD[0]))
                print('============\n')
                combined_logs_args = [sys.executable, os.path.join(tests_dir, 'combine_logs.py'), testdir]
                if BOLD[0]:
                    combined_logs_args += ['--color']
                combined_logs, _ = subprocess.Popen(combined_logs_args, universal_newlines=True, stdout=subprocess.PIPE).communicate()
                print("\n".join(deque(combined_logs.splitlines(), combined_logs_len)))

            if failfast:
                logging.debug("Early exiting after test failure")
                break

    print_results(test_results, max_len_name, (int(time.time() - start_time)))

    if coverage:
        coverage_passed = coverage.report_rpc_coverage()

        logging.debug("Cleaning up coverage data")
        coverage.cleanup()
    else:
        coverage_passed = True

    # Clear up the temp directory if all subdirectories are gone
    if not os.listdir(tmpdir):
        os.rmdir(tmpdir)

    all_passed = all(map(lambda test_result: test_result.was_successful, test_results)) and coverage_passed

    # This will be a no-op unless failfast is True in which case there may be dangling
    # processes which need to be killed.
    job_queue.kill_and_join()

    sys.exit(not all_passed)

def print_results(test_results, max_len_name, runtime):
    results = "\n" + BOLD[1] + "%s | %s | %s\n\n" % ("TEST".ljust(max_len_name), "STATUS   ", "DURATION") + BOLD[0]

    test_results.sort(key=TestResult.sort_key)
    all_passed = True
    time_sum = 0

    for test_result in test_results:
        all_passed = all_passed and test_result.was_successful
        time_sum += test_result.time
        test_result.padding = max_len_name
        results += str(test_result)

    status = TICK + "Passed" if all_passed else CROSS + "Failed"
    if not all_passed:
        results += RED[1]
    results += BOLD[1] + "\n%s | %s | %s s (accumulated) \n" % ("ALL".ljust(max_len_name), status.ljust(9), time_sum) + BOLD[0]
    if not all_passed:
        results += RED[0]
    results += "Runtime: %s s\n" % (runtime)
    print(results)

class TestHandler:
    """
    Trigger the test scripts passed in via the list.
    """

    def __init__(self, *, num_tests_parallel, tests_dir, tmpdir, test_list, flags, use_term_control):
        assert num_tests_parallel >= 1
        self.num_jobs = num_tests_parallel
        self.tests_dir = tests_dir
        self.tmpdir = tmpdir
        self.test_list = test_list
        self.flags = flags
        self.num_running = 0
        self.jobs = []
        self.use_term_control = use_term_control

    def get_next(self):
        while self.num_running < self.num_jobs and self.test_list:
            # Add tests
            self.num_running += 1
            test = self.test_list.pop(0)
            portseed = len(self.test_list)
            portseed_arg = ["--portseed={}".format(portseed)]
            log_stdout = tempfile.SpooledTemporaryFile(max_size=2**16)
            log_stderr = tempfile.SpooledTemporaryFile(max_size=2**16)
            test_argv = test.split()
            testdir = "{}/{}_{}".format(self.tmpdir, re.sub(".py$", "", test_argv[0]), portseed)
            tmpdir_arg = ["--tmpdir={}".format(testdir)]
            self.jobs.append((test,
                              time.time(),
                              subprocess.Popen([sys.executable, self.tests_dir + test_argv[0]] + test_argv[1:] + self.flags + portseed_arg + tmpdir_arg,
                                               universal_newlines=True,
                                               stdout=log_stdout,
                                               stderr=log_stderr),
                              testdir,
                              log_stdout,
                              log_stderr))
        if not self.jobs:
            raise IndexError('pop from empty list')

        # Print remaining running jobs when all jobs have been started.
        if not self.test_list:
            print("Remaining jobs: [{}]".format(", ".join(j[0] for j in self.jobs)))

        dot_count = 0
        while True:
            # Return first proc that finishes
            time.sleep(.5)
            for job in self.jobs:
                (name, start_time, proc, testdir, log_out, log_err) = job
                if proc.poll() is not None:
                    log_out.seek(0), log_err.seek(0)
                    [stdout, stderr] = [log_file.read().decode('utf-8') for log_file in (log_out, log_err)]
                    log_out.close(), log_err.close()
                    if proc.returncode == TEST_EXIT_PASSED and stderr == "":
                        status = "Passed"
                    elif proc.returncode == TEST_EXIT_SKIPPED:
                        status = "Skipped"
                    else:
                        status = "Failed"
                    self.num_running -= 1
                    self.jobs.remove(job)
                    if self.use_term_control:
                        clearline = '\r' + (' ' * dot_count) + '\r'
                        print(clearline, end='', flush=True)
                    dot_count = 0
                    return TestResult(name, status, int(time.time() - start_time)), testdir, stdout, stderr
            if self.use_term_control:
                print('.', end='', flush=True)
            dot_count += 1

    def kill_and_join(self):
        """Send SIGKILL to all jobs and block until all have ended."""
        procs = [i[2] for i in self.jobs]

        for proc in procs:
            proc.kill()

        for proc in procs:
            proc.wait()


class TestResult():
    def __init__(self, name, status, time):
        self.name = name
        self.status = status
        self.time = time
        self.padding = 0

    def sort_key(self):
        if self.status == "Passed":
            return 0, self.name.lower()
        elif self.status == "Failed":
            return 2, self.name.lower()
        elif self.status == "Skipped":
            return 1, self.name.lower()

    def __repr__(self):
        if self.status == "Passed":
            color = GREEN
            glyph = TICK
        elif self.status == "Failed":
            color = RED
            glyph = CROSS
        elif self.status == "Skipped":
            color = GREY
            glyph = CIRCLE

        return color[1] + "%s | %s%s | %s s\n" % (self.name.ljust(self.padding), glyph, self.status.ljust(7), self.time) + color[0]

    @property
    def was_successful(self):
        return self.status != "Failed"


def check_script_prefixes():
    """Check that test scripts start with one of the allowed name prefixes."""

    good_prefixes_re = re.compile("^(example|feature|interface|mempool|mining|p2p|rpc|wallet|tool|framework_test)_")
    bad_script_names = [script for script in ALL_SCRIPTS if good_prefixes_re.match(script) is None]

    if bad_script_names:
        print("%sERROR:%s %d tests not meeting naming conventions:" % (BOLD[1], BOLD[0], len(bad_script_names)))
        print("  %s" % ("\n  ".join(sorted(bad_script_names))))
        raise AssertionError("Some tests are not following naming convention!")


def check_script_list(*, src_dir, fail_on_warn):
    """Check scripts directory.

    Check that there are no scripts in the functional tests directory which are
    not being run by pull-tester.py."""
    script_dir = src_dir + '/test/functional/'
    python_files = set([test_file for test_file in os.listdir(script_dir) if test_file.endswith(".py")])
    missed_tests = list(python_files - set(map(lambda x: x.split()[0], ALL_SCRIPTS + NON_SCRIPTS)))
    if len(missed_tests) != 0:
        print("%sWARNING!%s The following scripts are not being run: %s. Check the test lists in test_runner.py." % (BOLD[1], BOLD[0], str(missed_tests)))
        if fail_on_warn:
            # On CI this warning is an error to prevent merging incomplete commits into master
            sys.exit(1)


class RPCCoverage():
    """
    Coverage reporting utilities for test_runner.

    Coverage calculation works by having each test script subprocess write
    coverage files into a particular directory. These files contain the RPC
    commands invoked during testing, as well as a complete listing of RPC
    commands per `peercoin-cli help` (`rpc_interface.txt`).

    After all tests complete, the commands run are combined and diff'd against
    the complete list to calculate uncovered RPC commands.

    See also: test/functional/test_framework/coverage.py

    """
    def __init__(self):
        self.dir = tempfile.mkdtemp(prefix="coverage")
        self.flag = '--coveragedir=%s' % self.dir

    def report_rpc_coverage(self):
        """
        Print out RPC commands that were unexercised by tests.

        """
        uncovered = self._get_uncovered_rpc_commands()

        if uncovered:
            print("Uncovered RPC commands:")
            print("".join(("  - %s\n" % command) for command in sorted(uncovered)))
            return False
        else:
            print("All RPC commands covered.")
            return True

    def cleanup(self):
        return shutil.rmtree(self.dir)

    def _get_uncovered_rpc_commands(self):
        """
        Return a set of currently untested RPC commands.

        """
        # This is shared from `test/functional/test-framework/coverage.py`
        reference_filename = 'rpc_interface.txt'
        coverage_file_prefix = 'coverage.'

        coverage_ref_filename = os.path.join(self.dir, reference_filename)
        coverage_filenames = set()
        all_cmds = set()
        covered_cmds = set()

        if not os.path.isfile(coverage_ref_filename):
            raise RuntimeError("No coverage reference found")

        with open(coverage_ref_filename, 'r', encoding="utf8") as coverage_ref_file:
            all_cmds.update([line.strip() for line in coverage_ref_file.readlines()])

        for root, _, files in os.walk(self.dir):
            for filename in files:
                if filename.startswith(coverage_file_prefix):
                    coverage_filenames.add(os.path.join(root, filename))

        for filename in coverage_filenames:
            with open(filename, 'r', encoding="utf8") as coverage_file:
                covered_cmds.update([line.strip() for line in coverage_file.readlines()])

        return all_cmds - covered_cmds


if __name__ == '__main__':
    main()<|MERGE_RESOLUTION|>--- conflicted
+++ resolved
@@ -165,17 +165,10 @@
     'feature_notifications.py',
     'rpc_getblockfilter.py',
     'rpc_invalidateblock.py',
-<<<<<<< HEAD
     'mempool_packages.py',
     'mempool_package_onemore.py',
     'rpc_createmultisig.py',
-=======
-    'feature_rbf.py',
-    'mempool_packages.py',
-    'mempool_package_onemore.py',
     'rpc_createmultisig.py',
-    'feature_versionbits_warning.py',
->>>>>>> 56311988
     'rpc_preciousblock.py',
     'wallet_importprunedfunds.py',
     'p2p_leak_tx.py',
@@ -227,12 +220,9 @@
     'rpc_getaddressinfo_label_deprecation.py',
     'rpc_getdescriptorinfo.py',
     'rpc_help.py',
-<<<<<<< HEAD
-=======
-    'rpc_invalid_address_message.py',
->>>>>>> 56311988
     'feature_help.py',
     'feature_shutdown.py',
+    'framework_test_script.py',
     'framework_test_script.py',
     # Don't append tests at the end to avoid merge conflicts
     # Put them in a random line within the section that fits their approximate run-time
@@ -383,19 +373,11 @@
 def run_tests(*, test_list, src_dir, build_dir, tmpdir, jobs=1, enable_coverage=False, args=None, combined_logs_len=0, failfast=False, use_term_control):
     args = args or []
 
-<<<<<<< HEAD
     # Warn if peercoind is already running
     # pidof might fail or return an empty string if bitcoind is not running
     try:
         if subprocess.check_output(["pidof", "peercoind"]) not in [b'']:
             print("%sWARNING!%s There is already a peercoind process running on this system. Tests may fail unexpectedly due to resource contention!" % (BOLD[1], BOLD[0]))
-=======
-    # Warn if bitcoind is already running
-    # pidof might fail or return an empty string if bitcoind is not running
-    try:
-        if subprocess.check_output(["pidof", "bitcoind"]) not in [b'']:
-            print("%sWARNING!%s There is already a bitcoind process running on this system. Tests may fail unexpectedly due to resource contention!" % (BOLD[1], BOLD[0]))
->>>>>>> 56311988
     except (OSError, subprocess.SubprocessError):
         pass
 
